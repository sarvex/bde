--- conflicted
+++ resolved
@@ -1,7 +1,3 @@
-<<<<<<< HEAD
-bsl-internal (2.24.0.3) unstable; urgency=low
-
-=======
 bsl-internal (2.24.1.0) unstable; urgency=low
 
   * d6ac94c Merge branch 'workflow/internalcheckin/oss-destination' into releases/2.24.x
@@ -39,7 +35,6 @@
 bsl-internal (2.24.0.3) git; urgency=low
 
   * 96deef8 Changelog for version 2.24.0.3
->>>>>>> 6575b919
   * 90726a1 [APPROVAL] OSS pending/master/bbldcu_initial_development-drqs-64659538 to master
   * 9bc2166 [APPROVAL] pending/master/bbldcu_initial_development-drqs-64659538 to master
   * 2570d3b [APPROVAL] add-thirdparty-deps to master
@@ -694,11 +689,7 @@
   * c9a58b6 [APPROVAL] pending/master/bdlb_bitutil to master
   * 0798a38 [APPROVAL] pending/master/correct_array_primitives_compiler_check_drqs51229610 to master
 
-<<<<<<< HEAD
- -- (Henry) Mike Verschell <hverschell@bloomberg.net>  Thu, 13 Aug 2015 10:40:55 -0400
-=======
  -- Mike Giroux <mgiroux@bloomberg.net>  Tue, 18 Aug 2015 10:03:00 -0400
->>>>>>> 6575b919
 
 bsl-internal (2.20.2.2) git; urgency=low
 
