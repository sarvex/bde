# ignore objects, archives, tasks, and backups anywhere in the tree
*.[oa]
# except for bces_atomicutilimpl_powerpc*.o
# It's likely those files should never have been checked in, but they
# are small, and they are part of the history of bce.
!bces_atomicutilimpl_powerpc*.o
*.lib
*.obj
*.tsk
*.exe
*.exp
*.tmp
# ignore vim swapfiles
.*.sw?
*~
# ignore bde_build.pl build and copy directories.  Ignore them both with and
# without the /, since symlinks don't match / rules.
unix-*
windows-*
unix-*/
windows-*/

include/
# allow test/include from bsl+apache
!groups/bsl/bsl+apache/test/include/
lib/
build/
<<<<<<< HEAD
TAGS
=======

>>>>>>> 92341fcf
TAGS<|MERGE_RESOLUTION|>--- conflicted
+++ resolved
@@ -25,9 +25,4 @@
 !groups/bsl/bsl+apache/test/include/
 lib/
 build/
-<<<<<<< HEAD
-TAGS
-=======
-
->>>>>>> 92341fcf
 TAGS