# ignore objects, archives, tasks, and backups anywhere in the tree
*.[oa]
# except for bces_atomicutilimpl_powerpc*.o
# It's likely those files should never have been checked in, but they
# are small, and they are part of the history of bce.
!bces_atomicutilimpl_powerpc*.o
*.lib
*.obj
*.tsk
*.exe
*.exp
*.tmp
*.orig
# ignore vim swapfiles
.*.sw?
*~
# ignore bde_build.pl build and copy directories.  Ignore them both with and
# without the /, since symlinks don't match / rules.
unix-*
windows-*
unix-*/
windows-*/

include/
# allow test/include from bsl+apache
!groups/bsl/bsl+apache/test/include/
lib/
build/
coverage/
<<<<<<< HEAD
TAGS
=======
*.xcodeproj/
.DS_store
*.pyc
.lock-waf*
.waf-*
>>>>>>> 4e0b7749
<|MERGE_RESOLUTION|>--- conflicted
+++ resolved
@@ -27,12 +27,7 @@
 lib/
 build/
 coverage/
-<<<<<<< HEAD
 TAGS
-=======
-*.xcodeproj/
-.DS_store
 *.pyc
 .lock-waf*
-.waf-*
->>>>>>> 4e0b7749
+.waf-*