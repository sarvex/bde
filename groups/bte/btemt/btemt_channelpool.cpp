--- conflicted
+++ resolved
@@ -2115,13 +2115,7 @@
         int writeRet = MessageUtil::write(this->socket(), d_ovecs, msg);
 
         if (BSLS_PERFORMANCEHINT_PREDICT_LIKELY(0 < writeRet)) {
-<<<<<<< HEAD
-
             d_numBytesWritten += writeRet;
-=======
-            d_numBytesWritten += writeRet;
-            d_writeCacheSize -= writeRet;
->>>>>>> 8f9539f1
         }
         else if (bteso_SocketHandle::BTESO_ERROR_WOULDBLOCK == writeRet) {
             // In case writeRet < 0, then either the socket is dead, or would
