// balxml_typesparserutil.h                                           -*-C++-*-
#ifndef INCLUDED_BALXML_TYPESPARSERUTIL
#define INCLUDED_BALXML_TYPESPARSERUTIL

#ifndef INCLUDED_BSLS_IDENT
#include <bsls_ident.h>
#endif
BSLS_IDENT("$Id: $")

//@PURPOSE: Provide a utility for parsing types using XML formatting.
//
//@CLASSES:
//   balxml::TypesParserUtil: utility for parsing using XML formatting
//
//@SEE_ALSO: http://www.w3.org/TR/xmlschema-2/
//
//@AUTHOR: Shezan Baig (sbaig)
//
//@CONTACT: Rohan Bhindwale (rbhindwa)
//
//@DESCRIPTION: The 'balxml::TypesParserUtil' struct provided by this component
// contains the following functions:
//..
//  o 'parse':        Parse a string using the supplied formatting mode.
//  o 'parseBase64':  Parse a string using
//                    'bdlat_FormattingMode::e_BASE64'.
//  o 'parseDecimal': Parse a string using 'bdlat_FormattingMode::e_DEC'.
//  o 'parseDefault': Parse a string using
//                    'bdlat_FormattingMode::e_DEFAULT'.
//  o 'parseHex':     Parse a string using 'bdlat_FormattingMode::e_HEX'.
//  o 'parseList':    Parse a string using
//                    'bdlat_FormattingMode::e_IS_LIST'.
//  o 'parseText':    Parse a string using 'bdlat_FormattingMode::e_TEXT'.
//..
// The input strings are parsed according to each type's lexical representation
// as described in the XML Schema Specification, which is available at
// 'http://www.w3.org/TR/xmlschema-2/'.
//
// The following C++ Type / Formatting Mode combinations are supported by this
// component:
//..
//      C++ Type                            Formatting Mode
//      --------                            ---------------
//      bool                                DEFAULT, DEC, TEXT
//      char                                DEFAULT, DEC, TEXT
//      unsigned char                       DEFAULT, DEC
//      [unsigned] short                    DEFAULT, DEC
//      [unsigned] int                      DEFAULT, DEC
//      [unsigned] long                     DEFAULT, DEC
//      bsls::Types::[Uint64|Int64]         DEFAULT, DEC
//      float                               DEFAULT, DEC
//      double                              DEFAULT, DEC
//      bsl::string                         DEFAULT, TEXT, BASE64, HEX
//      bdlt::Date                           DEFAULT
//      bdlt::DateTz                         DEFAULT
//      bdlt::Datetime                       DEFAULT
//      bdlt::DateTimeTz                     DEFAULT
//      bdlt::Time                           DEFAULT
//      bdlt::TimeTz                         DEFAULT
//      bsl::vector<char>                   DEFAULT, BASE64, HEX, TEXT, IS_LIST
//..
// In addition to the types listed above, this component also recognizes the
// following 'bdeat' type categories:
//..
//      'bdeat' Type Category               Formatting Mode
//      ---------------------               ---------------
//      Array                               IS_LIST
//      CustomizedType                      Base type's formatting modes
//      DynamicType                         Runtime type's formatting modes
//      Enumeration                         DEFAULT, TEXT, DECIMAL
//..
// When 'bdlat_FormattingMode::e_DEFAULT' is used, the actual formatting
// mode selected is based on the following mapping:
//..
//      C++ Type                            Default Formatting Mode
//      --------                            -----------------------
//      bool                                DEC or TEXT
//      [unsigned] char                     DEC
//      [unsigned] short                    DEC
//      [unsigned] int                      DEC
//      [unsigned] long                     DEC
//      bsls::Types::[Uint64|Int64]         DEC
//      bsl::string                         TEXT
//      bsl::vector<char>                   BASE64
//
//      'bdeat' Type Category               Default Formatting Mode
//      ---------------------               -----------------------
//      Enumeration                         TEXT
//..
//
///Usage
///-----
// The following snippets of code illustrate how to parse a Base64 string into
// an 'bsl::vector<char>':
//..
//  #include <balxml_typesparserutil.h>
//
//  #include <cassert>
//  #include <vector>
//
//  using namespace BloombergLP;
//
//  void usageExample()
//  {
//      const char INPUT[]      = "YWJjZA==";  // "abcd" in Base64
//      const int  INPUT_LENGTH = sizeof(INPUT) - 1;
//
//      bsl::vector<char> vec;
//
//      int retCode = balxml::TypesParserUtil::parseBase64(&vec,
//                                                        INPUT,
//                                                        INPUT_LENGTH);
//
//      assert(0   == retCode);
//      assert(4   == vec.size());
//      assert('a' == vec[0]);
//      assert('b' == vec[1]);
//      assert('c' == vec[2]);
//      assert('d' == vec[3]);
//  }
//..

#ifndef INCLUDED_BALSCM_VERSION
#include <balscm_version.h>
#endif

#ifndef INCLUDED_BALXML_LISTPARSER
#include <balxml_listparser.h>
#endif

#ifndef INCLUDED_BDLAT_CUSTOMIZEDTYPEFUNCTIONS
#include <bdlat_customizedtypefunctions.h>
#endif

#ifndef INCLUDED_BDLAT_ENUMFUNCTIONS
#include <bdlat_enumfunctions.h>
#endif

#ifndef INCLUDED_BDLAT_FORMATTINGMODE
#include <bdlat_formattingmode.h>
#endif

#ifndef INCLUDED_BDLAT_TYPECATEGORY
#include <bdlat_typecategory.h>
#endif

#ifndef INCLUDED_BDLT_ISO8601UTIL
#include <bdlt_iso8601util.h>
#endif

#ifndef INCLUDED_BSLS_ASSERT
#include <bsls_assert.h>
#endif

#ifndef INCLUDED_BSLS_TYPES
#include <bsls_types.h>
#endif

#ifndef INCLUDED_BSL_STRING
#include <bsl_string.h>
#endif

#ifndef INCLUDED_BSL_VECTOR
#include <bsl_vector.h>
#endif



namespace BloombergLP {



// Updated by 'bde-replace-bdet-forward-declares.py -m bdlt': 2015-02-03
// Updated declarations tagged with '// bdet -> bdlt'.

namespace bdlt { class Date; }                                  // bdet -> bdlt

namespace bdet {typedef ::BloombergLP::bdlt::Date Date;                    // bdet -> bdlt
}  // close namespace bdet

namespace bdlt { class DateTz; }                                // bdet -> bdlt

namespace bdet {typedef ::BloombergLP::bdlt::DateTz DateTz;                // bdet -> bdlt
}  // close namespace bdet

namespace bdlt { class Datetime; }                              // bdet -> bdlt

namespace bdet {typedef ::BloombergLP::bdlt::Datetime Datetime;            // bdet -> bdlt
}  // close namespace bdet

namespace bdlt { class DatetimeTz; }                            // bdet -> bdlt

namespace bdet {typedef ::BloombergLP::bdlt::DatetimeTz DatetimeTz;        // bdet -> bdlt
}  // close namespace bdet

namespace bdlt { class Time; }                                  // bdet -> bdlt

namespace bdet {typedef ::BloombergLP::bdlt::Time Time;                    // bdet -> bdlt
}  // close namespace bdet

namespace bdlt { class TimeTz; }                                // bdet -> bdlt

namespace bdet {typedef ::BloombergLP::bdlt::TimeTz TimeTz;                // bdet -> bdlt
}  // close namespace bdet

namespace balxml {
                           // =============================
                           // struct TypesParserUtil
                           // =============================

struct TypesParserUtil {
    // This 'struct' contains functions for parsing input strings using various
    // XML formatting modes.

    template <class TYPE>
    static int parse(TYPE       *result,
                     const char *input,
                     int         inputLength,
                     int         formattingMode);
        // Parse the specified 'input' of the specified 'inputLength' using the
        // specified 'formattingMode' and load the result into the specified
        // 'result'.  Return 0 on success, and a non-zero value otherwise.  The
        // behavior is undefined unless the parameterized 'TYPE' and the
        // 'formattingMode' combination is supported (supported combinations
        // are listed in the component-level documentation).

    template <class TYPE>
    static int parseBase64(TYPE       *result,
                           const char *input,
                           int         inputLength);
        // Parse the specified 'input' of the specified 'inputLength' using
        // 'bdlat_FormattingMode::e_BASE64' and load the result into the
        // specified 'result'.  Return 0 on success, and a non-zero value
        // otherwise.

    template <class TYPE>
    static int parseDecimal(TYPE       *result,
                            const char *input,
                            int         inputLength);
        // Parse the specified 'input' of the specified 'inputLength' using
        // 'bdlat_FormattingMode::e_DEC' and load the result into the
        // specified 'result'.  Return 0 on success, and a non-zero value
        // otherwise.

    template <class TYPE>
    static int parseDefault(TYPE       *result,
                            const char *input,
                            int         inputLength);
        // Parse the specified 'input' of the specified 'inputLength' using
        // 'bdlat_FormattingMode::e_DEFAULT' and load the result into the
        // specified 'result'.  Return 0 on success, and a non-zero value
        // otherwise.

    template <class TYPE>
    static int parseHex(TYPE       *result,
                        const char *input,
                        int         inputLength);
        // Parse the specified 'input' of the specified 'inputLength' using
        // 'bdlat_FormattingMode::e_HEX' and load the result into the
        // specified 'result'.  Return 0 on success, and a non-zero value
        // otherwise.

    template <class TYPE>
    static int parseList(TYPE       *result,
                         const char *input,
                         int         inputLength);
        // Parse the specified 'input' of the specified 'inputLength' using
        // 'bdlat_FormattingMode::e_LIST' and load the result into the
        // specified 'result'.  Return 0 on success, and a non-zero value
        // otherwise.

    template <class TYPE>
    static int parseText(TYPE       *result,
                         const char *input,
                         int         inputLength);
        // Parse the specified 'input' of the specified 'inputLength' using
        // 'bdlat_FormattingMode::e_TEXT' and load the result into the
        // specified 'result'.  Return 0 on success, and a non-zero value
        // otherwise.
};

                         // =================================
                         // struct TypesParserUtil_Imp
                         // =================================

struct TypesParserUtil_Imp {
    // This 'struct' contains functions that are used in the implementation of
    // this component.

    // BASE64 FUNCTIONS
    template <class TYPE>
    static int parseBase64(TYPE       *result,
                           const char *input,
                           int         inputLength,
                           bdlat_TypeCategory::DynamicType);

    template <class TYPE, class ANY_CATEGORY>
    static int parseBase64(TYPE       *result,
                           const char *input,
                           int         inputLength,
                           ANY_CATEGORY);

    static int parseBase64(bsl::string *result,
                           const char  *input,
                           int          inputLength,
                           bdlat_TypeCategory::Simple);
    static int parseBase64(bsl::vector<char> *result,
                           const char        *input,
                           int                inputLength,
                           bdlat_TypeCategory::Array);

    // DECIMAL FUNCTIONS
    template <class TYPE>
    static int parseDecimal(TYPE       *result,
                            const char *input,
                            int         inputLength,
                            bdlat_TypeCategory::Enumeration);

    template <class TYPE>
    static int parseDecimal(TYPE       *result,
                            const char *input,
                            int         inputLength,
                            bdlat_TypeCategory::CustomizedType);

    template <class TYPE>
    static int parseDecimal(TYPE       *result,
                            const char *input,
                            int         inputLength,
                            bdlat_TypeCategory::DynamicType);

    template <class TYPE, class ANY_CATEGORY>
    static int parseDecimal(TYPE       *result,
                            const char *input,
                            int         inputLength,
                            ANY_CATEGORY);

    static int parseDecimal(bool       *result,
                            const char *input,
                            int         inputLength,
                            bdlat_TypeCategory::Simple);
    static int parseDecimal(char       *result,
                            const char *input,
                            int         inputLength,
                            bdlat_TypeCategory::Simple);
    static int parseDecimal(short      *result,
                            const char *input,
                            int         inputLength,
                            bdlat_TypeCategory::Simple);
    static int parseDecimal(int        *result,
                            const char *input,
                            int         inputLength,
                            bdlat_TypeCategory::Simple);
    static int parseDecimal(bsls::Types::Int64 *result,
                            const char         *input,
                            int                 inputLength,
                            bdlat_TypeCategory::Simple);
    static int parseDecimal(unsigned char *result,
                            const char    *input,
                            int            inputLength,
                            bdlat_TypeCategory::Simple);
    static int parseDecimal(unsigned short *result,
                            const char     *input,
                            int             inputLength,
                            bdlat_TypeCategory::Simple);
    static int parseDecimal(unsigned int *result,
                            const char   *input,
                            int           inputLength,
                            bdlat_TypeCategory::Simple);
    static int parseDecimal(bsls::Types::Uint64 *result,
                            const char          *input,
                            int                  inputLength,
                            bdlat_TypeCategory::Simple);

    static int parseDecimal(float       *result,
                            const char  *input,
                            int          inputLength,
                            bdlat_TypeCategory::Simple);
    static int parseDecimal(double      *result,
                            const char  *input,
                            int          inputLength,
                            bdlat_TypeCategory::Simple);

    // DEFAULT FUNCTIONS
    template <class TYPE>
    static int parseDefault(TYPE       *result,
                            const char *input,
                            int         inputLength,
                            bdlat_TypeCategory::Enumeration);

    template <class TYPE>
    static int parseDefault(TYPE       *result,
                            const char *input,
                            int         inputLength,
                            bdlat_TypeCategory::CustomizedType);

    template <class TYPE>
    static int parseDefault(TYPE       *result,
                            const char *input,
                            int         inputLength,
                            bdlat_TypeCategory::DynamicType);

    template <class TYPE, class ANY_CATEGORY>
    static int parseDefault(TYPE       *result,
                            const char *input,
                            int         inputLength,
                            ANY_CATEGORY);

    static int parseDefault(bool       *result,
                            const char *input,
                            int         inputLength,
                            bdlat_TypeCategory::Simple);
    static int parseDefault(char       *result,
                            const char *input,
                            int         inputLength,
                            bdlat_TypeCategory::Simple);
    static int parseDefault(short      *result,
                            const char *input,
                            int         inputLength,
                            bdlat_TypeCategory::Simple);
    static int parseDefault(int        *result,
                            const char *input,
                            int         inputLength,
                            bdlat_TypeCategory::Simple);
    static int parseDefault(bsls::Types::Int64 *result,
                            const char         *input,
                            int                 inputLength,
                            bdlat_TypeCategory::Simple);
    static int parseDefault(unsigned char *result,
                            const char    *input,
                            int            inputLength,
                            bdlat_TypeCategory::Simple);
    static int parseDefault(unsigned short *result,
                            const char     *input,
                            int             inputLength,
                            bdlat_TypeCategory::Simple);
    static int parseDefault(unsigned int *result,
                            const char   *input,
                            int           inputLength,
                            bdlat_TypeCategory::Simple);
    static int parseDefault(bsls::Types::Uint64 *result,
                            const char          *input,
                            int                  inputLength,
                            bdlat_TypeCategory::Simple);
    static int parseDefault(float      *result,
                            const char *input,
                            int         inputLength,
                            bdlat_TypeCategory::Simple);
    static int parseDefault(double     *result,
                            const char *input,
                            int         inputLength,
                            bdlat_TypeCategory::Simple);
    static int parseDefault(bsl::string *result,
                            const char  *input,
                            int          inputLength,
                            bdlat_TypeCategory::Simple);
    static int parseDefault(bdlt::Date  *result,
                            const char *input,
                            int         inputLength,
                            bdlat_TypeCategory::Simple);
    static int parseDefault(bdlt::DateTz *result,
                            const char  *input,
                            int          inputLength,
                            bdlat_TypeCategory::Simple);
    static int parseDefault(bdlt::Datetime *result,
                            const char    *input,
                            int            inputLength,
                            bdlat_TypeCategory::Simple);
    static int parseDefault(bdlt::DatetimeTz *result,
                            const char      *input,
                            int              inputLength,
                            bdlat_TypeCategory::Simple);
    static int parseDefault(bdlt::Time  *result,
                            const char *input,
                            int         inputLength,
                            bdlat_TypeCategory::Simple);
    static int parseDefault(bdlt::TimeTz *result,
                            const char  *input,
                            int          inputLength,
                            bdlat_TypeCategory::Simple);
    static int parseDefault(bsl::vector<char> *result,
                            const char        *input,
                            int                inputLength,
                            bdlat_TypeCategory::Array);

    // HEX FUNCTIONS
    template <class TYPE>
    static int parseHex(TYPE       *result,
                        const char *input,
                        int         inputLength,
                        bdlat_TypeCategory::DynamicType);

    template <class TYPE, class ANY_CATEGORY>
    static int parseHex(TYPE       *result,
                        const char *input,
                        int         inputLength,
                        ANY_CATEGORY);

    static int parseHex(bsl::string *result,
                        const char  *input,
                        int          inputLength,
                        bdlat_TypeCategory::Simple);
    static int parseHex(bsl::vector<char> *result,
                        const char        *input,
                        int                inputLength,
                        bdlat_TypeCategory::Array);

    // LIST FUNCTIONS
    template <class TYPE>
    static int parseList(TYPE       *result,
                         const char *input,
                         int         inputLength,
                         bdlat_TypeCategory::Array);

    template <class TYPE>
    static int parseList(TYPE       *result,
                         const char *input,
                         int         inputLength,
                         bdlat_TypeCategory::DynamicType);

    template <class TYPE, class ANY_CATEGORY>
    static int parseList(TYPE       *result,
                         const char *input,
                         int         inputLength,
                         ANY_CATEGORY);

    // TEXT FUNCTIONS
    template <class TYPE>
    static int parseText(TYPE       *result,
                         const char *input,
                         int         inputLength,
                         bdlat_TypeCategory::Enumeration);

    template <class TYPE>
    static int parseText(TYPE       *result,
                         const char *input,
                         int         inputLength,
                         bdlat_TypeCategory::CustomizedType);

    template <class TYPE>
    static int parseText(TYPE       *result,
                         const char *input,
                         int         inputLength,
                         bdlat_TypeCategory::DynamicType);

    template <class TYPE, class ANY_CATEGORY>
    static int parseText(TYPE       *result,
                         const char *input,
                         int         inputLength,
                         ANY_CATEGORY);

    static int parseText(bool       *result,
                         const char *input,
                         int         inputLength,
                         bdlat_TypeCategory::Simple);
    static int parseText(char       *result,
                         const char *input,
                         int         inputLength,
                         bdlat_TypeCategory::Simple);
    static int parseText(bsl::string *result,
                         const char  *input,
                         int          inputLength,
                         bdlat_TypeCategory::Simple);
    static int parseText(bsl::vector<char> *result,
                         const char        *input,
                         int                inputLength,
                         bdlat_TypeCategory::Array);

};

// ============================================================================
//                               PROXY CLASSES
// ============================================================================

                // ==================================================
                // struct TypesParserUtil_Imp_parseBase64Proxy
                // ==================================================

struct TypesParserUtil_Imp_parseBase64Proxy {
    // Component-private struct.  Do not use.

    // DATA MEMBERS
    const char *d_input_p;
    int         d_inputLength;

    // CREATORS
    // Creators have been omitted to allow simple static initialization of
    // this struct.

    // FUNCTIONS
    template <class TYPE>
    inline
    int operator()(TYPE *object, bslmf::Nil)
    {
        BSLS_ASSERT_SAFE(0);
        (void) object;
        return -1;
    }

    template <class TYPE, class ANY_CATEGORY>
    inline
    int operator()(TYPE *object, ANY_CATEGORY category)
    {
        return TypesParserUtil_Imp::parseBase64(object,
                                                d_input_p,
                                                d_inputLength,
                                                category);
    }
};

                // ===================================================
                // struct TypesParserUtil_Imp_parseDecimalProxy
                // ===================================================

struct TypesParserUtil_Imp_parseDecimalProxy {
    // Component-private struct.  Do not use.

    // DATA MEMBERS
    const char *d_input_p;
    int         d_inputLength;

    // CREATORS
    // Creators have been omitted to allow simple static initialization of
    // this struct.

    // FUNCTIONS
    template <class TYPE>
    inline
    int operator()(TYPE *object, bslmf::Nil)
    {
        BSLS_ASSERT_SAFE(0);
        (void) object;
        return -1;
    }

    template <class TYPE, class ANY_CATEGORY>
    inline
    int operator()(TYPE *object, ANY_CATEGORY category)
    {
        return TypesParserUtil_Imp::parseDecimal(object,
                                                        d_input_p,
                                                        d_inputLength,
                                                        category);
    }
};

                // ===================================================
                // struct TypesParserUtil_Imp_parseDefaultProxy
                // ===================================================

struct TypesParserUtil_Imp_parseDefaultProxy {
    // Component-private struct.  Do not use.

    // DATA MEMBERS
    const char *d_input_p;
    int         d_inputLength;

    // CREATORS
    // Creators have been omitted to allow simple static initialization of
    // this struct.

    // FUNCTIONS
    template <class TYPE>
    inline
    int operator()(TYPE *object, bslmf::Nil)
    {
        BSLS_ASSERT_SAFE(0);
        (void) object;
        return -1;
    }

    template <class TYPE, class ANY_CATEGORY>
    inline
    int operator()(TYPE *object, ANY_CATEGORY category)
    {
        return TypesParserUtil_Imp::parseDefault(object,
                                                        d_input_p,
                                                        d_inputLength,
                                                        category);
    }
};

                  // ===============================================
                  // struct TypesParserUtil_Imp_parseHexProxy
                  // ===============================================

struct TypesParserUtil_Imp_parseHexProxy {
    // Component-private struct.  Do not use.

    // DATA MEMBERS
    const char *d_input_p;
    int         d_inputLength;

    // CREATORS
    // Creators have been omitted to allow simple static initialization of
    // this struct.

    // FUNCTIONS
    template <class TYPE>
    inline
    int operator()(TYPE *object, bslmf::Nil)
    {
        BSLS_ASSERT_SAFE(0);
        (void) object;
        return -1;
    }

    template <class TYPE, class ANY_CATEGORY>
    inline
    int operator()(TYPE *object, ANY_CATEGORY category)
    {
        return TypesParserUtil_Imp::parseHex(object,
                                                    d_input_p,
                                                    d_inputLength,
                                                    category);
    }
};

                 // ================================================
                 // struct TypesParserUtil_Imp_parseListProxy
                 // ================================================

struct TypesParserUtil_Imp_parseListProxy {
    // Component-private struct.  Do not use.

    // DATA MEMBERS
    const char *d_input_p;
    int         d_inputLength;

    // CREATORS
    // Creators have been omitted to allow simple static initialization of
    // this struct.

    // FUNCTIONS
    template <class TYPE>
    inline
    int operator()(TYPE *object, bslmf::Nil)
    {
        BSLS_ASSERT_SAFE(0);
        (void) object;
        return -1;
    }

    template <class TYPE, class ANY_CATEGORY>
    inline
    int operator()(TYPE *object, ANY_CATEGORY category)
    {
        return TypesParserUtil_Imp::parseList(object,
                                                     d_input_p,
                                                     d_inputLength,
                                                     category);
    }
};

                 // ================================================
                 // struct TypesParserUtil_Imp_parseTextProxy
                 // ================================================

struct TypesParserUtil_Imp_parseTextProxy {
    // Component-private struct.  Do not use.

    // DATA MEMBERS
    const char *d_input_p;
    int         d_inputLength;

    // CREATORS
    // Creators have been omitted to allow simple static initialization of
    // this struct.

    // FUNCTIONS
    template <class TYPE>
    inline
    int operator()(TYPE *object, bslmf::Nil)
    {
        BSLS_ASSERT_SAFE(0);
        (void) object;
        return -1;
    }

    template <class TYPE, class ANY_CATEGORY>
    inline
    int operator()(TYPE *object, ANY_CATEGORY category)
    {
        return TypesParserUtil_Imp::parseText(object,
                                                     d_input_p,
                                                     d_inputLength,
                                                     category);
    }
};

// ============================================================================
//                        INLINE FUNCTION DEFINITIONS
// ============================================================================

                           // -----------------------------
                           // struct TypesParserUtil
                           // -----------------------------

template <class TYPE>
int TypesParserUtil::parse(TYPE       *result,
                                  const char *input,
                                  int         inputLength,
                                  int         formattingMode)
{
    enum { k_FAILURE = - 1 };

    typedef typename bdlat_TypeCategory::Select<TYPE>::Type Tag;

    if (formattingMode & bdlat_FormattingMode::e_LIST) {
        return TypesParserUtil_Imp::parseList(result, input,
                                                     inputLength, Tag());
                                                                      // RETURN
    }

    switch (formattingMode & bdlat_FormattingMode::e_TYPE_MASK) {
      case bdlat_FormattingMode::e_BASE64: {
        return TypesParserUtil_Imp::parseBase64(result,
                                                       input,
                                                       inputLength,
                                                       Tag());        // RETURN
      }
      case bdlat_FormattingMode::e_DEC: {
        return TypesParserUtil_Imp::parseDecimal(result,
                                                        input,
                                                        inputLength,
                                                        Tag());       // RETURN
      }
      case bdlat_FormattingMode::e_DEFAULT: {
        return TypesParserUtil_Imp::parseDefault(result,
                                                        input,
                                                        inputLength,
                                                        Tag());       // RETURN
      }
      case bdlat_FormattingMode::e_HEX: {
        return TypesParserUtil_Imp::parseHex(result,
                                                    input,
                                                    inputLength,
                                                    Tag());           // RETURN
      }
      case bdlat_FormattingMode::e_TEXT: {
        return TypesParserUtil_Imp::parseText(result,
                                                     input,
                                                     inputLength,
                                                     Tag());          // RETURN
      }
      default: {
        BSLS_ASSERT_SAFE(!"Unsupported operation!");

<<<<<<< HEAD
        return k_FAILURE;
=======
        return BAEXML_FAILURE;                                        // RETURN
>>>>>>> 914c9bdf
      }
    }
}

template <class TYPE>
inline
int TypesParserUtil::parseBase64(TYPE       *result,
                                        const char *input,
                                        int         inputLength)
{
    typedef typename bdlat_TypeCategory::Select<TYPE>::Type Tag;

    return TypesParserUtil_Imp::parseBase64(result, input,
                                                   inputLength, Tag());
}

template <class TYPE>
inline
int TypesParserUtil::parseDecimal(TYPE       *result,
                                         const char *input,
                                         int         inputLength)
{
    typedef typename bdlat_TypeCategory::Select<TYPE>::Type Tag;

    return TypesParserUtil_Imp::parseDecimal(result, input,
                                                    inputLength, Tag());
}

template <class TYPE>
inline
int TypesParserUtil::parseDefault(TYPE       *result,
                                         const char *input,
                                         int         inputLength)
{
    typedef typename bdlat_TypeCategory::Select<TYPE>::Type Tag;

    return TypesParserUtil_Imp::parseDefault(result, input,
                                                    inputLength, Tag());
}

template <class TYPE>
inline
int TypesParserUtil::parseHex(TYPE       *result,
                                     const char *input,
                                     int         inputLength)
{
    typedef typename bdlat_TypeCategory::Select<TYPE>::Type Tag;

    return TypesParserUtil_Imp::parseHex(result, input,
                                                inputLength, Tag());
}

template <class TYPE>
inline
int TypesParserUtil::parseList(TYPE       *result,
                                      const char *input,
                                      int         inputLength)
{
    typedef typename bdlat_TypeCategory::Select<TYPE>::Type Tag;

    return TypesParserUtil_Imp::parseList(result, input,
                                                 inputLength, Tag());
}

template <class TYPE>
inline
int TypesParserUtil::parseText(TYPE       *result,
                                      const char *input,
                                      int         inputLength)
{
    typedef typename bdlat_TypeCategory::Select<TYPE>::Type Tag;

    return TypesParserUtil_Imp::parseText(result, input,
                                                 inputLength, Tag());
}

                         // ---------------------------------
                         // struct TypesParserUtil_Imp
                         // ---------------------------------

// BASE64 FUNCTIONS

template <class TYPE>
inline
int TypesParserUtil_Imp::parseBase64(TYPE       *result,
                                            const char *input,
                                            int         inputLength,
                                            bdlat_TypeCategory::DynamicType)
{
    TypesParserUtil_Imp_parseBase64Proxy proxy = { input, inputLength };

    return bdlat_TypeCategoryUtil::manipulateByCategory(result, proxy);
}

template <class TYPE, class ANY_CATEGORY>
inline
int TypesParserUtil_Imp::parseBase64(TYPE       *result,
                                            const char *input,
                                            int         inputLength,
                                            ANY_CATEGORY)
{
    enum { k_FAILURE = -1 };

    BSLS_ASSERT_SAFE(!"Unsupported operation!");

    (void) result;
    (void) input;
    (void) inputLength;

    // Note: 'parseBase64' for 'bsl::string' and 'bsl::vector<char>' is inside
    //       the CPP file.

    return k_FAILURE;
}

// DECIMAL FUNCTIONS

template <class TYPE>
inline
int TypesParserUtil_Imp::parseDecimal(TYPE       *result,
                                             const char *input,
                                             int         inputLength,
                                             bdlat_TypeCategory::Enumeration)
{
    enum { k_FAILURE = -1 };

    int intValue;

    if (0 != TypesParserUtil::parseDecimal(&intValue, input,
                                                  inputLength)) {
<<<<<<< HEAD
        return k_FAILURE;
=======
        return BAEXML_FAILURE;                                        // RETURN
>>>>>>> 914c9bdf
    }

    return bdlat_EnumFunctions::fromInt(result, intValue);
}

template <class TYPE>
inline
int TypesParserUtil_Imp::parseDecimal(TYPE       *result,
                                             const char *input,
                                             int         inputLength,
                                             bdlat_TypeCategory::CustomizedType
                                            )
{
    enum { k_FAILURE = -1 };

    typedef typename
    bdlat_CustomizedTypeFunctions::BaseType<TYPE>::Type BaseType;

    BaseType base;

    if (0 != TypesParserUtil::parseDecimal(&base, input, inputLength)) {
<<<<<<< HEAD
        return k_FAILURE;
=======
        return BAEXML_FAILURE;                                        // RETURN
>>>>>>> 914c9bdf
    }

    return bdlat_CustomizedTypeFunctions::convertFromBaseType(result, base);
}

template <class TYPE>
inline
int TypesParserUtil_Imp::parseDecimal(TYPE       *result,
                                             const char *input,
                                             int         inputLength,
                                             bdlat_TypeCategory::DynamicType)
{
    TypesParserUtil_Imp_parseDecimalProxy proxy = {
        input,
        inputLength
    };

    return bdlat_TypeCategoryUtil::manipulateByCategory(result, proxy);
}

template <class TYPE, class ANY_CATEGORY>
inline
int TypesParserUtil_Imp::parseDecimal(TYPE       *result,
                                             const char *input,
                                             int         inputLength,
                                             ANY_CATEGORY)
{
    enum { k_FAILURE = -1 };

    BSLS_ASSERT_SAFE(!"Unsupported operation!");

    (void) result;
    (void) input;
    (void) inputLength;

    return k_FAILURE;
}

// DEFAULT FUNCTIONS

template <class TYPE>
inline
int TypesParserUtil_Imp::parseDefault(TYPE       *result,
                                             const char *input,
                                             int         inputLength,
                                             bdlat_TypeCategory::Enumeration)
{
    return bdlat_EnumFunctions::fromString(result, input, inputLength);
}

template <class TYPE>
inline
int TypesParserUtil_Imp::parseDefault(TYPE       *result,
                                             const char *input,
                                             int         inputLength,
                                             bdlat_TypeCategory::CustomizedType
                                            )
{
    enum { k_FAILURE = -1 };

    typedef typename
    bdlat_CustomizedTypeFunctions::BaseType<TYPE>::Type BaseType;

    BaseType base;

    if (0 != TypesParserUtil::parseDefault(&base, input, inputLength)) {
<<<<<<< HEAD
        return k_FAILURE;
=======
        return BAEXML_FAILURE;                                        // RETURN
>>>>>>> 914c9bdf
    }

    return bdlat_CustomizedTypeFunctions::convertFromBaseType(result, base);
}

template <class TYPE>
inline
int TypesParserUtil_Imp::parseDefault(TYPE       *result,
                                             const char *input,
                                             int         inputLength,
                                             bdlat_TypeCategory::DynamicType)
{
    TypesParserUtil_Imp_parseDefaultProxy proxy = {
        input,
        inputLength
    };

    return bdlat_TypeCategoryUtil::manipulateByCategory(result, proxy);
}

template <class TYPE, class ANY_CATEGORY>
inline
int TypesParserUtil_Imp::parseDefault(TYPE       *result,
                                             const char *input,
                                             int         inputLength,
                                             ANY_CATEGORY)
{
    enum { k_FAILURE = -1 };

    BSLS_ASSERT_SAFE(!"Unsupported operation!");

    (void) result;
    (void) input;
    (void) inputLength;

    return k_FAILURE;
}

inline
int TypesParserUtil_Imp::parseDefault(char       *result,
                                             const char *input,
                                             int         inputLength,
                                             bdlat_TypeCategory::Simple)
{
    return parseDecimal(result, input, inputLength,
                        bdlat_TypeCategory::Simple());
}

inline
int TypesParserUtil_Imp::parseDefault(short      *result,
                                             const char *input,
                                             int         inputLength,
                                             bdlat_TypeCategory::Simple)
{
    return parseDecimal(result, input, inputLength,
                        bdlat_TypeCategory::Simple());
}

inline
int TypesParserUtil_Imp::parseDefault(int        *result,
                                             const char *input,
                                             int         inputLength,
                                             bdlat_TypeCategory::Simple)
{
    return parseDecimal(result, input, inputLength,
                        bdlat_TypeCategory::Simple());
}

inline
int TypesParserUtil_Imp::parseDefault(
    bsls::Types::Int64 *result,
    const char         *input,
    int                 inputLength,
    bdlat_TypeCategory::Simple)
{
    return parseDecimal(result, input, inputLength,
                        bdlat_TypeCategory::Simple());
}

inline
int TypesParserUtil_Imp::parseDefault(unsigned char *result,
                                             const char    *input,
                                             int            inputLength,
                                             bdlat_TypeCategory::Simple)
{
    return parseDecimal(result, input, inputLength,
                        bdlat_TypeCategory::Simple());
}

inline
int TypesParserUtil_Imp::parseDefault(unsigned short *result,
                                             const char     *input,
                                             int             inputLength,
                                             bdlat_TypeCategory::Simple)
{
    return parseDecimal(result, input, inputLength,
                        bdlat_TypeCategory::Simple());
}

inline
int TypesParserUtil_Imp::parseDefault(unsigned int *result,
                                             const char   *input,
                                             int           inputLength,
                                             bdlat_TypeCategory::Simple)
{
    return parseDecimal(result, input, inputLength,
                        bdlat_TypeCategory::Simple());
}

inline
int TypesParserUtil_Imp::parseDefault(
    bsls::Types::Uint64 *result,
    const char          *input,
    int                  inputLength,
    bdlat_TypeCategory::Simple)
{
    return parseDecimal(result, input, inputLength,
                        bdlat_TypeCategory::Simple());
}

inline
int TypesParserUtil_Imp::parseDefault(bsl::string *result,
                                             const char  *input,
                                             int          inputLength,
                                             bdlat_TypeCategory::Simple)
{
    return parseText(result, input, inputLength,
                     bdlat_TypeCategory::Simple());
}

inline
int TypesParserUtil_Imp::parseDefault(bdlt::Date  *result,
                                             const char *input,
                                             int         inputLength,
                                             bdlat_TypeCategory::Simple)
{
    return bdlt::Iso8601Util::parse(result, input, inputLength);
}

inline
int TypesParserUtil_Imp::parseDefault(bdlt::DateTz *result,
                                             const char  *input,
                                             int          inputLength,
                                             bdlat_TypeCategory::Simple)
{
    return bdlt::Iso8601Util::parse(result, input, inputLength);
}

inline
int TypesParserUtil_Imp::parseDefault(bdlt::Datetime *result,
                                             const char    *input,
                                             int            inputLength,
                                             bdlat_TypeCategory::Simple)
{
    return bdlt::Iso8601Util::parse(result, input, inputLength);
}

inline
int TypesParserUtil_Imp::parseDefault(bdlt::DatetimeTz *result,
                                             const char      *input,
                                             int              inputLength,
                                             bdlat_TypeCategory::Simple)
{
    return bdlt::Iso8601Util::parse(result, input, inputLength);
}

inline
int TypesParserUtil_Imp::parseDefault(bdlt::Time  *result,
                                             const char *input,
                                             int         inputLength,
                                             bdlat_TypeCategory::Simple)
{
    return bdlt::Iso8601Util::parse(result, input, inputLength);
}

inline
int TypesParserUtil_Imp::parseDefault(bdlt::TimeTz *result,
                                             const char  *input,
                                             int          inputLength,
                                             bdlat_TypeCategory::Simple)
{
    return bdlt::Iso8601Util::parse(result, input, inputLength);
}

inline
int TypesParserUtil_Imp::parseDefault(bsl::vector<char> *result,
                                             const char        *input,
                                             int                inputLength,
                                             bdlat_TypeCategory::Array)
{
    return parseBase64(result, input, inputLength,
                       bdlat_TypeCategory::Array());
}

// HEX FUNCTIONS

template <class TYPE>
inline
int TypesParserUtil_Imp::parseHex(TYPE       *result,
                                         const char *input,
                                         int         inputLength,
                                         bdlat_TypeCategory::DynamicType)
{
    TypesParserUtil_Imp_parseHexProxy proxy = { input, inputLength };

    return bdlat_TypeCategoryUtil::manipulateByCategory(result, proxy);
}

template <class TYPE, class ANY_CATEGORY>
inline
int TypesParserUtil_Imp::parseHex(TYPE       *result,
                                         const char *input,
                                         int         inputLength,
                                         ANY_CATEGORY)
{
    enum { k_FAILURE = -1 };

    BSLS_ASSERT_SAFE(!"Unsupported operation!");

    (void) result;
    (void) input;
    (void) inputLength;

    // Note: 'parseHex' for 'bsl::string' and 'bsl::vector<char>' is inside the
    //       CPP file.

    return k_FAILURE;
}

// LIST FUNCTIONS

template <class TYPE>
int TypesParserUtil_Imp::parseList(TYPE       *result,
                                          const char *input,
                                          int         inputLength,
                                          bdlat_TypeCategory::Array)
{
    enum { k_FAILURE = -1 };

    typedef balxml::ListParser<TYPE> ListParser;

    typename ListParser::ParseElementFunction fn =
        &TypesParserUtil::parseDefault;

    ListParser listParser(fn);

    if (0 != listParser.beginParse(result)) {
<<<<<<< HEAD
        return k_FAILURE;
    }

    if (0 != listParser.pushCharacters(input, input + inputLength)) {
        return k_FAILURE;
=======
        return BAEXML_FAILURE;                                        // RETURN
    }

    if (0 != listParser.pushCharacters(input, input + inputLength)) {
        return BAEXML_FAILURE;                                        // RETURN
>>>>>>> 914c9bdf
    }

    return listParser.endParse();
}

template <class TYPE>
inline
int TypesParserUtil_Imp::parseList(TYPE       *result,
                                          const char *input,
                                          int         inputLength,
                                          bdlat_TypeCategory::DynamicType)
{
    TypesParserUtil_Imp_parseListProxy proxy = { input, inputLength };

    return bdlat_TypeCategoryUtil::manipulateByCategory(result, proxy);
}

template <class TYPE, class ANY_CATEGORY>
inline
int TypesParserUtil_Imp::parseList(TYPE       *result,
                                          const char *input,
                                          int         inputLength,
                                          ANY_CATEGORY)
{
    enum { k_FAILURE = -1 };

    BSLS_ASSERT_SAFE(!"Unsupported operation!");

    (void) result;
    (void) input;
    (void) inputLength;

    return k_FAILURE;
}

// TEXT FUNCTIONS

template <class TYPE>
inline
int TypesParserUtil_Imp::parseText(TYPE       *result,
                                          const char *input,
                                          int         inputLength,
                                          bdlat_TypeCategory::Enumeration)
{
    return bdlat_EnumFunctions::fromString(result, input, inputLength);
}

template <class TYPE>
inline
int TypesParserUtil_Imp::parseText(TYPE       *result,
                                          const char *input,
                                          int         inputLength,
                                          bdlat_TypeCategory::CustomizedType)
{
    enum { k_FAILURE = -1 };

    typedef typename
    bdlat_CustomizedTypeFunctions::BaseType<TYPE>::Type BaseType;

    BaseType base;

    if (0 != TypesParserUtil::parseText(&base, input, inputLength)) {
<<<<<<< HEAD
        return k_FAILURE;
=======
        return BAEXML_FAILURE;                                        // RETURN
>>>>>>> 914c9bdf
    }

    return bdlat_CustomizedTypeFunctions::convertFromBaseType(result, base);
}

template <class TYPE>
inline
int TypesParserUtil_Imp::parseText(TYPE       *result,
                                          const char *input,
                                          int         inputLength,
                                          bdlat_TypeCategory::DynamicType)
{
    TypesParserUtil_Imp_parseTextProxy proxy = { input, inputLength };

    return bdlat_TypeCategoryUtil::manipulateByCategory(result, proxy);
}

template <class TYPE, class ANY_CATEGORY>
inline
int TypesParserUtil_Imp::parseText(TYPE       *result,
                                          const char *input,
                                          int         inputLength,
                                          ANY_CATEGORY)
{
    enum { k_FAILURE = -1 };

    BSLS_ASSERT_SAFE(!"Unsupported operation!");

    (void) result;
    (void) input;
    (void) inputLength;

    return k_FAILURE;
}
}  // close package namespace

}  // close enterprise namespace

#endif

// ----------------------------------------------------------------------------
// Copyright 2015 Bloomberg Finance L.P.
//
// Licensed under the Apache License, Version 2.0 (the "License");
// you may not use this file except in compliance with the License.
// You may obtain a copy of the License at
//
//     http://www.apache.org/licenses/LICENSE-2.0
//
// Unless required by applicable law or agreed to in writing, software
// distributed under the License is distributed on an "AS IS" BASIS,
// WITHOUT WARRANTIES OR CONDITIONS OF ANY KIND, either express or implied.
// See the License for the specific language governing permissions and
// limitations under the License.
// ----------------------------- END-OF-FILE ----------------------------------<|MERGE_RESOLUTION|>--- conflicted
+++ resolved
@@ -845,11 +845,7 @@
       default: {
         BSLS_ASSERT_SAFE(!"Unsupported operation!");
 
-<<<<<<< HEAD
-        return k_FAILURE;
-=======
-        return BAEXML_FAILURE;                                        // RETURN
->>>>>>> 914c9bdf
+        return k_FAILURE;                                             // RETURN
       }
     }
 }
@@ -980,11 +976,7 @@
 
     if (0 != TypesParserUtil::parseDecimal(&intValue, input,
                                                   inputLength)) {
-<<<<<<< HEAD
-        return k_FAILURE;
-=======
-        return BAEXML_FAILURE;                                        // RETURN
->>>>>>> 914c9bdf
+        return k_FAILURE;                                             // RETURN
     }
 
     return bdlat_EnumFunctions::fromInt(result, intValue);
@@ -1006,11 +998,7 @@
     BaseType base;
 
     if (0 != TypesParserUtil::parseDecimal(&base, input, inputLength)) {
-<<<<<<< HEAD
-        return k_FAILURE;
-=======
-        return BAEXML_FAILURE;                                        // RETURN
->>>>>>> 914c9bdf
+        return k_FAILURE;                                             // RETURN
     }
 
     return bdlat_CustomizedTypeFunctions::convertFromBaseType(result, base);
@@ -1077,11 +1065,7 @@
     BaseType base;
 
     if (0 != TypesParserUtil::parseDefault(&base, input, inputLength)) {
-<<<<<<< HEAD
-        return k_FAILURE;
-=======
-        return BAEXML_FAILURE;                                        // RETURN
->>>>>>> 914c9bdf
+        return k_FAILURE;                                             // RETURN
     }
 
     return bdlat_CustomizedTypeFunctions::convertFromBaseType(result, base);
@@ -1329,19 +1313,11 @@
     ListParser listParser(fn);
 
     if (0 != listParser.beginParse(result)) {
-<<<<<<< HEAD
-        return k_FAILURE;
+        return k_FAILURE;                                             // RETURN
     }
 
     if (0 != listParser.pushCharacters(input, input + inputLength)) {
         return k_FAILURE;
-=======
-        return BAEXML_FAILURE;                                        // RETURN
-    }
-
-    if (0 != listParser.pushCharacters(input, input + inputLength)) {
-        return BAEXML_FAILURE;                                        // RETURN
->>>>>>> 914c9bdf
     }
 
     return listParser.endParse();
@@ -1404,11 +1380,7 @@
     BaseType base;
 
     if (0 != TypesParserUtil::parseText(&base, input, inputLength)) {
-<<<<<<< HEAD
-        return k_FAILURE;
-=======
-        return BAEXML_FAILURE;                                        // RETURN
->>>>>>> 914c9bdf
+        return k_FAILURE;                                             // RETURN
     }
 
     return bdlat_CustomizedTypeFunctions::convertFromBaseType(result, base);
