// bdesu_fileutil.t.cpp                                               -*-C++-*-
#include <bdesu_fileutil.h>

#include <bdesu_pathutil.h>
#include <bdef_bind.h>
#include <bdet_datetime.h>
#include <bdetu_systemtime.h>

#include <bsls_platform.h>
#include <bsls_types.h>

#include <bsl_cstdlib.h>
#include <bsl_sstream.h>

#ifndef BSLS_PLATFORM_OS_WINDOWS
#include <errno.h>
#include <utime.h>
#include <unistd.h>
#include <sys/socket.h>
#include <sys/un.h>

// Needed for using 'stat64' on HP
#ifdef BSLS_PLATFORM_OS_HPUX
    #ifndef _LARGEFILE64_SOURCE
        #define _LARGEFILE64_SOURCE 1
    #endif
#endif
#include <sys/stat.h>
#include <sys/types.h>
#include <sys/wait.h>
#include <unistd.h>
#else
#include <windows.h>  // for Sleep, GetLastError
#endif

#include <bsl_algorithm.h>
#include <bsl_iostream.h>
#include <bsl_cstdlib.h>
#include <bsl_c_stdio.h>
#include <bsl_sstream.h>

using namespace BloombergLP;
using namespace bsl;  // automatically added by script

//=============================================================================
//                                 TEST PLAN
//-----------------------------------------------------------------------------
// CLASS METHODS
// [ 2] static void findMatchingPaths(bsl::vector<bsl::string> *,const char *);
// [ 3] static bool isRegularFile(const bsl::string&, bool);
// [ 3] static bool isRegularFile(const char *, bool);
// [ 3] static bool isDirectory(const bsl::string&, bool);
// [ 3] static bool isDirectory(const char *, bool);
// [ 4] static int rollFileChain(const bsl::string&, int);
// [ 4] static int rollFileChain(const char *, int);
// [ 5] static Offset getAvailableSpace(const bsl::string&);
// [ 5] static Offset getAvailableSpace(const char *);
// [ 5] static Offset getAvailableSpace(FileDescriptor);
// [ 6] static Offset getFileSize(const bsl::string&);
// [ 6] static Offset getFileSize(const char *);
// [ 8] FD open(const char *p, bool writable, bool exist, bool append);
//-----------------------------------------------------------------------------
// [ 1] BREATHING TEST
// [ 9] USAGE EXAMPLE 1
// [10] USAGE EXAMPLE 2

//=============================================================================
//                      STANDARD BDE ASSERT TEST MACRO
//-----------------------------------------------------------------------------
static int testStatus = 0;

static void aSsErT(int c, const char *s, int i)
{
    if (c) {
        cout << "Error " << __FILE__ << "(" << i << "): " << s
             << "    (failed)" << endl;
        if (0 <= testStatus && testStatus <= 100) ++testStatus;
    }
}

#define ASSERT(X) { aSsErT(!(X), #X, __LINE__); }

//=============================================================================
//                  STANDARD BDE LOOP-ASSERT TEST MACROS
//-----------------------------------------------------------------------------
#define LOOP_ASSERT(I,X) { \
   if (!(X)) { cout << #I << ": " << I << "\n"; aSsErT(1, #X, __LINE__); }}

#define LOOP2_ASSERT(I,J,X) { \
   if (!(X)) { cout << #I << ": " << I << "\t" << #J << ": " \
              << J << "\n"; aSsErT(1, #X, __LINE__); } }

#define LOOP3_ASSERT(I,J,K,X) { \
   if (!(X)) { cout << #I << ": " << I << "\t" << #J << ": " \
                    << J << "\t" \
                    << #K << ": " << K <<  "\n"; aSsErT(1, #X, __LINE__); } }

//=============================================================================
//                       SEMI-STANDARD TEST OUTPUT MACROS
//-----------------------------------------------------------------------------
#define P(X) cout << #X " = " << (X) << endl; // Print identifier and value.
#define Q(X) cout << "<| " #X " |>" << endl;  // Quote identifier literally.
#define P_(X) cout << #X " = " << (X) << ", "<< flush; // P(X) without '\n'
#define L_ __LINE__                           // current Line number
#define T_()  cout << "\t" << flush;          // Print tab w/o newline

//=============================================================================
//                  GLOBAL HELPER TYPE FUNCTIONS FOR TESTING
//-----------------------------------------------------------------------------

typedef bdesu_FileUtil Obj;

#ifdef BSLS_PLATFORM_OS_WINDOWS
inline
bool isBackslash (char t)
{
   return t == '\\';
}

inline
bool isForwardSlash (char t)
{
   return t == '/';
}

#endif

void localTouch(const char *fileName)
{
    Obj::FileDescriptor fd = Obj::open(fileName, true, false);
    ASSERT(Obj::INVALID_FD != fd);
    // ASSERT(1 == Obj::write(fd, "x", 1));

    Obj::close(fd);
}

void localSleep(int seconds)
{
#ifdef BSLS_PLATFORM_OS_UNIX
    sleep(seconds);
#else
    ::Sleep(seconds * 1000);
#endif
}

static
void localForkExec(const char *command)
{
    char buf[1000];
    const unsigned cmdLen = bsl::strlen(command);
    BSLS_ASSERT(sizeof(buf) >= cmdLen + 1);
    bsl::strcpy(buf, command);

#ifdef BSLS_PLATFORM_OS_UNIX
    if (0 == fork()) {
        // child process

        bsl::vector<char *> argvec;
        const char *endp = buf + cmdLen;
        for (char *pc = buf; pc < endp; ) {
            char *start = pc;
            while (*pc && ' ' != *pc) {
                ++pc;
            }
            *pc = 0;
            argvec.push_back(start);
            ++pc;
        }
        argvec.push_back(0);

        execv(argvec[0], &argvec[0]);
    }
#else
    STARTUPINFO sui;
    GetStartupInfo(&sui);

    PROCESS_INFORMATION proci;

    bool rc = CreateProcess(NULL,       // lpApplicationName
                            buf,        // lpCommandLine
                            NULL,       // lpProcessAttributes
                            NULL,       // lpThreadAttibutes
                            true,       // bInheritHandles
                            0,          // dwCreationFlags
                            NULL,       // lpEnvironment
                            NULL,       // lpCurrentDirectory
                            &sui,       // lpStartupInfo - in
                            &proci);    // lpProcessInformation - out
    ASSERT(rc);
#endif
}

string rollupPaths(vector<bsl::string>& paths)
{
   string result;

   sort(paths.begin(), paths.end());

   for (vector<bsl::string>::const_iterator it = paths.begin();
        it != paths.end(); ++it) {
      result.append(*it);
      result.push_back(':');
   }

   if (!result.empty()) {
      result.erase(result.end()-1);
   }

#ifdef BSLS_PLATFORM_OS_WINDOWS
   replace_if(result.begin(), result.end(), isBackslash, '/');
#endif
   return result;
}

inline
void makeArbitraryFile(const char *path)
{
    bdesu_FileUtil::FileDescriptor fd = bdesu_FileUtil::open(path,1,0);
    ASSERT(bdesu_FileUtil::INVALID_FD != fd);
    ASSERT(5 == bdesu_FileUtil::write(fd, "hello", 5));
    ASSERT(0 == bdesu_FileUtil::close(fd));
}

inline
bsl::string tempFileName()
{
    bsl::string result;
#ifdef BSLS_PLATFORM_OS_WINDOWS
    char tmpPathBuf[MAX_PATH], tmpNameBuf[MAX_PATH];
    GetTempPath(MAX_PATH, tmpPathBuf);
    GetTempFileName(tmpPathBuf, "bde", 0, tmpNameBuf);
    result = tmpNameBuf;
#elif defined(BSLS_PLATFORM_OS_HPUX)
    char tmpPathBuf[L_tmpnam];
    result = tmpnam(tmpPathBuf);
#else
    result = tmpnam(0);
#endif

    // Test Invariant:

    BSLS_ASSERT(!result.empty());
    return result;
}

class MMIXRand {
    // Pseudo-Random number generator based on Donald Knuth's 'MMIX'

    static const bsls_Types::Uint64 A = 6364136223846793005ULL;
    static const bsls_Types::Uint64 C = 1442695040888963407ULL;

    // DATA
    bsls_Types::Uint64       d_reg;
    bsl::stringstream        d_ss;
    char                     d_outBuffer[17];

  public:
    // CREATOR
    MMIXRand()
    : d_reg(0)
    {
        memset(d_outBuffer, 0, sizeof(d_outBuffer));
    }

    // MANIPULATORS
    void munge()
        // Iterate 'd_reg' through one cycle
    {
        d_reg = d_reg * A + C;
    }

    void reset()
        // Reset 'd_reg'
    {
        d_reg = 0;
    }

    const char *display()
        // Display the current state of d_reg in hex
    {
        d_ss.str("");
        memset(d_outBuffer, ' ', 16);

        d_ss << bsl::hex << d_reg;
        const bsl::string& str = d_ss.str();
        LOOP_ASSERT(str.length(), 16 >= str.length());
        char *writeTo = d_outBuffer + (16 - str.length());

        bsl::strcpy(writeTo, str.c_str());
        ASSERT(16 == bsl::strlen(d_outBuffer));

        return d_outBuffer;
    }
};


//=============================================================================
//                             USAGE EXAMPLES
//-----------------------------------------------------------------------------
// Ensures that the following functions in usage example 2 compiles and runs on
// all platform.
//-----------------------------------------------------------------------------

namespace UsageExample2 {

void getFilesWithinTimeframe(bsl::vector<bsl::string> *vector,
                             const char               *item,
                             const bdet_Datetime&      start,
                             const bdet_Datetime&      end)
{
    bdet_Datetime datetime;
    int ret = bdesu_FileUtil::getLastModificationTime(&datetime, item);

    if (ret) {
        return;                                                       // RETURN
    }

    if (datetime < start || datetime > end) {
        return;                                                       // RETURN
    }

    vector->push_back(item);
}

void findMatchingFilesInTimeframe(bsl::vector<bsl::string> *result,
                                  const char               *pattern,
                                  const bdet_Datetime&      start,
                                  const bdet_Datetime&      end)
{
    result->clear();
    bdesu_FileUtil::visitPaths(
                              pattern,
                              bdef_BindUtil::bind(&getFilesWithinTimeframe,
                                                  result,
                                                  bdef_PlaceHolders::_1,
                                                  start,
                                                  end));
}

}  // close namespace UsageExample2

//=============================================================================
//                              MAIN PROGRAM
//-----------------------------------------------------------------------------

int main(int argc, char *argv[])
{
    int test = argc > 1 ? bsl::atoi(argv[1]) : 0;
    int verbose = argc > 2;
    int veryVerbose = argc > 3;
    int veryVeryVerbose = argc > 4;

    cout << "TEST " << __FILE__ << " CASE " << test << endl;

    switch(test) { case 0:
      case 14: {
        // --------------------------------------------------------------------
        // TESTING USAGE EXAMPLE 2
        //
        // Concerns:
        //   The usage example provided in the component header file must
        //   compile, link, and run on all platforms as shown.
        //
        // Plan:
        //   Define the functions provided in usage example 2, then test them
        //   and make sure they function as intended, by:
        //
        //   1) Create a series of file in 1 second intervals, and record the
        //      time of creation.
        //   2) Call the 'findMatchingFilesInTimeframe' function on the list of
        //      files created with the timeframe specified as an interval
        //      in between all file creations.
        // --------------------------------------------------------------------

        if (verbose) cout << "\nTesting Usage Example 2"
                          << "\n=======================" << endl;

        // make sure there isn't an unfortunately named file in the way

#ifdef BSLS_PLATFORM_OS_WINDOWS
        bdesu_FileUtil::remove("temp.2", true);
        bsl::string logPath =  "temp.2\\logs2\\";
#else
        bdesu_FileUtil::remove("tmp.2",  true);
        bsl::string logPath =  "tmp.2/logs2/";
#endif

        ASSERT(0 == bdesu_FileUtil::createDirectories(logPath.c_str(), true));
        const int TESTSIZE = 10;
        bdet_Datetime modTime[TESTSIZE];

        for (int i = 0; i < TESTSIZE; ++i) {
            stringstream s;
            s << logPath << "file" << i << ".log";

            if (veryVerbose) {
                cout << "Creating file: " << s.str() << endl;
            }

            bdesu_FileUtil::FileDescriptor fd = bdesu_FileUtil::open(s.str(),
                                                                     true,
                                                                     false);
            ASSERT(0 != fd);

            const char buffer[] = "testing";
            int bytes           = sizeof buffer;

            bdesu_FileUtil::write(fd, buffer, bytes);
            bdesu_FileUtil::close(fd);

#ifdef BSLS_PLATFORM_OS_WINDOWS
            Sleep(1000);  // 'Sleep' is in milliseconds on Windows.
#else
            sleep(1);
#endif

            bdesu_FileUtil::getLastModificationTime(&modTime[i], s.str());
            if (veryVerbose) {
                cout << "\tLast modification time: " << modTime[i] << endl;
            }
        }

        bsl::vector<bsl::string> results;
        bsl::string pattern = logPath + "*.log";
        const int START = 3;
        const int END   = 6;
        UsageExample2::findMatchingFilesInTimeframe(&results,
                                                    pattern.c_str(),
                                                    modTime[START],
                                                    modTime[END]);

        if (veryVerbose) {
            cout << "List of files found: " << endl;
            for (int i = 0; i < (int) results.size(); ++i) {
                bsl::cout << "\t" << results[i] << endl;
            }
        }

        ASSERT(results.size() == END - START + 1);
        ASSERT(0 == bdesu_FileUtil::remove(logPath.c_str(), true));

      } break;
      case 13: {
        // --------------------------------------------------------------------
        // TESTING USAGE EXAMPLE 1
        //
        // Concerns:
        //   The usage example provided in the component header file must
        //   compile, link, and run on all platforms as shown.
        //
        // Plan:
        //   Run the usage example 1
        // --------------------------------------------------------------------

        if (verbose) cout << "\nTesting Usage Example 1"
                          << "\n=======================" << endl;

        // make sure there isn't an unfortunately named file in the way

#ifdef BSLS_PLATFORM_OS_WINDOWS
        bdesu_FileUtil::remove("temp.1");
        bsl::string logPath =  "temp.1\\logs";
#else
        bdesu_FileUtil::remove("tmp.1");
        bsl::string logPath =  "tmp.1/logs";
#endif

        bsl::string oldPath(logPath), newPath(logPath);
        bdesu_PathUtil::appendRaw(&oldPath, "old");
        bdesu_PathUtil::appendRaw(&newPath, "new");
        ASSERT(0 == bdesu_FileUtil::createDirectories(oldPath.c_str(), true));
        ASSERT(0 == bdesu_FileUtil::createDirectories(newPath.c_str(), true));
        bdesu_PathUtil::appendRaw(&logPath, "*.log");
        vector<bsl::string> logFiles;
        bdesu_FileUtil::findMatchingPaths(&logFiles, logPath.c_str());

        bdet_Datetime modTime;
        string        fileName;
        for (vector<bsl::string>::iterator it = logFiles.begin();
                                              it != logFiles.end(); ++it) {
            ASSERT(0 ==
                       bdesu_FileUtil::getLastModificationTime(&modTime, *it));
            bdesu_PathUtil::getLeaf(&fileName, *it);
            bsl::string* whichDirectory =
               2 < (bdetu_SystemTime::nowAsDatetimeUtc() - modTime).totalDays()
               ? &oldPath
               : &newPath;
            bdesu_PathUtil::appendRaw(whichDirectory, fileName.c_str());
            ASSERT(0 == bdesu_FileUtil::move(it->c_str(),
                                            whichDirectory->c_str()));
            bdesu_PathUtil::popLeaf(whichDirectory);
        }

#if 0
        // file i/o

        // create a new file
        bdesu_FileUtil::FileDescriptor fd = bdesu_FileUtil::open(
            "tempfile", true, false);
        ASSERT(fd != bdesu_FileUtil::INVALID_FD);
        // allocate a buffer with the size equal to memory page size and
        // fill with some data
        int size = bdesu_FileUtil::pageSize();
        char* buf = new char[size];
        for(int i=0; i<size; ++i) {
            buf[i] = i & 0xFF;
        }

        // write data to the file
        bdesu_FileUtil::seek(fd, size, bdesu_FileUtil::FROM_BEGINNING);
        int rc = bdesu_FileUtil::write(fd, buf, size);
        ASSERT(rc == size);

        // map the data page into memory
        char* data;
        rc = bdesu_FileUtil::map(fd, (void**)&data, 0, size, true);
        ASSERT(0 == rc);

        // verify the data is equal to what we have written
        ASSERT(0 != data);
        ASSERT(0 == memcmp(buf, data, size));

        // unmap the page, delete the buffer and close the file
        rc = bdesu_FileUtil::unmap(data, size);
        ASSERT(0 == rc);
        delete[] buf;
        bdesu_FileUtil::close(fd);
#endif

        // NOT IN USAGE EXAMPLE: CLEAN UP

        ASSERT(0 == bdesu_PathUtil::popLeaf(&logPath));
        ASSERT(0 == bdesu_FileUtil::remove(logPath.c_str(), true));
      } break;
      case 12: {
        // --------------------------------------------------------------------
        // Append test
        //
        // Concerns:
        //   On Unix, if a file is opened for append, all writes to that file,
        //   event following an lseek or a write from another process, are to
        //   append to the end of the file.  The MSDN doc specifically says
        //   that the doc's author doesn't know what will happen, so this test
        //   is to verify whatever the behavior is.
        // --------------------------------------------------------------------

        typedef bdesu_FileUtil::FileDescriptor FD;

        const char *testFile = "tmp.bdesu_fileutil_12.append.txt.";
        const char *tag1     = "tmp.bdesu_fileUtil_12.tag.1.txt";
        const char *success  = "tmp.bdesu_fileUtil_12.success.txt";

        const char testString[] = { "123456789" };

        enum { SZ10 = sizeof(testString) };  // satisfy pedants who won't
        ASSERT(10 == SZ10);                  // tolerate a magic number

        Obj::Offset fs;                      // file size cache variable

        bool isParent = !verbose || bsl::string(argv[2]) != "child";
        if (isParent)  {
            if (verbose) cout << "APPEND TEST\n"
                                 "===========\n";

            Obj::remove(testFile);
            Obj::remove(tag1);
            Obj::remove(success);

            // First, test with lseek on one file desc

            FD fd = Obj::open(testFile, true, false, true); // append mode
            ASSERT(Obj::INVALID_FD != fd);

            int rc = Obj::write(fd, testString, SZ10);
            ASSERT(SZ10 == rc);

            Obj::Offset off =Obj::seek(fd, 0, Obj::BDESU_SEEK_FROM_BEGINNING);
            ASSERT(0 == off);

            rc = Obj::write(fd, testString, SZ10);
            ASSERT(SZ10 == rc);

            LOOP_ASSERT(fs, 2 * SZ10 == (fs = Obj::getFileSize(testFile)));
            off = Obj::seek(fd, 0, Obj::BDESU_SEEK_FROM_CURRENT);
            ASSERT(2 * SZ10 == off);

            // Next, see what happens when another file desc from the same
            // process writes to the end of the file.

            FD fd2 = Obj::open(testFile, true, true);
            ASSERT(Obj::INVALID_FD != fd2);

            off = Obj::seek(fd2, 0, Obj::BDESU_SEEK_FROM_END);
            LOOP_ASSERT(off, 2 * SZ10 == off);

            rc = Obj::write(fd2, testString, SZ10);
            ASSERT(SZ10 == rc);
            LOOP_ASSERT(fs, 3 * SZ10 == (fs = Obj::getFileSize(testFile)));

            rc = Obj::write(fd, testString, SZ10);
            ASSERT(SZ10 == rc);

            LOOP_ASSERT(fs, 4 * SZ10 == (fs = Obj::getFileSize(testFile)));
            off = Obj::seek(fd, 0, Obj::BDESU_SEEK_FROM_CURRENT);
            LOOP_ASSERT(off, 4 * SZ10 == off);

            bsl::stringstream cmd;
            cmd << argv[0] << ' ' << argv[1] << " child";
            cmd << (verbose     ? " v" : "");
            cmd << (veryVerbose ? " v" : "");

            localForkExec(cmd.str().c_str());

            while (!Obj::exists(tag1)) {
                if (veryVerbose) Q(Parent sleeping);
                localSleep(1);
            }
            if (verbose) Q(Parent detected tag1);

            rc = Obj::write(fd, testString, SZ10);
            ASSERT(SZ10 == rc);

            LOOP_ASSERT(fs, 6 * SZ10 == (fs = Obj::getFileSize(testFile)));
            off = Obj::seek(fd, 0, Obj::BDESU_SEEK_FROM_CURRENT);
            LOOP_ASSERT(off, 6 * SZ10 == off);

            ASSERT(Obj::exists(success));

            Obj::close(fd);
            Obj::close(fd2);
            Obj::remove(testFile);
            Obj::remove(tag1);
            Obj::remove(success);

            if (verbose) Q(Parent finished);

#ifdef BSLS_PLATFORM_OS_UNIX
            wait(0);
#endif
        }
        else {
            // child process

            verbose = veryVerbose;
            veryVerbose = veryVeryVerbose;
            veryVeryVerbose = false;

            ASSERT(bdesu_FileUtil::exists(testFile));
            LOOP_ASSERT(fs, 4 * SZ10 == (fs = Obj::getFileSize(testFile)));

            FD fdChild = Obj::open(testFile, true, true);
            ASSERT(Obj::INVALID_FD != fdChild);

            Obj::Offset off = Obj::seek(fdChild, 0, Obj::BDESU_SEEK_FROM_END);
            LOOP_ASSERT(off, 4 * SZ10 == off);

            int rc = Obj::write(fdChild, testString, SZ10);
            ASSERT(SZ10 == rc);

            if (0 == testStatus) {
                localTouch(success);
            }

            localTouch(tag1);

            Obj::close(fdChild);

            if (verbose) Q(Child finished);
        }
      } break;

      // ----------------------------------------------------------------------
      // TRYLOCK TESTS
      //
      // Concerns:
      //   That 'tryLock' returns proper status on failure, depending upon
      //   the type of failure.
      //
      //   Unix and Windows have different nuances about locking.  On Windows,
      //   any file that's opened for write by one process cannot be opened for
      //   read or write by any other process.  On Unix it can.  On Unix you
      //   cannot lock for write a file that is not opened for write.  On
      //   Windows you can.  On Windows if another process has a a file opened
      //   for read and locked for write, you can open it for read but an
      //   actual read from it will fail.
      //
      //   Initially the two were developed as one test.  At first I did it
      //   with fork and it worked on Unix, but it turns out fork doesn't exist
      //   on Windoze, and I don't know what the corresponding windows call
      //   would be (searching for 'fork' on MSDN just refers you to
      //   stackOverflow talking about Unix fork).  So the tests were redone
      //   using 'system' rather than fork.  Later, when I did the 'append'
      //   test, I found that on Windows, 'system' was ignoring the '&' and
      //   blocking until the child process terminated.  This wasnt a problem
      //   in the tryLock tests, but it caused the append test to hang.  So
      //   'localForkExec' was written.
      //
      // Plan:
      //   Given that the behaviors are so different, I'm doing completely
      //   different tests for Unix and Windoze.  Test 10 will test Unix, test
      //   11 will do Windoze.
      // ----------------------------------------------------------------------

      case 11: {
        // --------------------------------------------------------------------
        // WINDOWS TRYLOCK TEST
        // --------------------------------------------------------------------

#ifdef BSLS_PLATFORM_OS_WINDOWS
        typedef bdesu_FileUtil::FileDescriptor FD;

        int rc;

        const char *fileNameWrite   = "tmp.bdesu_fileutil_11.write.txt";
        const char *fileNameRead    = "tmp.bdesu_fileutil_11.read.txt";
        const char *fileNameSuccess = "tmp.bdesu_fileutil_11.success.txt";

        FD fdWrite = bdesu_FileUtil::INVALID_FD;
        FD fdRead  = bdesu_FileUtil::INVALID_FD;

        bool isParent = !verbose || bsl::string(argv[2]) != "child";
        if (isParent) {
            if (verbose) cout << "tryLock test\n"
                                 "============\n";

            if (verbose) {
                cout << "Parent:";
                for (int i = 0; i < argc; ++i) {
                    cout << ' ' << argv[i];
                }
                cout << endl;
            }

            bdesu_FileUtil::remove(fileNameWrite);
            bdesu_FileUtil::remove(fileNameRead);
            bdesu_FileUtil::remove(fileNameSuccess);

            // on Windows, a file opened for write is implicitly locked, but
            // a file opened for read may be locked for write.  So open
            // 'fdWrite' for read and lock it for write.

            fdWrite = bdesu_FileUtil::open(fileNameWrite, true, false);
            ASSERT(bdesu_FileUtil::INVALID_FD != fdWrite);
            rc = bdesu_FileUtil::write(fdWrite, "woof", 4);
            ASSERT(4 == rc);
#if 0
            rc = bdesu_FileUtil::close(fdWrite);
            ASSERT(0 == rc);
            fdWrite = bdesu_FileUtil::open(fileNameWrite, false, true);
            ASSERT(bdesu_FileUtil::INVALID_FD != fdWrite);
#endif

            fdRead  = bdesu_FileUtil::open(fileNameRead,  true, false);
            ASSERT(bdesu_FileUtil::INVALID_FD != fdRead);
            rc = bdesu_FileUtil::write(fdRead , "woof", 4);
            ASSERT(4 == rc);
#if 0
            rc = bdesu_FileUtil::close(fdRead);
            ASSERT(0 == rc);
            fdRead  = bdesu_FileUtil::open(fileNameRead, false, true);
            ASSERT(bdesu_FileUtil::INVALID_FD != fdRead);
#endif
            rc = bdesu_FileUtil::tryLock(fdWrite, true);
            ASSERT(0 == rc);
            rc = bdesu_FileUtil::tryLock(fdRead,  false);
            ASSERT(0 == rc);

            bsl::stringstream cmd;
            cmd << argv[0] << ' ' << argv[1] << " child";
            cmd << (verbose     ? " v" : "");
            cmd << (veryVerbose ? " v" : "");

            localForkExec(cmd.str().c_str());

            localSleep(3);

            ASSERT(bdesu_FileUtil::exists(fileNameSuccess));

            rc = bdesu_FileUtil::unlock(fdWrite);
            ASSERT(0 == rc);
            rc = bdesu_FileUtil::unlock(fdRead);
            ASSERT(0 == rc);
            bdesu_FileUtil::close(fdWrite);
            bdesu_FileUtil::close(fdRead);

            if (verbose) Q(Locking closed file descriptor);

            rc = bdesu_FileUtil::tryLock(fdWrite, false);
            ASSERT(0 != rc);

            if (verbose) P(GetLastError());

            LOOP_ASSERT(GetLastError(), ERROR_INVALID_HANDLE==GetLastError());

            if (verbose) Q(Locking invalid file descriptor);

            rc = bdesu_FileUtil::tryLock(bdesu_FileUtil::INVALID_FD, false);
            ASSERT(0 != rc);

            if (verbose) P(GetLastError());

            LOOP_ASSERT(GetLastError(), ERROR_INVALID_HANDLE==GetLastError());

            bdesu_FileUtil::remove(fileNameWrite);
            bdesu_FileUtil::remove(fileNameRead);
            bdesu_FileUtil::remove(fileNameSuccess);
        }
        else {
            // child process

            if (veryVerbose) {
                cout << "Child:";
                for (int i = 0; i < argc; ++i) {
                    cout << ' ' << argv[i];
                }
                cout << endl;
            }

            verbose = veryVerbose;
            veryVerbose = veryVeryVerbose;
            veryVeryVerbose = false;

            ASSERT(bdesu_FileUtil::exists(fileNameWrite));
            ASSERT(bdesu_FileUtil::exists(fileNameRead));

            char buf[5];
            const bsl::string WOOF = "woof";

            // A curious thing about Windows -- if a file was already open for
            // read and locked for write, you can open it for read, but you
            // can't actually read from it.

            fdWrite = bdesu_FileUtil::open(fileNameWrite,  true, true);
            ASSERT(bdesu_FileUtil::INVALID_FD != fdWrite);

            fdRead  = bdesu_FileUtil::open(fileNameRead,  false, true);
            ASSERT(bdesu_FileUtil::INVALID_FD != fdRead);
            bsl::memset(buf, 0, sizeof(buf));
            rc = bdesu_FileUtil::read(fdRead,  buf, 4);
            ASSERT(4 == rc);
            ASSERT(WOOF == buf);

            if (verbose) Q(Locked for write twice);
            SetLastError(0);
            rc = bdesu_FileUtil::tryLock(fdWrite, true);
            ASSERT(0 != rc);
            ASSERT(bdesu_FileUtil::BDESU_ERROR_LOCKING_CONFLICT == rc);
            if (verbose) P(GetLastError());
            LOOP_ASSERT(GetLastError(), ERROR_LOCK_VIOLATION==GetLastError());

            if (verbose) Q(Locked for write then read);
            SetLastError(0);
            rc = bdesu_FileUtil::tryLock(fdWrite, false);
            ASSERT(0 != rc);
            ASSERT(bdesu_FileUtil::BDESU_ERROR_LOCKING_CONFLICT == rc);
            if (verbose) P(GetLastError());
            LOOP_ASSERT(GetLastError(), ERROR_LOCK_VIOLATION==GetLastError());

            if (verbose) Q(Locked for read then write);
            SetLastError(0);
            rc = bdesu_FileUtil::tryLock(fdRead, true);
            ASSERT(0 != rc);
            ASSERT(bdesu_FileUtil::BDESU_ERROR_LOCKING_CONFLICT == rc);
            if (verbose) P(GetLastError());
            LOOP_ASSERT(GetLastError(), ERROR_LOCK_VIOLATION==GetLastError());

            if (verbose) Q(Locked for read then read (succeeds));
            SetLastError(0);
            rc = bdesu_FileUtil::tryLock(fdRead, false);
            ASSERT(0 == rc);
            if (verbose) P(GetLastError());
            LOOP_ASSERT(GetLastError(), 0 == GetLastError());
            rc = bdesu_FileUtil::unlock(fdRead);
            ASSERT(0 == rc);

            rc = bdesu_FileUtil::close(fdWrite);
            ASSERT(0 == rc);
            rc = bdesu_FileUtil::close(fdRead);
            ASSERT(0 == rc);

            if (0 == testStatus) {
                // Touch the 'success' file to tell the parent process we
                // succeeded.

                FD fdSuccess = bdesu_FileUtil::open(fileNameSuccess, true,
                                                    false);
                bdesu_FileUtil::close(fdSuccess);
            }
        }
#endif
      } break;
      case 10: {
        // --------------------------------------------------------------------
        // UNIX TRYLOCK TEST
        //
        // Concerns:
        //   That 'tryLock' returns proper status on failure, depending upon
        //   the type of failure.
        //
        // Plan:
        //   This plan takes advantage of the fact that there is no implicit
        //   exclusionary nature to opening a file for write on Unix, and
        //   respects the fact that one cannot lock a file for write unless
        //   the fd is opened for write.
        //   Note that attempting to unlock a fd that was not successfully
        //   does not return an error status on Unix.
        // --------------------------------------------------------------------

#ifdef BSLS_PLATFORM_OS_UNIX
        typedef bdesu_FileUtil::FileDescriptor FD;
        enum { BEGINNING = bdesu_FileUtil::BDESU_SEEK_FROM_BEGINNING };

        int rc;

        const char *fileNameWrite   = "tmp.bdesu_fileutil_10.write.txt";
        const char *fileNameRead    = "tmp.bdesu_fileutil_10.read.txt";
        const char *fileNameSuccess = "tmp.bdesu_fileutil_10.success.txt";

        FD fdWrite = bdesu_FileUtil::INVALID_FD;
        FD fdRead  = bdesu_FileUtil::INVALID_FD;

        bool isParent = !verbose || bsl::string(argv[2]) != "child";
        if (isParent) {
            if (verbose) cout << "tryLock test\n"
                                 "============\n";

            bdesu_FileUtil::remove(fileNameWrite);
            bdesu_FileUtil::remove(fileNameRead);
            bdesu_FileUtil::remove(fileNameSuccess);

            fdWrite = bdesu_FileUtil::open(fileNameWrite, true, false);
            ASSERT(bdesu_FileUtil::INVALID_FD != fdWrite);
            rc = bdesu_FileUtil::write(fdWrite, "woof", 4);
            ASSERT(4 == rc);

            fdRead  = bdesu_FileUtil::open(fileNameRead,  true, false);
            ASSERT(bdesu_FileUtil::INVALID_FD != fdRead);
            rc = bdesu_FileUtil::write(fdRead , "woof", 4);
            ASSERT(4 == rc);
            rc = bdesu_FileUtil::close(fdRead);
            ASSERT(0 == rc);
            fdRead  = bdesu_FileUtil::open(fileNameRead, false, true);
            ASSERT(bdesu_FileUtil::INVALID_FD != fdRead);

            // Unix can only lock a writable file for write

            rc = bdesu_FileUtil::tryLock(fdRead,  true);
            ASSERT(0 != rc);
            ASSERT(EBADF == errno);

            rc = bdesu_FileUtil::tryLock(fdWrite, true);
            ASSERT(0 == rc);
            rc = bdesu_FileUtil::tryLock(fdRead,  false);
            ASSERT(0 == rc);

            bsl::stringstream cmd;
            cmd << argv[0] << ' ' << argv[1] << " child";
            cmd << (verbose     ? " v" : "");
            cmd << (veryVerbose ? " v" : "");

            localForkExec(cmd.str().c_str());

            localSleep(3);

            ASSERT(bdesu_FileUtil::exists(fileNameSuccess));

            rc = bdesu_FileUtil::unlock(fdWrite);
            ASSERT(0 == rc);
            rc = bdesu_FileUtil::unlock(fdRead);
            ASSERT(0 == rc);
            bdesu_FileUtil::close(fdWrite);
            bdesu_FileUtil::close(fdRead);

            // try to lock a closed file descriptor

            if (verbose) Q(Locking closed file descriptor);
            errno = 0;
            rc = bdesu_FileUtil::tryLock(fdWrite, false);
            ASSERT(0 != rc);
            if (verbose) P(errno);
            LOOP_ASSERT(errno, EBADF == errno);

            if (verbose) Q(Invalid file descriptor);
            errno = 0;
            rc = bdesu_FileUtil::tryLock(bdesu_FileUtil::INVALID_FD, false);
            ASSERT(0 != rc);
            if (verbose) P(errno);
            LOOP_ASSERT(errno, EBADF == errno);

            bdesu_FileUtil::remove(fileNameWrite);
            bdesu_FileUtil::remove(fileNameRead);
            bdesu_FileUtil::remove(fileNameSuccess);
        }
        else {
            // child process

            verbose = veryVerbose;
            veryVerbose = veryVeryVerbose;
            veryVeryVerbose = false;

            ASSERT(bdesu_FileUtil::exists(fileNameWrite));
            ASSERT(bdesu_FileUtil::exists(fileNameRead));

            char buf[5];
            const bsl::string WOOF = "woof";

            fdWrite = bdesu_FileUtil::open(fileNameWrite, true, true);
            ASSERT(bdesu_FileUtil::INVALID_FD != fdWrite);
            bsl::memset(buf, 0, sizeof(buf));
            rc = bdesu_FileUtil::read(fdWrite, buf, 4);
            ASSERT(4 == rc);
            ASSERT(WOOF == buf);

            // Note on Unix we open fdRead for 'write' so we can try to lock
            // it for write later

            fdRead  = bdesu_FileUtil::open(fileNameRead,  true, true);
            ASSERT(bdesu_FileUtil::INVALID_FD != fdRead);
            bsl::memset(buf, 0, sizeof(buf));
            rc = bdesu_FileUtil::read(fdRead,  buf, 4);
            ASSERT(4 == rc);
            ASSERT(WOOF == buf);

#if defined(BSLS_PLATFORM_OS_HPUX) || defined(BSLS_PLATFORM_OS_AIX)
            enum { COLLIDE = EACCES };
#else
            enum { COLLIDE = EAGAIN };
#endif
            if (verbose) Q(Locked for write twice);
            errno = 0;
            rc = bdesu_FileUtil::tryLock(fdWrite, true);
            ASSERT(0 != rc);
            ASSERT(bdesu_FileUtil::BDESU_ERROR_LOCKING_CONFLICT == rc);
            if (verbose) P(errno);
            LOOP_ASSERT(errno, COLLIDE == errno);

            if (verbose) Q(Locked for write then read);
            errno = 0;
            rc = bdesu_FileUtil::tryLock(fdWrite, false);
            ASSERT(0 != rc);
            ASSERT(bdesu_FileUtil::BDESU_ERROR_LOCKING_CONFLICT == rc);
            if (verbose) P(errno);
            LOOP_ASSERT(errno, COLLIDE == errno);

            if (verbose) Q(Locked for read then write);
            errno = 0;
            rc = bdesu_FileUtil::tryLock(fdRead, true);
            ASSERT(0 != rc);
            ASSERT(bdesu_FileUtil::BDESU_ERROR_LOCKING_CONFLICT == rc);
            if (verbose) P(errno);
            LOOP_ASSERT(errno, COLLIDE == errno);

            if (verbose) Q(Locked for read then read);
            errno = 0;
            rc = bdesu_FileUtil::tryLock(fdRead, false);
            ASSERT(0 == rc);
            if (verbose) P(errno);
            LOOP_ASSERT(errno, 0 == errno);
            rc = bdesu_FileUtil::unlock(fdRead);
            ASSERT(0 == rc);

            rc = bdesu_FileUtil::close(fdWrite);
            ASSERT(0 == rc);
            rc = bdesu_FileUtil::close(fdRead);
            ASSERT(0 == rc);

            if (0 == testStatus) {
                // Touch the 'success' file to tell the parent process we
                // succeeded.

                FD fdSuccess = bdesu_FileUtil::open(fileNameSuccess, true,
                                                    false);
                bdesu_FileUtil::close(fdSuccess);
            }
        }
#endif
      } break;
      case 9: {
        // --------------------------------------------------------------------
        // GETFILESIZELIMIT TEST
        // --------------------------------------------------------------------

        if (verbose) cout << "getFileSizeLimit test\n"
                             "=====================\n";

        bdesu_FileUtil::Offset limit = bdesu_FileUtil::getFileSizeLimit();

        ASSERT(limit > 0);
        ASSERT(limit > (1LL << 32));

        if (verbose) P(limit);
      } break;
      case 8: {
        // --------------------------------------------------------------------
        // APPEND TEST
        //
        // Concerns:
        //  1. A 'write' puts data at the end of the file when open in append
        //     mode.
        //  2. A 'write' puts data at the end of the file when open in append
        //     mode even after a seek.
        //  3. 'isAppend' is default to 'false'.
        //
        // Plan:
        //  1. Create a file in append mode, write a charater, use seek to
        //     change the position of output, write another character, and
        //     verify that the new character is added after the original
        //     character.
        //  2. Reopen the file in append mode, write a charater and ensure that
        //     it is added to the end of the file.
        //  3. Reopen the file in normal mode, write a charater and ensure that
        //     it overwrites the data in the file instead of appending to it.
        //
        // Testing:
        //   FD open(const char *p, bool writable, bool exist, bool append);
        // --------------------------------------------------------------------

        bsl::string fileName(tempFileName());

        if (verbose) { P(fileName) }

        bdesu_FileUtil::FileDescriptor fd = bdesu_FileUtil::open(
                                                  fileName, true, false, true);
        ASSERT(bdesu_FileUtil::INVALID_FD != fd);

        bdesu_FileUtil::write(fd, "A", 1);
        char result[16];

        bdesu_FileUtil::seek(fd, 0, bdesu_FileUtil::BDESU_SEEK_FROM_BEGINNING);
        ASSERT(1 == bdesu_FileUtil::read(fd, result, sizeof result));

        bdesu_FileUtil::seek(fd, 0, bdesu_FileUtil::BDESU_SEEK_FROM_BEGINNING);
        bdesu_FileUtil::write(fd, "B", 1);

        bdesu_FileUtil::seek(fd, 0, bdesu_FileUtil::BDESU_SEEK_FROM_BEGINNING);
        ASSERT(2 == bdesu_FileUtil::read(fd, result, sizeof result));

        bdesu_FileUtil::close(fd);

        fd = bdesu_FileUtil::open(fileName, true, true, true);
        bdesu_FileUtil::write(fd, "C", 1);
        bdesu_FileUtil::seek(fd, 0, bdesu_FileUtil::BDESU_SEEK_FROM_BEGINNING);
        ASSERT(3 == bdesu_FileUtil::read(fd, result, sizeof result));

        bdesu_FileUtil::close(fd);

        fd = bdesu_FileUtil::open(fileName, true, true);
        bdesu_FileUtil::write(fd, "D", 1);
        bdesu_FileUtil::close(fd);

        fd = bdesu_FileUtil::open(fileName, false, true);
        ASSERT(3 == bdesu_FileUtil::read(fd, result, sizeof result));
        bdesu_FileUtil::close(fd);

      } break;
      case 7: {
        // --------------------------------------------------------------------
        // SIMPLE MATCHING TEST
        //
        // Concerns:
        //   Unix "glob()", which is called by bdesu_FileUtil::visitPaths, is
        //   failing on ibm 64 bit, unfortunately the test driver has not
        //   detected or reproduced this error.  This test case is an attempt
        //   to get this test driver reproducing the problem.
        //
        // Plan:
        //   Run the usage example 1
        // --------------------------------------------------------------------

        if (verbose) cout << "\nSimple matching test"
                          << "\n====================" << endl;

        const char* dirName = "testDirCase7";
        bdesu_FileUtil::remove(dirName, true);
        bdesu_FileUtil::createDirectories(dirName, true);
        bdesu_FileUtil::setWorkingDirectory(dirName);
        for(int i=0; i<4; ++i) {
            char name[16];
            sprintf(name, "woof.a.%d", i);
            bdesu_FileUtil::FileDescriptor fd =
                bdesu_FileUtil::open(name, true, false);
            bdesu_FileUtil::close(fd);
        }

        vector<string> vs;
        bdesu_FileUtil::findMatchingPaths(&vs, "woof.a.?");
        sort(vs.begin(), vs.end());

        ASSERT(vs.size() == 4);
        ASSERT(vs[0] == "woof.a.0");
        ASSERT(vs[1] == "woof.a.1");
        ASSERT(vs[2] == "woof.a.2");
        ASSERT(vs[3] == "woof.a.3");

        bdesu_FileUtil::setWorkingDirectory("..");
        bdesu_FileUtil::remove(dirName, true);
      } break;
      case 6: {
        // --------------------------------------------------------------------
        // TESTING 'getFileSize'
        //
        // Concern: Returns proper file size for the following:
        //   1. A normal file.
        //   2. A normal directory (use empty directory).
        //   3. A file using relative path.
        //   4. A symbolic link (unix only).
        //   5. Non existent file.
        //
        // Plan:
        //   Create the respective files listed in concerns and run
        //   'getFileSize' on it.
        //
        // Testing:
        //   static Offset getFileSize(const bsl::string&);
        //   static Offset getFileSize(const char *);
        // --------------------------------------------------------------------

        if (verbose) cout << "\nTesting 'getFileSize'"
                          << "\n=====================" << endl;

        // Setup by first creating a tmp file
#ifdef BSLS_PLATFORM_OS_WINDOWS
        string fileName("getFileSizeTest.txt");  // not sure where to put it
#else
        string fileName("/tmp/getFileSizeTest.txt");
#endif
        bdesu_FileUtil::FileDescriptor fd = bdesu_FileUtil::open(fileName,
                                                                 true,
                                                                 false);
        ASSERT(0 != fd);

        const char buffer[] = "testing";
        int bytes           = sizeof buffer;

        bdesu_FileUtil::write(fd, buffer, bytes);
        bdesu_FileUtil::close(fd);

        // Concern 1

        {
            if (veryVerbose) cout << "\n1. Normal file" << endl;

            bdesu_FileUtil::Offset off = bdesu_FileUtil::getFileSize(fileName);
            LOOP2_ASSERT(bytes, off, bytes == off);

            bdesu_FileUtil::Offset off2 = bdesu_FileUtil::getFileSize(
                                                             fileName.c_str());
            LOOP2_ASSERT(bytes, off2, bytes == off2);

            if (veryVerbose) {
                cout << "Expected " << bytes << endl;
                cout << "Actual ";
                P_(off) P(off2)
            }
        }

        // Concern 2

        {
            if (veryVerbose) cout << "\n2. Normal directory" << endl;

#ifdef BSLS_PLATFORM_OS_WINDOWS
            string dirName("getFileSizeDir");

            // windows directories are 0 sized

            const bdesu_FileUtil::Offset EXPECTED = 0;
#else
            string dirName("/tmp/getFileSizeDir");
#endif

            int ret = bdesu_FileUtil::createDirectories(dirName, true);
            ASSERT(0 == ret);

            // On UNIX use 'stat64' ('stat' on cygwin) as an oracle: the file
            // size of a directory depends on the file system.

<<<<<<< HEAD
#ifndef BSLS_PLATFORM_OS_WINDOWS
=======
#ifdef BSLS_PLATFORM_OS_CYGWIN
            struct stat oracleInfo;
            int rc = ::stat(dirName.c_str(), &oracleInfo);
            ASSERT(0 == rc);

            bdesu_FileUtil::Offset EXPECTED = oracleInfo.st_size;
#elif !defined BSLS_PLATFORM_OS_WINDOWS
>>>>>>> 87ece594
            struct stat64 oracleInfo;
            int rc = ::stat64(dirName.c_str(), &oracleInfo);
            ASSERT(0 == rc);

            bdesu_FileUtil::Offset EXPECTED = oracleInfo.st_size;
#endif

            bdesu_FileUtil::Offset off = bdesu_FileUtil::getFileSize(dirName);
            LOOP2_ASSERT(EXPECTED, off, EXPECTED == off);

            bdesu_FileUtil::Offset off2 = bdesu_FileUtil::getFileSize(
                                                             dirName.c_str());
            LOOP2_ASSERT(EXPECTED, off2, EXPECTED == off2);

            if (veryVerbose) {
                cout << "Expected " << EXPECTED << endl;
                cout << "Actual ";
                P_(off) P(off2)
            }

            bdesu_FileUtil::remove(dirName);
        }

        // Concern 3

        {
            if (veryVerbose) cout << "\n4. Relative Path" << endl;

            string fileName("../getFileSizeTest.txt");
            bdesu_FileUtil::FileDescriptor fd = bdesu_FileUtil::open(fileName,
                                                                     true,
                                                                     false);
            ASSERT(0 != fd);

            const char buffer[] = "testing";
            int bytes           = sizeof buffer;

            bdesu_FileUtil::write(fd, buffer, bytes);
            bdesu_FileUtil::close(fd);

            bdesu_FileUtil::Offset off = bdesu_FileUtil::getFileSize(fileName);
            ASSERT(bytes == off);

            bdesu_FileUtil::Offset off2 = bdesu_FileUtil::getFileSize(
                                                             fileName.c_str());
            ASSERT(bytes == off2);

            if (veryVerbose) {
                cout << "Expected " << bytes << endl;
                cout << "Actual ";
                P_(off) P(off2)
            }

            bdesu_FileUtil::remove(fileName);
        }

#ifndef BSLS_PLATFORM_OS_WINDOWS
        // Concern 4
        // No symbolic links on windows.

        {
            if (veryVerbose) cout << "\n5. Symbolic Links" << endl;
            system("ln -s /tmp/getFileSizeTest.txt testLink");

            string fileName("testLink");
            bdesu_FileUtil::Offset off = bdesu_FileUtil::getFileSize(fileName);
            ASSERT(bytes == off);

            bdesu_FileUtil::Offset off2 = bdesu_FileUtil::getFileSize(
                                                             fileName.c_str());
            ASSERT(bytes == off2);

            if (veryVerbose) {
                cout << "Expected " << bytes << endl;
                cout << "Actual ";
                P_(off) P(off2)
            }

            bdesu_FileUtil::remove(fileName);
        }
#endif

        // Concert 5

        {
            if (veryVerbose) cout << "\n6. Non existent file" << endl;

            // Use a random name.

            bdesu_FileUtil::Offset off = bdesu_FileUtil::getFileSize("acasdf");

            ASSERT(-1 == off);
            if (veryVerbose) {
                cout << "Expected -1" << endl;
                cout << "Actual " << off << endl;
            }
        }

        // Clean up the tmp file.

        bdesu_FileUtil::remove(fileName);

      } break;
      case 5: {
        // --------------------------------------------------------------------
        // TESTING 'getAvailableSpace'
        //
        // Concern: 'getAvailableSpace' works.
        //
        // Plan:
        //   Just call the function and check it returns a non-negative result.
        //   We cannot verify it properly.
        // --------------------------------------------------------------------

        if (verbose) cout << "\nTesting 'getAvailableSpace'"
                          << "\n===========================" << endl;

        bdesu_FileUtil::Offset avail = bdesu_FileUtil::getAvailableSpace(".");
        if (veryVerbose) {
            cout << "Avail = " << avail << endl;
        }
        ASSERT(0 <= avail);

        bdesu_FileUtil::FileDescriptor fd = bdesu_FileUtil::open(
                                                  tempFileName(), true, false);
        ASSERT(bdesu_FileUtil::INVALID_FD != fd);

        avail = bdesu_FileUtil::getAvailableSpace(fd);
        if (veryVerbose) {
            cout << "Avail = " << avail << endl;
        }
        ASSERT(0 <= avail);

        bdesu_FileUtil::close(fd);
      } break;
      case 4: {
        // --------------------------------------------------------------------
        // TESTING 'rollFileChain'
        //
        // Concern: Files are rolled.
        //
        // Plan:
        //   Create tmpFile and roll until .1-.3 exist, and verify that they
        //   contain 0-2 (3 rolled off the end).
        // --------------------------------------------------------------------

        if (verbose) cout << "\nTesting 'rollFileChain' (files)"
                          << "\n===============================" << endl;

        enum { MAXSUFFIX=3 };
#ifdef BSLS_PLATFORM_OS_WINDOWS
        bsl::string SEP = "\\";
#else
        bsl::string SEP = "/";
#endif
        bsl::string tmpFile(tempFileName());
        bdesu_FileUtil::FileDescriptor f;

        ASSERT(0 == bdesu_FileUtil::rollFileChain(tmpFile, MAXSUFFIX));

        for (int i = MAXSUFFIX; i >= 0; --i) {
            // Create the file - place index into it.

            f = bdesu_FileUtil::open(tmpFile, true, false);
            LOOP_ASSERT(tmpFile, f != bdesu_FileUtil::INVALID_FD);
            ASSERT(sizeof(int) == bdesu_FileUtil::write(f, &i, sizeof(int)));
            ASSERT(0 == bdesu_FileUtil::close(f));

            // Roll the file(s).

            ASSERT(0 == bdesu_FileUtil::rollFileChain(tmpFile, MAXSUFFIX));
        }
        ASSERT(0 != bdesu_FileUtil::remove(tmpFile)); // does not exist
        tmpFile += ".0";
        int pos = (int) tmpFile.length()-1;

        for (int i = 0; i < MAXSUFFIX; ++i) {
            int value = -1;
            tmpFile[pos] = "123456789"[i];
            f = bdesu_FileUtil::open(tmpFile, false, true); // must exist
            LOOP_ASSERT(tmpFile, f != bdesu_FileUtil::INVALID_FD);
            ASSERT(sizeof(int) == bdesu_FileUtil::read(
                                                      f, &value, sizeof(int)));
            ASSERT(0 == bdesu_FileUtil::close(f));
            ASSERT(0 == bdesu_FileUtil::remove(tmpFile));
            LOOP2_ASSERT(i, value, i == value);
        }

        if (verbose) {
           cout << "rollFileChain test (directories)" << endl;
        }
        tmpFile = "tmpDir";

        for (int i = MAXSUFFIX; i >= 0; --i) {
            // Create the file - place index into it.

            ASSERT(0 == bdesu_FileUtil::createDirectories(tmpFile, true));
            f = bdesu_FileUtil::open(tmpFile+SEP+"file", true, false);
            ASSERT(f != bdesu_FileUtil::INVALID_FD);
            ASSERT(sizeof(int) == bdesu_FileUtil::write(f, &i, sizeof(int)));
            ASSERT(0 == bdesu_FileUtil::close(f));

            // Roll the file(s).

            ASSERT(0 == bdesu_FileUtil::rollFileChain(tmpFile, MAXSUFFIX));
        }
        ASSERT(0 != bdesu_FileUtil::remove(tmpFile, true)); // does not exist
        tmpFile += ".0";
        pos = (int) tmpFile.length()-1;

        for (int i = 0; i < MAXSUFFIX; ++i) {
            int value = -1;
            tmpFile[pos] = "123456789"[i];
            f = bdesu_FileUtil::open(tmpFile+SEP+"file", false, true);
            ASSERT(f != bdesu_FileUtil::INVALID_FD);
            ASSERT(sizeof(int) == bdesu_FileUtil::read(
                                                      f, &value, sizeof(int)));
            ASSERT(0 == bdesu_FileUtil::close(f));
            ASSERT(0 == bdesu_FileUtil::remove(tmpFile, true));
            LOOP2_ASSERT(i, value, i == value);
        }
      } break;
      case 3: {
        // --------------------------------------------------------------------
        // TESTING 'isRegularFile' & 'isDirectory'
        //
        // Concern: These functions work, including on filenames which do not
        //          exist at all.
        //
        // Plan:
        //   Permutate a test vector with a list of different files and
        //   directories to test.
        // --------------------------------------------------------------------

        if (verbose) cout << "\nTesting 'isRegularFile' & 'isDirectory'"
                          << "\n======================================="
                          << endl;

        struct Parameters {
            const char* good;
            const char* badNoExist;
            const char* badWrongType;
        };

        struct ParametersByType {
            Parameters regular;
            Parameters directory;
        } parameters = {
#ifdef BSLS_PLATFORM_OS_WINDOWS
            { "case4\\file", "case4\\file2", "case4\\dir" },
            { "case4\\dir", "case4\\dir2", "case4\\file"}
#else
            { "case4/file", "case4/file2", "case4/dir" },
            { "case4/dir", "case4/dir2", "case4/file"}
#endif
        };

        const Parameters& r = parameters.regular;
        const Parameters& d = parameters.directory;

        ASSERT(0 == bdesu_FileUtil::createDirectories(r.good));

        makeArbitraryFile(r.good);
        ASSERT(0 == bdesu_FileUtil::createDirectories(r.badWrongType, true));
        ASSERT(true == bdesu_FileUtil::isRegularFile(r.good));
        ASSERT(false == bdesu_FileUtil::isRegularFile(r.badNoExist));
        ASSERT(false == bdesu_FileUtil::isRegularFile(r.badWrongType));

        makeArbitraryFile(d.badWrongType);
        ASSERT(0 == bdesu_FileUtil::createDirectories(d.good, true));
        ASSERT(true == bdesu_FileUtil::isDirectory(d.good));
        ASSERT(false == bdesu_FileUtil::isDirectory(d.badNoExist));
        ASSERT(false == bdesu_FileUtil::isDirectory(d.badWrongType));

#ifndef BSLS_PLATFORM_OS_WINDOWS
        if (veryVerbose) {
           cout << "...symbolic link tests..." << endl;
        }

        bsl::string absolute;
        ASSERT(0 == bdesu_FileUtil::getWorkingDirectory(&absolute));
        bdesu_PathUtil::appendRaw(&absolute, r.good);

        bsl::string link = absolute;
        bdesu_PathUtil::popLeaf(&link);
        bdesu_PathUtil::appendRaw(&link, "link_rg");
        int rc = symlink(absolute.c_str(), link.c_str());

        // test invariant:

        ASSERT(0 == rc);

        ASSERT(false == bdesu_FileUtil::isRegularFile(link.c_str()));
        ASSERT(true  == bdesu_FileUtil::isRegularFile(link.c_str(), true));

        bsl::string link2 = r.good;
        bdesu_PathUtil::popLeaf(&link2);
        bdesu_PathUtil::appendRaw(&link2, "link_rg2");
        rc = symlink(link.c_str(), link2.c_str());

        // test invariant:

        ASSERT(0 == rc);

        ASSERT(false == bdesu_FileUtil::isRegularFile(link2));
        ASSERT(true  == bdesu_FileUtil::isRegularFile(link2, true));

        bdesu_PathUtil::popLeaf(&link);
        bdesu_PathUtil::appendRaw(&link, "link_rbw");
        bdesu_PathUtil::popLeaf(&absolute);
        bdesu_PathUtil::popLeaf(&absolute);
        bdesu_PathUtil::appendRaw(&absolute, r.badWrongType);
        rc = symlink(absolute.c_str(), link.c_str());

        // test invariant:

        ASSERT(0 == rc);

        ASSERT(false == bdesu_FileUtil::isRegularFile(link));
        ASSERT(false == bdesu_FileUtil::isRegularFile(link, true));

        bdesu_PathUtil::popLeaf(&link);
        bdesu_PathUtil::appendRaw(&link, "link_rbn");
        bdesu_PathUtil::popLeaf(&absolute);
        bdesu_PathUtil::popLeaf(&absolute);
        bdesu_PathUtil::appendRaw(&absolute, r.badNoExist);
        rc = symlink(absolute.c_str(), link.c_str());

        // test invariant:

        ASSERT(0 == rc);

        ASSERT(false == bdesu_FileUtil::isRegularFile(link));
        ASSERT(false == bdesu_FileUtil::isRegularFile(link, true));

        bdesu_PathUtil::popLeaf(&link);
        bdesu_PathUtil::appendRaw(&link, "link_dg");
        bdesu_PathUtil::popLeaf(&absolute);
        bdesu_PathUtil::popLeaf(&absolute);
        bdesu_PathUtil::appendRaw(&absolute, d.good);
        rc = symlink(absolute.c_str(), link.c_str());

        // test invariant:

        ASSERT(0 == rc);

        ASSERT(false == bdesu_FileUtil::isDirectory(link));
        ASSERT(false == bdesu_FileUtil::isRegularFile(link));
        ASSERT(true  == bdesu_FileUtil::isDirectory(link, true));
        ASSERT(false == bdesu_FileUtil::isRegularFile(link, true));

        bdesu_PathUtil::popLeaf(&link2);
        bdesu_PathUtil::appendRaw(&link2, "link_dg2");
        rc = symlink(link.c_str(), link2.c_str());

        // test invariant:

        ASSERT(0 == rc);

        ASSERT(false == bdesu_FileUtil::isDirectory(link2));
        ASSERT(false == bdesu_FileUtil::isRegularFile(link2));
        ASSERT(true  == bdesu_FileUtil::isDirectory(link2, true));
        ASSERT(false == bdesu_FileUtil::isRegularFile(link2, true));

#endif  // Symbolic link testing on non-Windows

#ifndef BSLS_PLATFORM_OS_WINDOWS  // (unix domain socket)
        {
            // Unix domain sockets should return 'false' for 'isRegularFile'
            // and 'isDirectory' (DRQS 2071065).

            if (veryVerbose) {
                cout << "...unix domain socket..." << endl;
            }
            bsl::string filename = tempFileName();
            bdesu_FileUtil::remove(filename);

            int socketFd = socket(AF_UNIX, SOCK_STREAM, 0);
            LOOP_ASSERT(socketFd, socketFd >= 0);

            struct sockaddr_un address;
            address.sun_family = AF_UNIX;
            sprintf(address.sun_path, "%s", filename.c_str());

            // Add one to account for the null terminator for the filename.

            const int ADDR_LEN = (int) (sizeof(address.sun_family) +
                                        filename.size() +
                                        1);

            int rc = bind(socketFd, (struct sockaddr *)&address, ADDR_LEN);
            LOOP3_ASSERT(rc, errno, strerror(errno), 0 == rc);


            LOOP_ASSERT(filename, bdesu_FileUtil::exists(filename));
            LOOP_ASSERT(filename, !bdesu_FileUtil::isDirectory(filename));
            LOOP_ASSERT(filename, !bdesu_FileUtil::isRegularFile(filename));
            bdesu_FileUtil::remove(filename);
        }
#endif  // BSLS_PLATFORM_OS_WINDOWS (unix domain socket)

        //clean up

        ASSERT(0 == bdesu_FileUtil::remove("case4", true));
      } break;
      case 2: {
        // --------------------------------------------------------------------
        // TESTING pattern matching
        //
        // Concern: Both '*' and '?' characters are supported, and
        //          can appear in multiple directories in the path.
        //
        // Plan:
        //   Make sure both '*' and '?' characters are supported with
        //   'findMatchingPath'
        // --------------------------------------------------------------------

        if (verbose) cout << "\nTesting pattern matching"
                          << "\n========================" << endl;

        const char* filenames[] = {
           "abcd",
           "zyx",
           "zy.z",
           "abc.zzz",
           "abc.def"
        };

        bsl::string path("futc3");

        // The string literal "futc3/b???/*d*" seems to confuse the
        // Sun compiler, which complains about the character sequence "\*".
        // So let's hardcode it.

        const char tripleQMarkLiteral[] = {'f','u','t','c','3','/','b',
                                           '?','?','?','/','*','d','*', 0};

        struct Parameters {
            const char* pattern;
            const char* result;
        } parameters[] = {
            {"", ""},
            {"futc3/*/*foo*", ""},
            {"futc3/*/*d*", "futc3/alpha/abc.def:futc3/alpha/abcd:"
                            "futc3/beta/abc.def:futc3/beta/abcd"},
            {tripleQMarkLiteral, "futc3/beta/abc.def:futc3/beta/abcd"},
            {"futc3/*b*", "futc3/beta"},
#ifdef BSLS_PLATFORM_OS_WINDOWS
            {"futc3/*b*/*.?","futc3/beta/abcd:futc3/beta/zy.z:futc3/beta/zyx"},
            {"futc?/*b*/*.?","futc3/beta/abcd:futc3/beta/zy.z:futc3/beta/zyx"},
            {"futc?/*/abcd.*","futc3/alpha/abcd:futc3/beta/abcd"},
            {"futc?/*b*/*.*","futc3/beta/abc.def:futc3/beta/abc.zzz:"
                             "futc3/beta/abcd:futc3/beta/zy.z:futc3/beta/zyx"},
            {"futc3*/*/*.?",
               "futc3/alpha/abcd:futc3/alpha/zy.z:futc3/alpha/zyx:"
               "futc3/beta/abcd:futc3/beta/zy.z:futc3/beta/zyx"}
#else
            {"futc3/*b*/*.?", "futc3/beta/zy.z"},
            {"futc?/*b*/*.?", "futc3/beta/zy.z"},
            {"futc?/*/abcd.*", ""},
            {"futc?/*b*/*.*",
                      "futc3/beta/abc.def:futc3/beta/abc.zzz:futc3/beta/zy.z"},
            {"futc3*/*/*.?", "futc3/alpha/zy.z:futc3/beta/zy.z"}
#endif
        };

        const int numFiles = sizeof(filenames) / sizeof(*filenames);

        bdesu_PathUtil::appendRaw(&path, "alpha");
        ASSERT(0 == bdesu_FileUtil::createDirectories(path.c_str(), true));
        for (int i = 0; i < numFiles; ++i) {
            bdesu_PathUtil::appendRaw(&path, filenames[i]);
            bdesu_FileUtil::FileDescriptor f =  bdesu_FileUtil::open(
                                                            path, true, false);
            ASSERT(bdesu_FileUtil::INVALID_FD != f);
            ASSERT(0 == bdesu_FileUtil::close(f));
            bdesu_PathUtil::popLeaf(&path);
        }
        bdesu_PathUtil::popLeaf(&path);

        bdesu_PathUtil::appendRaw(&path, "beta");
        ASSERT(0 == bdesu_FileUtil::createDirectories(path.c_str(), true));
        for (int i = 0; i < numFiles; ++i) {
            bdesu_PathUtil::appendRaw(&path, filenames[i]);
            bdesu_FileUtil::FileDescriptor f =  bdesu_FileUtil::open(
                                                            path, true, false);
            ASSERT(bdesu_FileUtil::INVALID_FD != f);
            ASSERT(0 == bdesu_FileUtil::close(f));
            bdesu_PathUtil::popLeaf(&path);
        }
        bdesu_PathUtil::popLeaf(&path);

        vector<bsl::string> resultPaths;
        enum { NUM_PARAMETERS = sizeof(parameters) / sizeof(*parameters) };
        for (int i = 0; i < NUM_PARAMETERS; ++i) {
            const Parameters& p = parameters[i];
#ifdef BSLS_PLATFORM_OS_WINDOWS
            string filename(p.pattern);
            replace_if(filename.begin(), filename.end(), isForwardSlash, '\\');
            bdesu_FileUtil::findMatchingPaths(&resultPaths, filename.c_str());
#else
            bdesu_FileUtil::findMatchingPaths(&resultPaths, p.pattern);
#endif
            string rollup = rollupPaths(resultPaths);
            LOOP2_ASSERT(p.result, rollup, string(p.result) == rollup);
        }

        ASSERT(0 == bdesu_FileUtil::remove(path.c_str(), true));
      } break;
      case 1: {
        // --------------------------------------------------------------------
        // Usage-Example-Like Functionality Test
        //
        // Concern: The *functionality* of the component's usage example
        //          is correct.
        //
        // Reason for existence: We want to ensure that the usage example
        //                       as written will compile and execute safely,
        //                       which makes *validating* it awkward: either
        //                       the usage example bloats with setup,
        //                       validation, and cleanup; or the usage example
        //                       test includes a lot of code not in the usage
        //                       example.
        //
        // Plan: copy the usage example test.  Before running, set up
        //       files in the source directory and, if possible, make some
        //       of them old.  (On POSIX, utime() is available to do this; but
        //       SetFileInformationByHandle(), the equivalent Win32 function,
        //       is only available in Vista and later.)  Then after the usage
        //       example executes, verify the number of files in each directory
        //       matches what's expected.
        //
        //       This will also serve as a basic test of findMatchingPaths(),
        //       open(), and write().
        // --------------------------------------------------------------------

        if (verbose) cout << "\nUsage Example like Testing"
                          << "\n==========================" << endl;

#ifdef BSLS_PLATFORM_OS_WINDOWS
        bdesu_FileUtil::remove("temp2", true);
        bsl::string logPath =  "temp2\\logs";
#else
        bdesu_FileUtil::remove("tmp2", true);
        bsl::string logPath =  "tmp2/logs";
#endif

        bsl::string oldPath(logPath), newPath(logPath);
        bdesu_PathUtil::appendRaw(&oldPath, "old");
        bdesu_PathUtil::appendRaw(&newPath, "new");
        ASSERT(0 == bdesu_FileUtil::createDirectories(oldPath.c_str(),
                                                            true));
        ASSERT(0 == bdesu_FileUtil::createDirectories(newPath.c_str(),
                                                            true));

        ASSERT(bdesu_FileUtil::exists(oldPath));
        ASSERT(bdesu_FileUtil::exists(newPath));

        char filenameBuffer[20];

        // TBD: When SetFileInformationByHandle() is available, then
        // we should write a setModificationTime() method and use it
        // here (see bdesu_fileutil.h).  Until then, we use utime() on
        // POSIX directly and we do not attempt to "touch" Windows files.

        enum {
            NUM_TOTAL_FILES = 10,
#ifdef BSLS_PLATFORM_OS_WINDOWS
            NUM_OLD_FILES = 0,
#else
            NUM_OLD_FILES = 3,
#endif
            NUM_NEW_FILES = NUM_TOTAL_FILES - NUM_OLD_FILES
        };

        for (int i = 0; i < NUM_TOTAL_FILES; ++i) {
            bool isOld = i < NUM_OLD_FILES;

            int filenameLength = sprintf(filenameBuffer,
                                         "fileutil%02d_%c.log", i,
                                         isOld ? 'o' : 'n');

            ASSERT(0 == bdesu_PathUtil::appendIfValid(&logPath,
                                                      filenameBuffer));

            if (bdesu_FileUtil::exists(logPath.c_str())) {
                ASSERT(0 == bdesu_FileUtil::remove(logPath.c_str(), true));
            }
            bdesu_FileUtil::FileDescriptor f =
                            bdesu_FileUtil::open(logPath.c_str(), true, false);
            LOOP_ASSERT(logPath, f != bdesu_FileUtil::INVALID_FD);

            filenameBuffer[filenameLength++] = '\n';
            filenameBuffer[filenameLength++] = 0;

            ASSERT(filenameLength == bdesu_FileUtil::write(f,
                                                           filenameBuffer,
                                                           filenameLength));
            ASSERT(0 == bdesu_FileUtil::close(f));

#ifndef BSLS_PLATFORM_OS_WINDOWS
            bdet_TimeInterval threeDaysAgo = bdetu_SystemTime::now() -
                                           bdet_TimeInterval(3 * 24 * 3600, 0);
            if (isOld) {
                struct utimbuf timeInfo;
                timeInfo.actime = timeInfo.modtime = threeDaysAgo.seconds();

                //test invariant:

                ASSERT(0 == utime(logPath.c_str(), &timeInfo));
            }
#endif
            bdesu_PathUtil::popLeaf(&logPath);
        }

        bdesu_PathUtil::appendRaw(&logPath, "*.log");
        vector<bsl::string> logFiles;
        bdesu_FileUtil::findMatchingPaths(&logFiles, logPath.c_str());
        bdesu_PathUtil::popLeaf(&logPath);

        bdet_Datetime modTime;
        string        fileName;
        for (vector<bsl::string>::iterator it = logFiles.begin();
                                                  it != logFiles.end(); ++it) {
            ASSERT(0 == bdesu_FileUtil::getLastModificationTime(&modTime,
                                                                 it->c_str()));
            bdesu_PathUtil::getLeaf(&fileName, *it);
            bsl::string* whichDirectory =
               2 < (bdetu_SystemTime::nowAsDatetimeUtc() - modTime).totalDays()
               ? &oldPath
               : &newPath;
            bdesu_PathUtil::appendRaw(whichDirectory, fileName.c_str());
            ASSERT(0 == bdesu_FileUtil::move(it->c_str(),
                                                     whichDirectory->c_str()));
            bdesu_PathUtil::popLeaf(whichDirectory);
        }

        // Now validate

        bdesu_PathUtil::appendRaw(&logPath, "*");
        bdesu_PathUtil::appendRaw(&logPath, "*o*.log");
        bdesu_FileUtil::findMatchingPaths(&logFiles, logPath.c_str());
        ASSERT(NUM_OLD_FILES == logFiles.size());
        bdesu_PathUtil::popLeaf(&logPath);

        bdesu_PathUtil::appendRaw(&logPath, "*n*.log");
        bdesu_FileUtil::findMatchingPaths(&logFiles, logPath.c_str());
        ASSERT(NUM_NEW_FILES == logFiles.size());
        bdesu_PathUtil::popLeaf(&logPath);
        bdesu_PathUtil::popLeaf(&logPath);

        // Clean up

        ASSERT(0 == bdesu_PathUtil::popLeaf(&logPath));
        ASSERT(0 == bdesu_FileUtil::remove(logPath.c_str(), true));
      } break;
      case -1: {
        // --------------------------------------------------------------------
        // TESTING detection of large files
        //
        // Concern: Whether 'getFileSize' can detect a large file (> 4GB) since
        //          the file size becomes a 64-bit number.
        //
        // Plan: Create a large file in "/tmp" and check the file size.
        //       Remove it afterwards.
        //
        // --------------------------------------------------------------------

#ifndef BSLS_PLATFORM_OS_WINDOWS
        // Not sure how to create large files on windows, so test only on UNIX.
        // However, this function had been tested on windows by creating the
        // large file through cygwin.

        // Create a 5 GB file.

        if (veryVerbose) cout << "\n3. Large File" << endl;

        system("dd if=/dev/zero of=/tmp/fiveGBFile "
               "bs=1024000 count=5000");

        string fileName("/tmp/fiveGBFile");

        bdesu_FileUtil::Offset off = bdesu_FileUtil::getFileSize(fileName);
        ASSERT(5120000000LL == off);

        bdesu_FileUtil::Offset off2 = bdesu_FileUtil::getFileSize(
                                                         fileName.c_str());
        ASSERT(5120000000LL == off2);

        if (veryVerbose) {
            cout << "Expected 5120000000LL" << endl;
            cout << "Actual ";
            P_(off) P(off2)
        }

        bdesu_FileUtil::remove(fileName);
#endif
      } break;
      case -2: {
        // --------------------------------------------------------------------
        // --------------------------------------------------------------------

        static const char* foo = "/tmp/blahblah.tmp";
        bdesu_FileUtil::remove(foo);
        bdesu_FileUtil::FileDescriptor fd = bdesu_FileUtil::open(foo, 1, 0);
        int pageSize = bdesu_MemoryUtil::pageSize();
        bdesu_FileUtil::grow(fd, pageSize);
        int *p;
        ASSERT(0 == bdesu_FileUtil::map(fd, (void**)&p, 0, pageSize,
                                   bdesu_MemoryUtil::BDESU_ACCESS_READ_WRITE));
        printf("mapped at %p\n", p);
        for(int i = 0; i < 10000; ++i) {
          ASSERT(0 == bdesu_FileUtil::seek(fd, 0,
                                   bdesu_FileUtil::BDESU_SEEK_FROM_BEGINNING));
          int buf;
          *p = i;
          ASSERT(sizeof(int) == bdesu_FileUtil::read(fd, &buf, sizeof(int)));
          ASSERT(i == buf);
        }
        ASSERT(0 == bdesu_FileUtil::unmap(p, pageSize));

#if 0
        bdesu_FileUtil::FileDescriptor fd =  // /bb/data is Bloomberg-specific
                       bdesu_FileUtil::open("/bb/data/tmp/blahblah.tmp", 1, 0);
        int pageSize = bdesu_FileUtil::pageSize();
        int nPages = 1024*1024*1024 / pageSize;
        int rc = bdesu_FileUtil::grow(fd, nPages * pageSize, argc > 2);
        printf("grow(fd, %d, %d) rc=%d\n",
               nPages * pageSize, (int)(argc>2), rc);
        int fileSize = bdesu_FileUtil::seek(fd, 0, SEEK_END);
        printf("file size = %d\n", fileSize);
        if (!rc) {
            for(int i=0; i<nPages; i++) {
                bdesu_FileUtilMapping fm =
                         bdesu_FileUtil::map(fd, i * pageSize, pageSize, true);
                memset(fm.addr(), 2, pageSize);
                bdesu_FileUtil::unmap(fm, pageSize);
            }
        }
#endif
      } break;
      case -3: {
        // --------------------------------------------------------------------
        // LARGE FILE TEST CASE
        //
        // Concern:
        //   We need a straightforward test case, using writes and reads,
        //   to create and read back a 5G file.
        // --------------------------------------------------------------------

        if (verbose) cout << "SIMPLE 5G FILE TEST CASE\n"
                             "========================\n";

        typedef bdesu_FileUtil Util;

#if 1
        const bsls_Types::Int64 fiveGig = 5LL * 1000LL * 1000LL * 1000LL;
        const bsls_Types::Int64 deltaMileStone = 100LL * 1000LL * 1000LL;
#else
        const bsls_Types::Int64 fiveGig = 5 * 1000LL * 1000LL;
        const bsls_Types::Int64 deltaMileStone = 100LL * 1000LL;
#endif

        bsls_Types::Int64 mileStone = deltaMileStone;

        bsls_Types::Int64 bytesWritten = 0;

        char record[80] = "123456789 123456789 123456789 123456789 "
                          "123456789 123456789 123";
        char * const writeTo = record + 63;

        MMIXRand rand;

        LOOP_ASSERT(Util::getFileSizeLimit(),
                                           Util::getFileSizeLimit() > fiveGig);

        const char *fileName = "tmpFiveGig.txt";
        Util::FileDescriptor fd = Util::open(fileName, true, false);
        ASSERT(Util::INVALID_FD != fd);

        for (;;) {
            rand.munge();
            bsl::strcpy(writeTo, rand.display());
            record[79] = '\n';

            int rc = Util::write(fd, record, 80);
            if (80 != rc) {
                ASSERT(0 && "80 != rc");
                break;
            }
            bytesWritten += 80;

            if (bytesWritten >= mileStone) {
                cout << bytesWritten << " written -- last: " <<
                                                        rand.display() << endl;
                if (bytesWritten >= fiveGig) {
                    break;
                }
                mileStone += deltaMileStone;
            }
        }
        ASSERT(fiveGig == bytesWritten);
        ASSERT(Util::seek(fd, 0, Util::BDESU_SEEK_FROM_CURRENT) ==
                                                                 bytesWritten);
        ASSERT(Util::seek(fd, 0, Util::BDESU_SEEK_FROM_END) ==   bytesWritten);

        cout << "Writing done\n";

        if (verbose) P(bytesWritten);

        ASSERT(Util::getFileSize(fileName) == bytesWritten);

        char inBuf[80];
        bsls_Types::Int64 bytesRead = 0;
        rand.reset();
        mileStone = deltaMileStone;

        ASSERT(0 == Util::seek(fd, 0, Util::BDESU_SEEK_FROM_BEGINNING));

        for (;;) {
            int rc = Util::read(fd, inBuf, 80);
            ASSERT(80 == rc);
            ASSERT(0 == bsl::memcmp(record, inBuf, 63));

            rand.munge();
            ASSERT(0 == bsl::memcmp(inBuf + 63, rand.display(), 16));

            ASSERT('\n' == inBuf[79]);

            bytesRead += 80;

            if (bytesRead >= mileStone) {
                cout << bytesRead << " read -- last: " << rand.display() <<
                                                                          endl;
                if (bytesRead >= fiveGig) {
                    break;
                }
                mileStone += deltaMileStone;
            }
        }
        ASSERT(fiveGig == bytesRead);
        ASSERT(bytesWritten == bytesRead);
        ASSERT(Util::seek(fd, 0, Util::BDESU_SEEK_FROM_CURRENT) == bytesRead);
        ASSERT(Util::seek(fd, 0, Util::BDESU_SEEK_FROM_END)     == bytesRead);

        cout << "Reading done\n";

        ASSERT(0 == Util::close(fd));

        ASSERT(Util::getFileSize(fileName) == fiveGig);

        {
            int rc = Util::remove(fileName);
            ASSERT(0 == rc);
        }
      }  break;
      default: {
        cerr << "WARNING: CASE `" << test << "' NOT FOUND." << endl;
        testStatus = -1;
      }
    }

    if (testStatus > 0) {
        cerr << "Error, non-zero test status = " << testStatus << "."
             << endl;
    }
    return testStatus;
}

// ---------------------------------------------------------------------------
// NOTICE:
//      Copyright (C) Bloomberg L.P., 2008
//      All Rights Reserved.
//      Property of Bloomberg L.P. (BLP)
//      This software is made available solely pursuant to the
//      terms of a BLP license agreement which governs its use.
// ----------------------------- END-OF-FILE ---------------------------------<|MERGE_RESOLUTION|>--- conflicted
+++ resolved
@@ -1275,9 +1275,6 @@
             // On UNIX use 'stat64' ('stat' on cygwin) as an oracle: the file
             // size of a directory depends on the file system.
 
-<<<<<<< HEAD
-#ifndef BSLS_PLATFORM_OS_WINDOWS
-=======
 #ifdef BSLS_PLATFORM_OS_CYGWIN
             struct stat oracleInfo;
             int rc = ::stat(dirName.c_str(), &oracleInfo);
@@ -1285,7 +1282,6 @@
 
             bdesu_FileUtil::Offset EXPECTED = oracleInfo.st_size;
 #elif !defined BSLS_PLATFORM_OS_WINDOWS
->>>>>>> 87ece594
             struct stat64 oracleInfo;
             int rc = ::stat64(dirName.c_str(), &oracleInfo);
             ASSERT(0 == rc);
