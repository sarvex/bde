--- conflicted
+++ resolved
@@ -745,12 +745,9 @@
 
     bslma::TestAllocator  testAllocator(testAllocatorVerbosity);
     bslma::TestAllocator *ALLOC = &testAllocator;
-<<<<<<< HEAD
-=======
     bslma::TestAllocator globalAllocator(testAllocatorVerbosity);
 
     bslma::Default::setGlobalAllocator(&globalAllocator);
->>>>>>> 752e8983
 
     switch (test) { case 0:  // Zero is always the leading case.
       case 18: {
