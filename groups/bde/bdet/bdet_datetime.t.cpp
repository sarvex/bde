// bdet_datetime.t.cpp                                                -*-C++-*-

#include <bdet_datetime.h>

#include <bdet_date.h>
#include <bdet_time.h>
#include <bdex_byteoutstream.h>          // for testing only
#include <bdex_byteinstream.h>           // for testing only
#include <bdex_instreamfunctions.h>      // for testing only
#include <bdex_outstreamfunctions.h>     // for testing only
#include <bdex_testinstream.h>           // for testing only
#include <bdex_testoutstream.h>          // for testing only
#include <bdex_testinstreamexception.h>  // for testing only

#include <bsls_asserttest.h>
#include <bsls_types.h>

#include <bsl_cstdlib.h>     // atoi()
#include <bsl_cstring.h>     // strcmp()
#include <bsl_iomanip.h>
#include <bsl_iostream.h>
#include <bsl_strstream.h>
#include <bsl_algorithm.h>

using namespace BloombergLP;
using namespace bsl;  // automatically added by script

// ============================================================================
//                                   TEST PLAN
// ----------------------------------------------------------------------------
//                                   Overview
//                                   --------
// The component under test is implemented using contained 'bdet_date' and
// 'bdet_time' objects.  As such, many concerns of a typical value-semantic
// component may be relaxed.  In particular, aside from 'bdex' streaming,
// there are only two accessors, 'date' and 'time', which permit the user to
// invoke the underlying accessors directly; minimal testing is required of
// these.  Similarly, most of the datetime manipulators are implemented using
// the underlying contained-object manipulators; only the collaboration
// between time and date addition exposes new functionality.
//
// Note that if the implementation is ever changed, this test driver should be
// re-analized -- and perhaps rewritten -- BEFORE the implementation is
// altered.
//
// ----------------------------------------------------------------------------
// [18] bool isValid(int, int, int, int, int, int, int);
// [ 2] bdet_Datetime();
// [12] bdet_Datetime(const bdet_Date& date);
// [12] bdet_Datetime(const bdet_Date& date, const bdet_Time& time);
// [12] bdet_Datetime(int y, int m, int d, int h , int m , int s, int ms);
// [ 7] bdet_Datetime(const bdet_Datetime& original);
// [ 2] ~bdet_Datetime();   (via purify)
// [10] bdet_Datetime& operator=(const bdet_Datetime& rhs);
// [16] bdet_Datetime& operator+=(const bdet_Datetime& rhs);
// [16] bdet_Datetime& operator-=(const bdet_Datetime& rhs);
// [ 2] bdet_Date& date();
// [13] void setDatetime(int y, int m, int d, int h , int m , int s, int ms);
// [19] int setDatetimeIfValid(int, int, int, int, int, int, int);
// [21] void setDate(const bdet_Date& date);
// [ 2] setTime(int hour =0, int minute =0, int second =0, int millisecond=0);
// [23] void setTime(const bdet_Time& time);
// [13] void setHour(int hour);
// [13] void setMinute(int minute);
// [13] void setSecond(int second);
// [13] void setMillisecond(int millisecond);
// [24] void setYearMonthDay(int year, int month, int day);
// [20] void setYearDay(int year, int dayOfYear);
// [15] addTime(int hours, int minutes=0, int seconds=0, int milliseconds=0);
// [22] void addDays(int days);
// [15] void addHours(int hours);
// [15] void addMinutes(int minutes);
// [15] void addSeconds(int seconds);
// [15] void addMilliseconds(int milliseconds);
// [ 4] const bdet_Date& date() const;
// [ 4] const bdet_Time& time() const;
// [ 4] int year() const;
// [ 4] int month() const;
// [ 4] int day() const;
// [ 4] int dayOfYear() const;
// [ 4] int dayOfWeek() const;
// [ 4] int hour() const;
// [ 4] int minute() const;
// [ 4] int second() const;
// [ 4] int millisecond() const;
// [ 9] ostream& print(ostream& os, int level = 0, int spl = 4) const;
// [ 8] int printToBuffer(char *result, int size) const;
// [11] int maxSupportedBdexVersion() const;
// [ 6] bool operator==(const bdet_Datetime& lhs, const bdet_Datetime& rhs);
// [ 6] bool operator!=(const bdet_Datetime& lhs, const bdet_Datetime& rhs);
// [14] bool operator< (const bdet_Datetime& lhs, const bdet_Datetime& rhs);
// [14] bool operator<=(const bdet_Datetime& lhs, const bdet_Datetime& rhs);
// [14] bool operator> (const bdet_Datetime& lhs, const bdet_Datetime& rhs);
// [14] bool operator>=(const bdet_Datetime& lhs, const bdet_Datetime& rhs);
// [16] bdet_DTInterval operator-(const bdet_Datetime&, const bdet_Datetime&);
// [ 5] ostream& operator<<(ostream &output, const bdet_Datetime &date);
// ----------------------------------------------------------------------------
// [ 1] breathing test
// [24] USAGE example
//=============================================================================
//                  STANDARD BDE ASSERT TEST MACROS
//-----------------------------------------------------------------------------
static int testStatus = 0;

static void aSsErT(int c, const char *s, int i)
{
    if (c) {
        cout << "Error " << __FILE__ << "(" << i << "): " << s
             << "    (failed)" << endl;
        if (0 <= testStatus && testStatus <= 100) ++testStatus;
    }
}

#define ASSERT(X) { aSsErT(!(X), #X, __LINE__); }
//-----------------------------------------------------------------------------
#define LOOP_ASSERT(I,X) { \
   if (!(X)) { cout << #I << ": " << I << "\n"; aSsErT(1, #X, __LINE__); }}

#define LOOP2_ASSERT(I,J,X) { \
   if (!(X)) { cout << #I << ": " << I << "\t" << #J << ": " \
              << J << "\n"; aSsErT(1, #X, __LINE__); } }

#define LOOP3_ASSERT(I,J,K,X) { \
   if (!(X)) { cout << #I << ": " << I << "\t" << #J << ": " << J << "\t" \
              << #K << ": " << K << "\n"; aSsErT(1, #X, __LINE__); } }

#define LOOP4_ASSERT(I,J,K,L,X) { \
   if (!(X)) { cout << #I << ": " << I << "\t" << #J << ": " << J << "\t" << \
       #K << ": " << K << "\t" << #L << ": " << L << "\n"; \
       aSsErT(1, #X, __LINE__); } }

//=============================================================================
//                  SEMI-STANDARD TEST OUTPUT MACROS
//-----------------------------------------------------------------------------
#define P(X) cout << #X " = " << (X) << endl; // Print identifier and value.
#define Q(X) cout << "<| " #X " |>" << endl;  // Quote identifier literally.
#define P_(X) cout << #X " = " << (X) << ", "<< flush; // P(X) without '\n'
#define L_ __LINE__                           // current Line number
#define T_()  cout << "\t" << flush;          // Print tab w/o newline

// ============================================================================
//                  NEGATIVE-TEST MACRO ABBREVIATIONS
// ----------------------------------------------------------------------------

#define ASSERT_FAIL(expr) BSLS_ASSERTTEST_ASSERT_FAIL(expr)
#define ASSERT_PASS(expr) BSLS_ASSERTTEST_ASSERT_PASS(expr)
#define ASSERT_SAFE_FAIL(expr) BSLS_ASSERTTEST_ASSERT_SAFE_FAIL(expr)
#define ASSERT_SAFE_PASS(expr) BSLS_ASSERTTEST_ASSERT_SAFE_PASS(expr)

//=============================================================================
//                  GLOBAL TYPEDEFS/CONSTANTS FOR TESTING
//-----------------------------------------------------------------------------

typedef bdet_Datetime      Obj;
typedef bdex_TestInStream  In;
typedef bdex_TestOutStream Out;

//=============================================================================
//                              MAIN PROGRAM
//-----------------------------------------------------------------------------

int main(int argc, char *argv[]) {

    int test = argc > 1 ? atoi(argv[1]) : 0;
    int verbose = argc > 2;
    int veryVerbose = argc > 3;
    int veryVeryVerbose = argc > 4;

    cout << "TEST " << __FILE__ << " CASE " << test << endl;

    switch (test) { case 0:
      case 25: {
        // --------------------------------------------------------------------
        // TESTING USAGE EXAMPLE
        //
        // Concerns:
        //   The usage example provided in the component header file must
        //   compile, link, and run on all platforms as shown.
        //
        // Plan:
        //   Incorporate usage example from header into driver, remove leading
        //   comment characters, and replace 'assert' with 'ASSERT'.
        //
        // Testing:
        //   USAGE EXAMPLE
        // --------------------------------------------------------------------

        if (verbose) cout << "\nTesting Usage Example"
                          << "\n=====================" << endl;

///Usage
///-----
// Values represented by objects of type 'bdet_Datetime' are used widely in
// practice.  The values of the individual fields resulting from a
// default-constructed 'bdet_Datetime' object, 'dt', are
// "0001/01/01_24:00:00.000":
//..
    bdet_Datetime dt;           ASSERT( 1 == dt.date().year());
                                ASSERT( 1 == dt.date().month());
                                ASSERT( 1 == dt.date().day());
                                ASSERT(24 == dt.time().hour());
                                ASSERT( 0 == dt.time().minute());
                                ASSERT( 0 == dt.time().second());
                                ASSERT( 0 == dt.time().millisecond());
//..
// We can then set 'dt' to have a specific value, say, 8:43pm on January 6,
// 2013:
//..
    dt.setDatetime(2013, 1, 6, 20, 43);
                                ASSERT(2013 == dt.date().year());
                                ASSERT(   1 == dt.date().month());
                                ASSERT(   6 == dt.date().day());
                                ASSERT(  20 == dt.time().hour());
                                ASSERT(  43 == dt.time().minute());
                                ASSERT(   0 == dt.time().second());
                                ASSERT(   0 == dt.time().millisecond());
//..
// Now suppose we add 6 hours and 9 seconds to this value.  There is more
// than one way to do it:
//..
    bdet_Datetime dt2(dt);
    dt2.addHours(6);
    dt2.addSeconds(9);
                                ASSERT(2013 == dt2.date().year());
                                ASSERT(   1 == dt2.date().month());
                                ASSERT(   7 == dt2.date().day());
                                ASSERT(   2 == dt2.time().hour());
                                ASSERT(  43 == dt2.time().minute());
                                ASSERT(   9 == dt2.time().second());
                                ASSERT(   0 == dt2.time().millisecond());

    bdet_Datetime dt3(dt);
    dt3.addTime(6, 0, 9);
                                ASSERT(dt2 == dt3);
//..
// Notice that (in both cases) the date changed as a result of adding time;
// however, changing just the date never affects the time:
//..
    dt3.addDays(10);
                                ASSERT(2013 == dt3.date().year());
                                ASSERT(   1 == dt3.date().month());
                                ASSERT(  17 == dt3.date().day());
                                ASSERT(   2 == dt3.time().hour());
                                ASSERT(  43 == dt3.time().minute());
                                ASSERT(   9 == dt3.time().second());
                                ASSERT(   0 == dt3.time().millisecond());
//..
// We can also add more than a day's worth of time:
//..
    dt2.addHours(240);
                                ASSERT(dt3 == dt2);
//..
// The individual arguments can also be negative:
//..
    dt2.addTime(-246, 0, -10, 1000);  // -246 h, -10 s, +1000 ms
                                ASSERT(dt == dt2);
//..
// Finally, we stream the value of 'dt2' to 'stdout':
//..
if (verbose)
    bsl::cout << dt2 << bsl::endl;
//..
// The streaming operator produces the following output on 'stdout':
//..
//  06JAN2013_20:43:00.000
//..

      } break;
      case 24: {
        // --------------------------------------------------------------------
        // TESTING SETYEARMONTHDAY:
        //
        // Concerns:
        //   Any value must be assignable to an object having any initial value
        //   without affecting the parameter value.  Also, any object must be
        //   settable to itself.
        //
        // Plan:
        //   Specify a set S of (unique) objects with substantial and varied
        //   differences in value.  Construct and initialize all combinations
        //   (u, v) in the cross product S x S, copy construct a control w from
        //   v, assign v to u, and assert that w == u and w == v.  Then test
        //   aliasing by copy constructing a control w from each u in S,
        //   assigning u to itself, and verifying that w == u.
        //
        // Testing:
        //   void setYearMonthDay(int year, int month, int day);
        // --------------------------------------------------------------------

        if (verbose) cout << "\nTesting setYearMonthDay"
                          << "\n=======================" << endl;

        if (verbose) cout << "\nTesting setTime u = V." << endl;
        {
            static const struct {
                int d_year;  int d_month;  int d_day;
                int d_hour;  int d_minute;  int d_second;  int d_msec;
            } VALUES[] = {
                {    1,  1,  1,  0,  0,  0,   0 },
                {   10,  4,  5,  0,  0,  0, 999 },
                {  100,  6,  7,  0,  0, 59,   0 },
                { 1000,  8,  9,  0, 59,  0,   0 },
                { 2000,  2, 29, 23,  0,  0,   0 },
                { 2002,  7,  4, 21, 22, 23, 209 },
                { 2003,  8,  5, 21, 22, 23, 210 },
                { 2004,  9,  3, 22, 44, 55, 888 },
                { 9999, 12, 31, 23, 59, 59, 999 },

                {    1,  1,  1, 24,  0,  0,   0 },
            };

            const int NUM_VALUES = sizeof VALUES / sizeof *VALUES;
            int i;

            for (i = 0; i < NUM_VALUES; ++i) {
                Obj v;  const Obj& V = v;
                v.setYearMonthDay(VALUES[i].d_year, VALUES[i].d_month,
                                  VALUES[i].d_day);
                v.setTime(VALUES[i].d_hour,    VALUES[i].d_minute,
                          VALUES[i].d_second,  VALUES[i].d_msec);
                for (int j = 0; j < NUM_VALUES; ++j) {
                    Obj u;  const Obj& U = u;
                    u.setYearMonthDay(VALUES[j].d_year,
                                      VALUES[j].d_month,
                                      VALUES[j].d_day);
                    u.setTime(VALUES[j].d_hour,    VALUES[j].d_minute,
                              VALUES[j].d_second,  VALUES[j].d_msec);
                    if (veryVerbose) { T_();  P_(V);  P_(U); }
                    Obj w(V);  const Obj &W = w;          // control
                    Obj e;  const Obj &E = e;             // expected

                    e.setYearMonthDay(VALUES[i].d_year,
                                      VALUES[i].d_month,
                                      VALUES[i].d_day);
                    e.setTime(VALUES[j].d_hour,    VALUES[j].d_minute,
                              VALUES[j].d_second,  VALUES[j].d_msec);

                    u.setYearMonthDay(V.year(), V.month(), V.day());

                    if (veryVerbose) P(U);
                    LOOP2_ASSERT(i, j, E == U);
                    LOOP2_ASSERT(i, j, W == V);
                }
            }

            if (verbose) cout << "\nTesting setDate u = u (Aliasing)."
                              << endl;

            for (i = 0; i < NUM_VALUES; ++i) {
                Obj u;  const Obj& U = u;
                u.setYearMonthDay(VALUES[i].d_year, VALUES[i].d_month,
                                  VALUES[i].d_day);
                u.setTime(VALUES[i].d_hour,    VALUES[i].d_minute,
                          VALUES[i].d_second,  VALUES[i].d_msec);
                Obj w(U);  const Obj &W = w;              // control
                u.setYearMonthDay(u.year(), u.month(), u.day());
                if (veryVerbose) { T_();  P_(U);  P(W); }
                LOOP_ASSERT(i, W == U);
            }
        }
      } break;
      case 23: {
        // --------------------------------------------------------------------
        // TESTING SETTIME:
        //
        // Concerns:
        //   Any value must be assignable to an object having any initial value
        //   without affecting the parameter value.  Also, any object must be
        //   settable to itself.
        //
        // Plan:
        //   Specify a set S of (unique) objects with substantial and varied
        //   differences in value.  Construct and initialize all combinations
        //   (u, v) in the cross product S x S, copy construct a control w from
        //   v, assign v to u, and assert that w == u and w == v.  Then test
        //   aliasing by copy constructing a control w from each u in S,
        //   assigning u to itself, and verifying that w == u.
        //
        // Testing:
        //   void setTime(const bdet_Time& time);
        // --------------------------------------------------------------------

        if (verbose) cout << "\nTesting setTime"
                          << "\n===============" << endl;

        if (verbose) cout << "\nTesting setTime u = V." << endl;
        {
            static const struct {
                int d_year;  int d_month;  int d_day;
                int d_hour;  int d_minute;  int d_second;  int d_msec;
            } VALUES[] = {
                {    1,  1,  1,  0,  0,  0,   0 },
                {   10,  4,  5,  0,  0,  0, 999 },
                {  100,  6,  7,  0,  0, 59,   0 },
                { 1000,  8,  9,  0, 59,  0,   0 },
                { 2000,  2, 29, 23,  0,  0,   0 },
                { 2002,  7,  4, 21, 22, 23, 209 },
                { 2003,  8,  5, 21, 22, 23, 210 },
                { 2004,  9,  3, 22, 44, 55, 888 },
                { 9999, 12, 31, 23, 59, 59, 999 },

                {    1,  1,  1, 24,  0,  0,   0 },
            };

            const int NUM_VALUES = sizeof VALUES / sizeof *VALUES;
            int i;

            for (i = 0; i < NUM_VALUES; ++i) {
                Obj v;  const Obj& V = v;
                v.setYearMonthDay(VALUES[i].d_year, VALUES[i].d_month,
                                  VALUES[i].d_day);
                v.setTime(VALUES[i].d_hour,    VALUES[i].d_minute,
                          VALUES[i].d_second,  VALUES[i].d_msec);
                for (int j = 0; j < NUM_VALUES; ++j) {
                    Obj u;  const Obj& U = u;
                    u.setYearMonthDay(VALUES[j].d_year,
                                      VALUES[j].d_month,
                                      VALUES[j].d_day);
                    u.setTime(VALUES[j].d_hour,    VALUES[j].d_minute,
                              VALUES[j].d_second,  VALUES[j].d_msec);
                    if (veryVerbose) { T_();  P_(V);  P_(U); }
                    Obj w(V);  const Obj &W = w;          // control
                    Obj e;  const Obj &E = e;             // expected

                    e.setYearMonthDay(VALUES[j].d_year,
                                      VALUES[j].d_month,
                                      VALUES[j].d_day);
                    e.setTime(VALUES[i].d_hour,    VALUES[i].d_minute,
                              VALUES[i].d_second,  VALUES[i].d_msec);

                    u.setTime(V.time());

                    if (veryVerbose) P(U);
                    LOOP2_ASSERT(i, j, E == U);
                    LOOP2_ASSERT(i, j, W == V);
                }
            }

            if (verbose) cout << "\nTesting setDate u = u (Aliasing)."
                              << endl;

            for (i = 0; i < NUM_VALUES; ++i) {
                Obj u;  const Obj& U = u;
                u.setYearMonthDay(VALUES[i].d_year, VALUES[i].d_month,
                                  VALUES[i].d_day);
                u.setTime(VALUES[i].d_hour,    VALUES[i].d_minute,
                          VALUES[i].d_second,  VALUES[i].d_msec);
                Obj w(U);  const Obj &W = w;              // control
                u.setTime(u.time());
                if (veryVerbose) { T_();  P_(U);  P(W); }
                LOOP_ASSERT(i, W == U);
            }
        }
      } break;
      case 22: {
        // --------------------------------------------------------------------
        // TESTING ADDDAYS:
        //
        // Concerns:
        // TBD doc
        //
        // Plan:
        // TBD doc
        //
        // Testing:
        //   void addDays(int days);
        // --------------------------------------------------------------------

        if (verbose) cout << "\nTesting setDate"
                          << "\n===============" << endl;

        {
            static const struct {
                int d_lineNum;  // source line number
                int d_year;     // year under test
                int d_day;      // day-of-year under test
                int d_days;     // days to add
                int d_expYear;  // expected Year
                int d_expDay;   // expected day
            } DATA[] = {
                //line  year   dayOfYr  days  exp  year  exp  dayOfYr
                //----  -----  -------  ----  ---------  ------------
                { L_,       1,       1,    1,         1,            2 },
                { L_,       1,       1,    3,         1,            4 },
                { L_,    9999,       1,    1,      9999,            2 },
                { L_,    9999,       1,    3,      9999,            4 },
            };

            const int NUM_DATA = sizeof DATA / sizeof *DATA;

            // TBD need to verify time is not modified

            for (int di = 0; di < NUM_DATA; ++di) {
                const int LINE      = DATA[di].d_lineNum;
                const int YEAR      = DATA[di].d_year;
                const int DAY       = DATA[di].d_day;
                const int DAYS      = DATA[di].d_days;
                const int EXP_YEAR  = DATA[di].d_expYear;
                const int EXP_DAY   = DATA[di].d_expDay;
                if (veryVerbose) { T_();  P_(LINE);
                    P_(YEAR);  P_(DAY);   P_(DAYS);  P_(EXP_YEAR) P(EXP_DAY); }

                bdet_Date r;
                const bdet_Date& R = r;
                r.setYearDay(EXP_YEAR, EXP_DAY);

                Obj             x;
                const Obj&      X = x;

                x.setYearDay(YEAR, DAY);
                x.addDays(DAYS);
                if (veryVerbose) { T_();  P(X); }

                LOOP_ASSERT(LINE, R   == X.date());
            }
        }

      } break;
      case 21: {
        // --------------------------------------------------------------------
        // TESTING SETDATE:
        //
        // Concerns:
        //   Any value must be assignable to an object having any initial value
        //   without affecting the parameter value.  Also, any object must be
        //   settable to itself.
        //
        // Plan:
        //   Specify a set S of (unique) objects with substantial and varied
        //   differences in value.  Construct and initialize all combinations
        //   (u, v) in the cross product S x S, copy construct a control w from
        //   v, assign v to u, and assert that w == u and w == v.  Then test
        //   aliasing by copy constructing a control w from each u in S,
        //   assigning u to itself, and verifying that w == u.
        //
        // Testing:
        //   void setDate(const bdet_Date& date);
        // --------------------------------------------------------------------

        if (verbose) cout << "\nTesting setDate"
                          << "\n===============" << endl;

        if (verbose) cout << "\nTesting setDate u = V." << endl;
        {
            static const struct {
                int d_year;  int d_month;  int d_day;
                int d_hour;  int d_minute;  int d_second;  int d_msec;
            } VALUES[] = {
                {    1,  1,  1,  0,  0,  0,   0 },
                {   10,  4,  5,  0,  0,  0, 999 },
                {  100,  6,  7,  0,  0, 59,   0 },
                { 1000,  8,  9,  0, 59,  0,   0 },
                { 2000,  2, 29, 23,  0,  0,   0 },
                { 2002,  7,  4, 21, 22, 23, 209 },
                { 2003,  8,  5, 21, 22, 23, 210 },
                { 2004,  9,  3, 22, 44, 55, 888 },
                { 9999, 12, 31, 23, 59, 59, 999 },

                {    1,  1,  1, 24,  0,  0,   0 },
            };

            const int NUM_VALUES = sizeof VALUES / sizeof *VALUES;
            int i;

            for (i = 0; i < NUM_VALUES; ++i) {
                Obj v;  const Obj& V = v;
                v.setYearMonthDay(VALUES[i].d_year, VALUES[i].d_month,
                                  VALUES[i].d_day);
                v.setTime(VALUES[i].d_hour,    VALUES[i].d_minute,
                          VALUES[i].d_second,  VALUES[i].d_msec);
                for (int j = 0; j < NUM_VALUES; ++j) {
                    Obj u;  const Obj& U = u;
                    u.setYearMonthDay(VALUES[j].d_year,
                                      VALUES[j].d_month,
                                      VALUES[j].d_day);
                    u.setTime(VALUES[j].d_hour,    VALUES[j].d_minute,
                              VALUES[j].d_second,  VALUES[j].d_msec);
                    if (veryVerbose) { T_();  P_(V);  P_(U); }
                    Obj w(V);  const Obj &W = w;          // control
                    Obj e;  const Obj &E = e;             // expected

                    e.setYearMonthDay(VALUES[i].d_year,
                                      VALUES[i].d_month,
                                      VALUES[i].d_day);
                    e.setTime(VALUES[j].d_hour,    VALUES[j].d_minute,
                              VALUES[j].d_second,  VALUES[j].d_msec);

                    u.setDate(V.date());

                    if (veryVerbose) P(U);
                    LOOP2_ASSERT(i, j, E == U);
                    LOOP2_ASSERT(i, j, W == V);
                }
            }

            if (verbose) cout << "\nTesting setDate u = u (Aliasing)."
                              << endl;

            for (i = 0; i < NUM_VALUES; ++i) {
                Obj u;  const Obj& U = u;
                u.setYearMonthDay(VALUES[i].d_year, VALUES[i].d_month,
                                  VALUES[i].d_day);
                u.setTime(VALUES[i].d_hour,    VALUES[i].d_minute,
                          VALUES[i].d_second,  VALUES[i].d_msec);
                Obj w(U);  const Obj &W = w;              // control
                u.setDate(u.date());
                if (veryVerbose) { T_();  P_(U);  P(W); }
                LOOP_ASSERT(i, W == U);
            }
        }
      } break;
      case 20: {
        // --------------------------------------------------------------------
        // TESTING  setYearDay  FUNCTION:
        //
        // Concerns:
        //   This method is implemented using tested functionality from
        //   'bdet_date'.  Therefore, only a few test vectors are needed.
        //
        //   We are concerned that the arguments are passed in the correct
        //   order (to the correct function).
        //
        // Plan:
        //   Construct a table of valid inputs and compare results with the
        //   expected values.  The test is taken directly from 'bdet_date'
        //   for convenience.
        //
        // Testing:
        //   int setYearDay(int year, int dayOfYear);
        // --------------------------------------------------------------------

        if (verbose) cout << "\nTesting 'setYearDay' Function"
                          << "\n=============================" << endl;

        if (verbose)
            cout << "\nTesting: 'setYearDay'" << endl;
        {
            static const struct {
                int d_lineNum;  // source line number
                int d_year;     // year under test
                int d_day;      // day-of-year under test
                int d_expMonth; // expected month
                int d_expDay;   // expected day
            } DATA[] = {
                //line no.  year   dayOfYr     exp  month   exp  day
                //-------   -----  -------     ----------   --------
                { L_,          1,       1,          1,         1 },
                { L_,          1,       2,          1,         2 },
                { L_,          1,      32,          2,         1 },
                { L_,          1,     365,         12,        31 },

                { L_,       1996,       1,          1,         1 },
                { L_,       1996,       2,          1,         2 },
                { L_,       1996,      32,          2,         1 },
                { L_,       1996,     365,         12,        30 },
                { L_,       1996,     366,         12,        31 },

                { L_,       9999,       1,          1,         1 },
                { L_,       9999,       2,          1,         2 },
                { L_,       9999,      32,          2,         1 },
                { L_,       9999,     365,         12,        31 },
            };

            const int NUM_DATA = sizeof DATA / sizeof *DATA;

            for (int di = 0; di < NUM_DATA; ++di) {
                const int LINE      = DATA[di].d_lineNum;
                const int YEAR      = DATA[di].d_year;
                const int DAY       = DATA[di].d_day;
                const int EXP_MONTH = DATA[di].d_expMonth;
                const int EXP_DAY   = DATA[di].d_expDay;
                if (veryVerbose) { T_();  P_(LINE);
                    P_(YEAR);  P_(DAY);   P_(EXP_MONTH) P(EXP_DAY); }

                const bdet_Date R(YEAR, EXP_MONTH, EXP_DAY);
                Obj             x;
                const Obj&      X = x;

                x.setYearDay(YEAR, DAY);   if (veryVerbose) { T_();  P(X); }

                LOOP_ASSERT(LINE, R   == X.date());
            }
        }

      } break;
      case 19: {
        // --------------------------------------------------------------------
        // TESTING setDatetimeIfValid :
        //
        // Concerns:
        //   Each of the seven integer fields must separately be able to
        //   cause a return of an "invalid" status, independent of other input.
        //   If the input is not invalid, the value must be correctly set.
        //   The underlying functionality is already tested.
        //
        // Plan:
        //   Construct a table of valid and invalid inputs and compare results
        //   to expected "valid" values.
        //
        // Testing:
        //   int setDatetimeIfValid(int, int, int, int, int, int, int);
        // --------------------------------------------------------------------

        if (verbose) cout << "\nTesting 'setDatetimeIfValid'"
                          << "\n============================"
                          << endl;
        {
            static const struct {
                int         d_lineNum;      // source line number
                int         d_year;         // specification year
                int         d_month;        // specification month
                int         d_day;          // specification day
                int         d_hour;         // specification hour
                int         d_minute;       // specification minute
                int         d_second;       // specification second
                int         d_millisecond;  // specification millisecond
                int         d_valid;        // expected return value
            } DATA[] = {
                //line year   mo   day   hr   min  sec   msec   valid
                //---- ----   --   ---   --   ---  ---   ----   ------
                { L_,     1,   1,   1,    0,    0,   0,     0,    1   },

                { L_,     1,   1,   1,    0,    0,   0,   999,    1   },
                { L_,     1,   1,   1,    0,    0,  59,     0,    1   },
                { L_,     1,   1,   1,    0,   59,   0,     0,    1   },
                { L_,     1,   1,   1,   23,    0,   0,     0,    1   },
                { L_,     1,   1,  31,    0,    0,   0,     0,    1   },
                { L_,     1,  12,   1,    0,    0,   0,     0,    1   },
                { L_,  9999,   1,   1,    0,    0,   0,     0,    1   },

                { L_,     1,   1,   1,   24,    0,   0,     0,    1   },

                { L_,  1400,  10,   2,    7,   31,   2,    22,    1   },
                { L_,  2002,   8,  27,   14,    2,  48,   976,    1   },

                { L_,     1,   1,   1,    0,    0,   0,    -1,    0   },
                { L_,     1,   1,   1,    0,    0,  -1,     0,    0   },
                { L_,     1,   1,   1,    0,   -1,   0,     0,    0   },
                { L_,     1,   1,   1,   -1,    0,   0,     0,    0   },
                { L_,     1,   1,   0,    0,    0,   0,     0,    0   },
                { L_,     1,   0,   1,    0,    0,   0,     0,    0   },
                { L_,     0,   1,   1,    0,    0,   0,     0,    0   },

                { L_,     1,   1,   1,    0,    0,   0,  1000,    0   },
                { L_,     1,   1,   1,    0,    0,  60,     0,    0   },
                { L_,     1,   1,   1,    0,   60,   0,     0,    0   },
                { L_,     1,   1,   1,   25,    0,   0,     0,    0   },
                { L_,     1,   1,  32,    0,    0,   0,     0,    0   },
                { L_,     1,  13,   1,    0,    0,   0,     0,    0   },
                { L_, 10000,   1,   1,    0,    0,   0,     0,    0   },

                { L_,     1,   1,   1,   24,    0,   0,     1,    0   },
                { L_,     1,   1,   1,   24,    0,   1,     0,    0   },
                { L_,     1,   1,   1,   24,    1,   0,     0,    0   },

                { L_,     0,   0,   0,   -1,   -1,  -1,    -1,    0   },

                { L_,  1401,   2,  29,    7,   31,   2,    22,    0   },
                { L_,  2002,   2,  29,   14,    2,  48,    976,   0   },

            };
            const int NUM_DATA = sizeof DATA / sizeof *DATA;

            for (int i = 0; i < NUM_DATA; ++i) {
                const int LINE         = DATA[i].d_lineNum;
                const int YEAR         = DATA[i].d_year;
                const int MONTH        = DATA[i].d_month;
                const int DAY          = DATA[i].d_day;
                const int HOUR         = DATA[i].d_hour;
                const int MINUTE       = DATA[i].d_minute;
                const int SECOND       = DATA[i].d_second;
                const int MILLISECOND  = DATA[i].d_millisecond;
                const int VALID        = DATA[i].d_valid;

                Obj x;  const Obj& X = x;
                if (1 == VALID) {
                    const Obj R(YEAR, MONTH, DAY,
                                HOUR, MINUTE, SECOND, MILLISECOND);
                    LOOP_ASSERT(LINE,
                                0 == x.setDatetimeIfValid(YEAR,
                                                          MONTH,
                                                          DAY,
                                                          HOUR,
                                                          MINUTE,
                                                          SECOND,
                                                          MILLISECOND));
                    LOOP_ASSERT(LINE, R == X);

                    if (verbose) { P_(VALID);  P_(R);  P(X); }
                }
                else {
                    const Obj R;
                    LOOP_ASSERT(LINE,
                                -1 == x.setDatetimeIfValid(YEAR,
                                                           MONTH,
                                                           DAY,
                                                           HOUR,
                                                           MINUTE,
                                                           SECOND,
                                                           MILLISECOND));
                    LOOP_ASSERT(LINE, R == X);

                    if (verbose) { P_(VALID);  P_(R);  P(X); }
                }
            }
        }

        if (verbose) cout << "\nTesting that 'setDatetimeIfValid' works "
                             "with just four arguments" << endl;
        {
            const int YEAR  = 2020;
            const int MONTH = 7;
            const int DAY   = 4;
            const int HOUR  = 8;
            const Obj R(YEAR, MONTH, DAY, HOUR);

            Obj x; const Obj& X = x;
            x.setDatetimeIfValid(YEAR, MONTH, DAY, HOUR);

            if (veryVerbose) P(X);
            ASSERT(R == X);
        }

      } break;
      case 18: {
        // --------------------------------------------------------------------
        // TESTING isValid
        //
        // Concerns:
        //   Each of the seven integer fields must separately be able to
        //   invalidate the whole (i.e., in the presence of otherwise good
        //   values).  The underlying methods (for date and time) are already
        //   tested.
        //
        // Plan:
        //   Construct a table of valid and invalid inputs and compare results
        //   to expected "valid" values.
        //
        // Testing:
        //   bool isValid(int y, int m, int d, int h, int m, int s, int ms);
        // --------------------------------------------------------------------

        if (verbose) cout << "\nTesting 'isValid'"
                          << "\n================="
                          << endl;
        {
            static const struct {
                int         d_lineNum;      // source line number
                int         d_year;         // specification year
                int         d_month;        // specification month
                int         d_day;          // specification day
                int         d_hour;         // specification hour
                int         d_minute;       // specification minute
                int         d_second;       // specification second
                int         d_millisecond;  // specification millisecond
                int         d_valid;        // expected return value
            } DATA[] = {
                //line year   mo   day   hr   min  sec   msec   valid
                //---- ----   --   ---   --   ---  ---   ----   ------
                { L_,     1,   1,   1,    0,    0,   0,     0,    1   },

                { L_,     1,   1,   1,    0,    0,   0,   999,    1   },
                { L_,     1,   1,   1,    0,    0,  59,     0,    1   },
                { L_,     1,   1,   1,    0,   59,   0,     0,    1   },
                { L_,     1,   1,   1,   23,    0,   0,     0,    1   },
                { L_,     1,   1,  31,    0,    0,   0,     0,    1   },
                { L_,     1,  12,   1,    0,    0,   0,     0,    1   },
                { L_,  9999,   1,   1,    0,    0,   0,     0,    1   },

                { L_,     1,   1,   1,   24,    0,   0,     0,    1   },

                { L_,  1400,  10,   2,    7,   31,   2,    22,    1   },
                { L_,  2002,   8,  27,   14,    2,  48,   976,    1   },

                { L_,     1,   1,   1,    0,    0,   0,    -1,    0   },
                { L_,     1,   1,   1,    0,    0,  -1,     0,    0   },
                { L_,     1,   1,   1,    0,   -1,   0,     0,    0   },
                { L_,     1,   1,   1,   -1,    0,   0,     0,    0   },
                { L_,     1,   1,   0,    0,    0,   0,     0,    0   },
                { L_,     1,   0,   1,    0,    0,   0,     0,    0   },
                { L_,     0,   1,   1,    0,    0,   0,     0,    0   },

                { L_,     1,   1,   1,    0,    0,   0,  1000,    0   },
                { L_,     1,   1,   1,    0,    0,  60,     0,    0   },
                { L_,     1,   1,   1,    0,   60,   0,     0,    0   },
                { L_,     1,   1,   1,   25,    0,   0,     0,    0   },
                { L_,     1,   1,  32,    0,    0,   0,     0,    0   },
                { L_,     1,  13,   1,    0,    0,   0,     0,    0   },
                { L_, 10000,   1,   1,    0,    0,   0,     0,    0   },

                { L_,     1,   1,   1,   24,    0,   0,     1,    0   },
                { L_,     1,   1,   1,   24,    0,   1,     0,    0   },
                { L_,     1,   1,   1,   24,    1,   0,     0,    0   },

                { L_,     0,   0,   0,   -1,   -1,  -1,    -1,    0   },

                { L_,  1401,   2,  29,    7,   31,   2,    22,    0   },
                { L_,  2002,   2,  29,   14,    2,  48,    976,   0   },

            };
            const int NUM_DATA = sizeof DATA / sizeof *DATA;

            for (int i = 0; i < NUM_DATA; ++i) {
                const int LINE         = DATA[i].d_lineNum;
                const int YEAR         = DATA[i].d_year;
                const int MONTH        = DATA[i].d_month;
                const int DAY          = DATA[i].d_day;
                const int HOUR         = DATA[i].d_hour;
                const int MINUTE       = DATA[i].d_minute;
                const int SECOND       = DATA[i].d_second;
                const int MILLISECOND  = DATA[i].d_millisecond;
                const int VALID        = DATA[i].d_valid;

                LOOP_ASSERT(LINE,
                            VALID == bdet_Datetime::isValid(YEAR,
                                                            MONTH,
                                                            DAY,
                                                            HOUR,
                                                            MINUTE,
                                                            SECOND,
                                                            MILLISECOND));
            }
        }

      } break;
      case 17: {
        // --------------------------------------------------------------------
        // TESTING ADDITION AND SUBTRACTION OPERATORS :
        //
        // Concerns:
        //   One operator performs a subtraction on the underlying date and
        //   time components of the datetime and returns a
        //   'bdet_DatetimeInterval' initialized with the sum of the
        //   differences between the date and time components of two datetimes.
        //   The other three operators perform addition and subtraction on one
        //   datetime and one interval value, and return a datetime value.
        //
        //   The subtraction methods of 'date' and 'time' are tested in their
        //   corresponding components.  We need only to test that the
        //   resulting sum is computed correctly.  We can then use the
        //   tested subtraction method and its data (along with basic algebra)
        //   to test the remaining three operators.
        //
        // Plan:
        //   Specify a set of object value pairs for the objects of types
        //   bdet_Date and bdet_Time.  Use these pairs to construct
        //   bdet_DateTime objects.  Verify that subtraction of the resulting
        //   objects produces the expected results.  Then use algebraic
        //   combinations of the inputs and results to test the remaining
        //   three operators taking a datetime and an interval.
        //
        // Testing:
        //   bdet_DtI operator-(const bdet_DateTime&, const bdet_DateTime&);
        //   bdet_DateTime operator-(const bdet_DateTime&, const bdet_DtI&);
        //   bdet_DateTime operator-(const bdet_DtI&, const bdet_DateTime&);
        //   bdet_DateTime operator-(const bdet_DateTime&, const bdet_DtI&);
        // --------------------------------------------------------------------

        if (verbose) cout << "\nTesting Subtraction Operator"
                          << "\n============================" << endl;
        {
            static const struct {
                int d_lineNum;   // source line number
                int d_year1;     // operand/result date1 year
                int d_month1;    // operand/result date1 month
                int d_day1;      // operand/result date1 day
                int d_numDays;   // operand/result 'int' number of days
                int d_year2;     // operand/result date2 year
                int d_month2;    // operand/result date2 month
                int d_day2;      // operand/result date2 day
            } DATE_DATA[] = {
                //          - - - -first- - - -           - - - second - - -
                //line no.  year   month   day   numDays  year   month   day
                //-------   -----  -----  -----  -------  -----  -----  -----
                { L_,          1,     1,     1,      1,      1,     1,     2 },
                { L_,         10,     2,    28,      1,     10,     3,     1 },
                { L_,        100,     3,    31,      2,    100,     4,     2 },

                { L_,       1000,     4,    30,      4,   1000,     5,     4 },
                { L_,       1000,     6,     1,    -31,   1000,     5,     1 },
                { L_,       1001,     1,     1,   -366,   1000,     1,     1 },
                { L_,       1100,     5,    31,     30,   1100,     6,    30 },
                { L_,       1200,     6,    30,     32,   1200,     8,     1 },

                { L_,       1996,     2,    28,    367,   1997,     3,     1 },
                { L_,       1997,     2,    28,    366,   1998,     3,     1 },
                { L_,       1998,     2,    28,    365,   1999,     2,    28 },
                { L_,       1999,     2,    28,    364,   2000,     2,    27 },
                { L_,       1999,     2,    28,   1096,   2002,     2,    28 },
                { L_,       2002,     2,    28,  -1096,   1999,     2,    28 },

            };

            const int NUM_DATE_DATA = sizeof DATE_DATA / sizeof *DATE_DATA;

            static const struct {
                int d_lineNum;     // source line number
                int d_hours2;      // lhs time hours
                int d_minutes2;    // lhs time minutes
                int d_seconds2;    // lhs time seconds
                int d_msecs2;      // lhs time milliseconds
                int d_hours1;      // rhs time hours
                int d_minutes1;    // rhs time minutes
                int d_seconds1;    // rhs time seconds
                int d_msecs1;      // rhs time milliseconds
                int d_expMsec;     // expected difference (msec)
            } TIME_DATA[] = {
                //        -- lhs time --    -- rhs time --
                //line #  h   m   s   ms    h   m   s   ms     Expected msec
                //------  --  --  --  ---   --  --  --  ---    -------------
                { L_,      0,  0,  0,   0,   0,  0,  0,   0,             0  },

                { L_,      0,  0,  0,   1,   0,  0,  0,   0,             1  },
                { L_,      0,  0,  0,   0,   0,  0,  0,   1,            -1  },

                { L_,      0,  0,  1,   0,   0,  0,  0,   0,          1000  },
                { L_,      0,  0,  0,   0,   0,  0,  1,   0,         -1000  },

                { L_,      0,  1,  0,   0,   0,  0,  0,   0,         60000  },
                { L_,      0,  0,  0,   0,   0,  1,  0,   0,        -60000  },

                { L_,      1,  0,  0,   0,   0,  0,  0,   0,       3600000  },
                { L_,      0,  0,  0,   0,   1,  0,  0,   0,      -3600000  },

            };

            const int NUM_TIME_DATA = sizeof TIME_DATA / sizeof *TIME_DATA;

            for (int di = 0; di < NUM_DATE_DATA ; ++di) {
                bdet_Date date1(DATE_DATA[di].d_year1, DATE_DATA[di].d_month1,
                      DATE_DATA[di].d_day1);
                bdet_Date date2(DATE_DATA[di].d_year2, DATE_DATA[di].d_month2,
                      DATE_DATA[di].d_day2);

                bsls_Types::Int64 dateDiff = date2 - date1;
                dateDiff = dateDiff * (24 * 60 * 60 * 1000);

                for (int i = 0; i < NUM_TIME_DATA; ++i) {
                    const int LINE     = TIME_DATA[i].d_lineNum;
                    const int HOURS2   = TIME_DATA[i].d_hours2;
                    const int MINUTES2 = TIME_DATA[i].d_minutes2;
                    const int SECONDS2 = TIME_DATA[i].d_seconds2;
                    const int MSECS2   = TIME_DATA[i].d_msecs2;
                    const int HOURS1   = TIME_DATA[i].d_hours1;
                    const int MINUTES1 = TIME_DATA[i].d_minutes1;
                    const int SECONDS1 = TIME_DATA[i].d_seconds1;
                    const int MSECS1   = TIME_DATA[i].d_msecs1;
                    const int EXP_MSEC = TIME_DATA[i].d_expMsec;

                    const bdet_Time time1(HOURS2, MINUTES2, SECONDS2, MSECS2);
                    const bdet_Time time2(HOURS1, MINUTES1, SECONDS1, MSECS1);

                    const Obj X1(date1, time1);
                    const Obj X2(date2, time2);

                    const Obj X3(date1, time2);
                    const Obj X4(date2, time1);

                    const bdet_DatetimeInterval INTERVAL1(X1 - X2);
                    const bdet_DatetimeInterval INTERVAL2(X2 - X1);
                    const bdet_DatetimeInterval INTERVAL3(X3 - X4);
                    const bdet_DatetimeInterval INTERVAL4(X4 - X3);

                    if (veryVerbose) {
                        T_();  P(INTERVAL1.totalMilliseconds());
                        T_();  P(INTERVAL2.totalMilliseconds());
                        T_();  P(INTERVAL3.totalMilliseconds());
                        T_();  P(INTERVAL4.totalMilliseconds());
                    }

                    LOOP_ASSERT(LINE,
                        EXP_MSEC - dateDiff == INTERVAL1.totalMilliseconds());

                    LOOP_ASSERT(LINE,
                        -EXP_MSEC + dateDiff == INTERVAL2.totalMilliseconds());

                    LOOP_ASSERT(LINE,
                        -EXP_MSEC - dateDiff == INTERVAL3.totalMilliseconds());

                    LOOP_ASSERT(LINE,
                        EXP_MSEC + dateDiff == INTERVAL4.totalMilliseconds());

                    if (veryVerbose) {
                        T_(); P_(X3); P_(X4); P(X4 - INTERVAL4); }
                    LOOP_ASSERT(LINE, X1 == INTERVAL1 + X2);
                    LOOP_ASSERT(LINE, X1 == X2 + INTERVAL1);
                    LOOP_ASSERT(LINE, X1 == X2 - INTERVAL2);

                    LOOP_ASSERT(LINE, X2 == INTERVAL2 + X1);
                    LOOP_ASSERT(LINE, X2 == X1 + INTERVAL2);
                    LOOP_ASSERT(LINE, X2 == X1 - INTERVAL1);

                    LOOP_ASSERT(LINE, X3 == INTERVAL3 + X4);
                    LOOP_ASSERT(LINE, X3 == X4 + INTERVAL3);
                    LOOP_ASSERT(LINE, X3 == X4 - INTERVAL4);

                    LOOP_ASSERT(LINE, X4 == INTERVAL4 + X3);
                    LOOP_ASSERT(LINE, X4 == X3 + INTERVAL4);
                    LOOP_ASSERT(LINE, X4 == X3 - INTERVAL3);

                }
            }
        }

      } break;
      case 16: {
        // --------------------------------------------------------------------
        // TESTING ADDITION AND SUBTRACTION ASSIGNMENT OPERATORS :
        //
        // Concerns:
        //   We want to be able to add/subtract arbitrary intervals to
        //   arbitrary datetime values, subject to the overflow constraints.
        //   We are not here too concerned with the "corners" of the
        //   constraints.  A later test can explore those.
        //
        // Plan:
        //   Specify a set S of initial datetime values and a set T of
        //   datetime *intervals*.  For each (s, t) in S x T, use the operators
        //   under test to add/subtract t from a local copy of s.  Use the
        //   tested 'addMilliseconds' on t.totalMilliseconds to confirm
        //   the results.
        //
        // Testing:
        //   bdet_DateTime& operator+=(const bdet_DatetimeInterval&);
        //   bdet_DateTime& operator-=(const bdet_DatetimeInterval&);
        // --------------------------------------------------------------------

        if (verbose) cout << "\nTesting Arithmetic Assignment Operators"
                          << "\n======================================="
                          << endl;
        {
            static const struct {
                int d_year;  int d_month;   int d_day;
                int d_hour;  int d_minute;  int d_second;  int d_msec;
            } INITIAL_VALUES[] = {
                // {    5,  1,  1,   0,  0,  0,   0 },
                {   10,  4,  5,   0,  0,  0,   1 },
                {  100,  6,  7,   0,  0,  0, 999},
                { 1000,  8,  9,   0,  0,  1,   0 },
                { 2000,  1, 31,   0,  0, 59, 999},
                { 2002,  7,  4,   0,  1,  0,   0 },
                { 2002, 12, 31,   0,  1,  0,   1 },
                { 2003,  1,  1,   0, 59, 59, 999 },
                { 2003,  1,  2,   1,  0,  0,   0},
                { 2003,  8,  5,   1,  0,  0,   1},
                { 2003,  8,  6,  23,  0,  0,   0},
                { 2003,  8,  7,  23, 22, 21, 209},
                { 2004,  9,  3,  23, 22, 21, 210},
                { 2004,  9,  4,  23, 22, 21, 211},
                { 9990, 12, 31,  23, 59, 59, 999 },
             };

            const int NUM_INIT_VALUES =
                sizeof INITIAL_VALUES / sizeof *INITIAL_VALUES;

            static const struct {
                int d_days;
                int d_hours;
                int d_minutes;
                int d_seconds;
                int d_msecs;
            } INTERVAL_VALUES[] = {
                { -1001,    0,   0,   0,    0 },
                { -1000,  -23, -59, -59, -999 },
                { -1000,  -23, -59, -59, -998 },
                {   -10,   25,  80,  70,   -1 },
                {   -10,   25,  80,  70,    0 },
                {   -10,   25,  80,  70,    1 },
                {    -1,    0,  -1,   0,    0 },
                {    -1,    0,   0,   0,    0 },
                {    -1,    0,   1,   0,    0 },
                {     0,    0,   0,   0,    0 },
                {     1,    0,  -1,   0,    0 },
                {     1,    0,   0,   0,    0 },
                {     1,    0,   1,   0,    0 },
                {    10,   25,  80,  70,   -1 },
                {    10,   25,  80,  70,    0 },
                {    10,   25,  80,  70,    1 },
                {  1000,   23,  59,  59,  998 },
                {  1000,   23,  59,  59,  999 },
                {  1001,    0,   0,   0,    0 },
             };

            const int NUM_INTERVAL_VALUES =
                sizeof INTERVAL_VALUES / sizeof *INTERVAL_VALUES;

            for (int i = 0; i < NUM_INIT_VALUES; ++i) {
                const Obj R(INITIAL_VALUES[i].d_year,
                            INITIAL_VALUES[i].d_month,
                            INITIAL_VALUES[i].d_day,
                            INITIAL_VALUES[i].d_hour,
                            INITIAL_VALUES[i].d_minute,
                            INITIAL_VALUES[i].d_second,
                            INITIAL_VALUES[i].d_msec);

                for (int j = 0; j < NUM_INTERVAL_VALUES; ++j) {
                    Obj x(R);  const Obj& X = x;
                    Obj y(R);  const Obj& Y = y;
                    bdet_DatetimeInterval u;
                    u.setInterval(INTERVAL_VALUES[j].d_days,
                                  INTERVAL_VALUES[j].d_hours,
                                  INTERVAL_VALUES[j].d_minutes,
                                  INTERVAL_VALUES[j].d_seconds,
                                  INTERVAL_VALUES[j].d_msecs);

                    const bsls_Types::Int64 INTERVAL_MSEC =
                                                         u.totalMilliseconds();

                    if (veryVerbose) { P(INTERVAL_MSEC); }

                    x += u;
                    y.addMilliseconds(INTERVAL_MSEC);

                    if (veryVerbose) { P_(X);  P(Y); }

                    LOOP2_ASSERT(i, j, Y == X);

                    // 'operator-=' should just undo the change, yielding 'R'
                    x -= u;
                    LOOP2_ASSERT(i, j, R == X);
                }
            }
        }

      } break;
      case 15: {
        // --------------------------------------------------------------------
        // TESTING 'add' METHODS:
        //
        // Concerns:
        //   Each 'add' method forwards its arguments to the corresponding
        //   method of the contained 'bdet_Time' object, and uses its return
        //   value to augment the contained 'bdet_Date' value via 'bdet_Date's
        //   'operator+=' method.  The concerns are only that methods and
        //   arguments match as intended.  A very few test vectors for each
        //   method will suffice for a thorough test.  Because all of the
        //   underlying methods are tested, a single, convenient, initial
        //   datetime value is sufficient.
        //
        // Plan:
        //   First test 'addTime' explicitly using tabulated data, and then use
        //   the tested 'addTime' as an oracle to test the other four methods
        //   in a loop-based test.
        //
        //   Specify as a convenient initial value a datetime having a day
        //   field value of 15, a month that has 31 days, and a time field
        //   value of 00:00:00.000.  Specify a set S of (h, m, s, ms) tuples
        //   such that | h + m + s + ms | < 14 days (so that at most the day
        //   field value of the initial datetime will change).  Use each s in
        //   S as the arguments to 'addTime' and verify that the modified
        //   object value is correct.  In particular, tabulate the expected
        //   change in days, construct an "expected 'bdet_Date' value" from
        //   that tabulated value and the initial "reference" 'bdet_Date'
        //   value, and use that 'bdet_Date' value to construct an expected
        //   datetime value to compare to the initial object value modified by
        //   the 'addTime' method.
        //
        //   Specify a (negative) start value, a (positive) stop value, and a
        //   step size for each of the four fields (h, m, s, ms).  Loop over
        //   each of these four ranges, calling the appropriate 'add' method
        //   on the default object value and a second non-default object value,
        //   and using 'addTime' as an oracle to verify the resulting object
        //   values and return values for the 'add' method under test.
        //
        // Testing:
        //   void addTime(int hours, int minutes, int seconds, int msec);
        //   void addHours(int hours);
        //   void addMinutes(int minutes);
        //   void addSeconds(int seconds);
        //   void addMilliseconds(int milliseconds);
        // --------------------------------------------------------------------

        if (verbose) cout << "\nTesting 'add' Methods"
                          << "\n=====================" << endl;

        {
            static const struct {
                int d_lineNum;       // source line number
                int d_hours;         // hours to add
                int d_minutes;       // minutes to add
                int d_seconds;       // seconds to add
                int d_msecs;         // milliseconds to add
                int d_expDays;       // expected return value (days)
                int d_expHour;       // expected hour value
                int d_expMinute;     // expected minute value
                int d_expSecond;     // expected second value
                int d_expMsec;       // expected milliseconds value
            } DATA[] = {
    //----------^
    //        - - - - - - time added - - - - - -   ---expected values---
    //line #   h       m         s           ms    days  h   m   s   ms
    //------   --      --        --          ---   ----  --  --  --  ---
    { L_,       0,      0,        0,           0,     0,  0,  0,  0,   0 },
    { L_,       0,      0,        0,           1,     0,  0,  0,  0,   1 },
    { L_,       0,      0,        0,          -1,    -1, 23, 59, 59, 999 },
    { L_,       0,      0,        0,        1000,     0,  0,  0,  1,   0 },
    { L_,       0,      0,        0,       60000,     0,  0,  1,  0,   0 },
    { L_,       0,      0,        0,     3600000,     0,  1,  0,  0,   0 },
    { L_,       0,      0,        0,    86400000,     1,  0,  0,  0,   0 },
    { L_,       0,      0,        0,   -86400000,    -1,  0,  0,  0,   0 },
    { L_,       0,      0,        0,   864000000,    10,  0,  0,  0,   0 },

    { L_,       0,      0,        1,           0,     0,  0,  0,  1,   0 },
    { L_,       0,      0,       -1,           0,    -1, 23, 59, 59,   0 },
    { L_,       0,      0,       60,           0,     0,  0,  1,  0,   0 },
    { L_,       0,      0,     3600,           0,     0,  1,  0,  0,   0 },
    { L_,       0,      0,    86400,           0,     1,  0,  0,  0,   0 },
    { L_,       0,      0,   -86400,           0,    -1,  0,  0,  0,   0 },
    { L_,       0,      0,   864000,           0,    10,  0,  0,  0,   0 },

    { L_,       0,      1,        0,           0,     0,  0,  1,  0,   0 },
    { L_,       0,     -1,        0,           0,    -1, 23, 59,  0,   0 },
    { L_,       0,     60,        0,           0,     0,  1,  0,  0,   0 },
    { L_,       0,   1440,        0,           0,     1,  0,  0,  0,   0 },
    { L_,       0,  -1440,        0,           0,    -1,  0,  0,  0,   0 },
    { L_,       0,  14400,        0,           0,    10,  0,  0,  0,   0 },

    { L_,       1,      0,        0,           0,     0,  1,  0,  0,   0 },
    { L_,      -1,      0,        0,           0,    -1, 23,  0,  0,   0 },
    { L_,      24,      0,        0,           0,     1,  0,  0,  0,   0 },
    { L_,     -24,      0,        0,           0,    -1,  0,  0,  0,   0 },
    { L_,     240,      0,        0,           0,    10,  0,  0,  0,   0 },

    { L_,      24,   1440,    86400,    86400000,     4,  0,  0,  0,   0 },
    { L_,      24,   1440,    86400,   -86400000,     2,  0,  0,  0,   0 },
    { L_,      24,   1440,   -86400,   -86400000,     0,  0,  0,  0,   0 },
    { L_,      24,  -1440,   -86400,   -86400000,    -2,  0,  0,  0,   0 },
    { L_,     -24,  -1440,   -86400,   -86400000,    -4,  0,  0,  0,   0 },
    { L_,      25,   1441,    86401,    86400001,     4,  1,  1,  1,   1 },

    //----------v
            };

            if (verbose) cout << "\nTesting: 'addTime'" << endl;
            const int NUM_DATA = sizeof DATA / sizeof *DATA;

            const int REFERENCE_YEAR  = 2000;
            const int REFERENCE_MONTH = 1;
            const int REFERENCE_DAY   = 15;

            const bdet_Date INITIAL_DATE(REFERENCE_YEAR, REFERENCE_MONTH,
                                         REFERENCE_DAY);
            const bdet_Time INITIAL_TIME;

            for (int i = 0; i < NUM_DATA; ++i) {
                const int LINE     = DATA[i].d_lineNum;
                const int HOURS    = DATA[i].d_hours;
                const int MINUTES  = DATA[i].d_minutes;
                const int SECONDS  = DATA[i].d_seconds;
                const int MSECS    = DATA[i].d_msecs;

                const int EXP_DAYS = DATA[i].d_expDays;
                const int EXP_HR   = DATA[i].d_expHour;
                const int EXP_MIN  = DATA[i].d_expMinute;
                const int EXP_SEC  = DATA[i].d_expSecond;
                const int EXP_MSEC = DATA[i].d_expMsec;

                Obj x(INITIAL_DATE, INITIAL_TIME);  const Obj& X = x;
                if (veryVerbose) { T_();  P_(X); }
                x.addTime(HOURS, MINUTES, SECONDS, MSECS);
                const bdet_Date EXP_D(REFERENCE_YEAR, REFERENCE_MONTH,
                                      REFERENCE_DAY + EXP_DAYS);
                const bdet_Time EXP_T(EXP_HR, EXP_MIN, EXP_SEC, EXP_MSEC);
                const Obj EXP(EXP_D, EXP_T);
                if (veryVerbose) { P_(X);  P(EXP); }
                LOOP_ASSERT(LINE, EXP      == X);
            }
        }

        {
            const int REFERENCE_YEAR  = 2000;
            const int REFERENCE_MONTH = 1;
            const int REFERENCE_DAY   = 15;

            const bdet_Date ID(REFERENCE_YEAR, REFERENCE_MONTH, REFERENCE_DAY);
            const bdet_Time IT;

            const int START_HOURS = -250;
            const int STOP_HOURS  =  250;
            const int STEP_HOURS  =   25;

            const int START_MINS  = -15000;
            const int STOP_MINS   =  15000;
            const int STEP_MINS   =   1500;

            const int START_SECS  = -900000;
            const int STOP_SECS   =  900000;
            const int STEP_SECS   =   90000;

            const int START_MSECS = -900000000;
            const int STOP_MSECS  =  900000000;
            const int STEP_MSECS  =   90000000;

            if (verbose) cout << "\nTesting: 'addHours'" << endl;
            for (int hi = START_HOURS; hi <= STOP_HOURS; hi += STEP_HOURS) {
                Obj x(ID, IT), y(ID, IT);  const Obj &X = x, &Y = y;
                if (veryVerbose) { T_();  P_(X); }

                x.addHours(hi);
                y.addTime(hi, 0, 0, 0);
                if (veryVerbose) { P_(X);  P_(Y);  P(hi); }

                LOOP_ASSERT(hi, Y == X);
            }

            if (verbose) cout << "\nTesting: 'addMinutes'" << endl;
            for (int mi = START_MINS; mi <= STOP_MINS; mi += STEP_MINS) {
                Obj x(ID, IT), y(ID, IT);  const Obj &X = x, &Y = y;
                if (veryVerbose) { T_();  P_(X); }

                x.addMinutes(mi);
                y.addTime(0, mi, 0, 0);
                if (veryVerbose) { P_(X);  P_(Y);  P(mi); }

                LOOP_ASSERT(mi, Y == X);
            }

            if (verbose) cout << "\nTesting: 'addSeconds'" << endl;
            for (int si = START_SECS; si <= STOP_SECS; si += STEP_SECS) {
                Obj x(ID, IT), y(ID, IT);  const Obj &X = x, &Y = y;
                if (veryVerbose) { T_();  P_(X); }

                x.addSeconds(si);
                y.addTime(0, 0, si, 0);
                if (veryVerbose) { P_(X);  P_(Y);  P(si); }

                LOOP_ASSERT(si, Y == X);
            }

            if (verbose) cout << "\nTesting: 'addMilliseconds'" << endl;
             for (int msi = START_MSECS; msi <= STOP_MSECS; msi += STEP_MSECS){
                Obj x(ID, IT), y(ID, IT);  const Obj &X = x, &Y = y;
                if (veryVerbose) { T_();  P_(X); }

                x.addMilliseconds(msi);
                y.addTime(0, 0, 0, msi);
                if (veryVerbose) { P_(X);  P_(Y);  P(msi); }

                LOOP_ASSERT(msi, Y == X);
            }

        }
      } break;
      case 14: {
        // --------------------------------------------------------------------
        // TESTING RELATIONAL OPERATORS (<, <=, >=, >):
        //
        // Concerns:
        //   Each operator implements a logical expression on the contained
        //   'bdet_Date' and 'bdet_Time' values, which must be verified.
        //
        // Plan:
        //   Specify an ordered set S of unique object values.  For each (u, v)
        //   in the set S x S, verify the result of u OP v for each OP in
        //   {<, <=, >=, >}.
        //
        // Testing:
        //  bool operator< (const bdet_Datetime& lhs, const bdet_Datetime& rhs)
        //  bool operator<=(const bdet_Datetime& lhs, const bdet_Datetime& rhs)
        //  bool operator>=(const bdet_Datetime& lhs, const bdet_Datetime& rhs)
        //  bool operator> (const bdet_Datetime& lhs, const bdet_Datetime& rhs)
        // --------------------------------------------------------------------

        if (verbose) cout << "\nTesting Relational Operators"
                          << "\n============================" << endl;

        if (verbose) cout <<
            "\nTesting: 'operator<', 'operator<=', 'operator>=', 'operator>'"
                          << endl;
        {
            static const struct {
                int d_year;  int d_month;   int d_day;
                int d_hour;  int d_minute;  int d_second;  int d_msec;
            } VALUES[] = {
                {    1,  1,  1,   0,  0,  0,   0 },
                {   10,  4,  5,   0,  0,  0,   1 },
                {  100,  6,  7,   0,  0,  0, 999},
                { 1000,  8,  9,   0,  0,  1,   0 },
                { 2000,  1, 31,   0,  0, 59, 999},
                { 2002,  7,  4,   0,  1,  0,   0 },
                { 2002, 12, 31,   0,  1,  0,   1 },
                { 2003,  1,  1,   0, 59, 59, 999 },
                { 2003,  1,  2,   1,  0,  0,   0},
                { 2003,  8,  5,   1,  0,  0,   1},
                { 2003,  8,  6,  23,  0,  0,   0},
                { 2003,  8,  7,  23, 22, 21, 209},
                { 2004,  9,  3,  23, 22, 21, 210},
                { 2004,  9,  4,  23, 22, 21, 211},
                { 9999, 12, 31,  23, 59, 59, 999 },
             };

            const int NUM_VALUES = sizeof VALUES / sizeof *VALUES;

            for (int i = 0; i < NUM_VALUES; ++i) {
                Obj v;  const Obj& V = v;
                v.setYearMonthDay(VALUES[i].d_year, VALUES[i].d_month,
                                  VALUES[i].d_day);
                v.setTime(VALUES[i].d_hour,   VALUES[i].d_minute,
                          VALUES[i].d_second, VALUES[i].d_msec);

                for (int j = 0; j < NUM_VALUES; ++j) {
                    Obj u;  const Obj& U = u;
                    u.setYearMonthDay(VALUES[j].d_year,
                                      VALUES[j].d_month,
                                      VALUES[j].d_day);
                    u.setTime(VALUES[j].d_hour,   VALUES[j].d_minute,
                              VALUES[j].d_second, VALUES[j].d_msec);
                    if (veryVerbose) { T_();  P_(i);  P_(j);  P_(V);  P(U); }
                    LOOP2_ASSERT(i, j, j <  i == U <  V);
                    LOOP2_ASSERT(i, j, j <= i == U <= V);
                    LOOP2_ASSERT(i, j, j >= i == U >= V);
                    LOOP2_ASSERT(i, j, j >  i == U >  V);
                }
            }
        }

      } break;
      case 13: {
        // --------------------------------------------------------------------
        // TESTING ADDITIONAL SETTING MANIPULATORS:
        //
        // Concerns:
        //   Each method forwards its parameter(s) to the underlying method(s)
        //   on the contained 'bdet_Date' and 'bdet_Time' objects.  The only
        //   concern is that all methods and arguments match correctly.
        //
        // Plan:
        //   For the "time-only" methods:
        //   First, for a set of independent test values not including the
        //   default value (24:00:00.000), use the default constructor to
        //   create an object and use the 'set' manipulators to set its value.
        //   Verify the value using the basic accessors.
        //
        //   For the seven-integer-arguments method:
        //   Use the data set from the tested 7-arc c'tor, and use that c'tor
        //   as an oracle to verify that the 'setDatetime' method can set the
        //   default object to the correct value.
        //
        // Testing:
        //   void setHour(int hour);
        //   void setMinute(int minute);
        //   void setSecond(int second);
        //   void setMillisecond(int millisecond);
        //   void setDatetime(int, int, int, int, int, int, int);
        // --------------------------------------------------------------------

        if (verbose) cout << "\nTESTING 'set' MANIPULATORS:"
                          << "\n===========================" << endl;

        if (verbose) cout << "\nTesting 'setXXX' methods." << endl;
        if (verbose) cout << "\tFor ordinary computational values." << endl;
        {
            static const struct {
                int d_hour;  int d_minute;  int d_second;  int d_msec;
            } VALUES[] = {
                {  0,  0,  0,   0  },  {  0,  0,  0, 999  },
                {  0,  0, 59,   0  },  {  0, 59,  0,   0  },
                { 23,  0,  0,   0  },  { 23, 22, 21, 209  },
                { 23, 59, 59, 999  },  // 24:00:00.000 NOT tested here
            };

            const int NUM_VALUES = sizeof VALUES / sizeof *VALUES;

            for (int i = 0; i < NUM_VALUES; ++i) {
                const int HOUR   = VALUES[i].d_hour;
                const int MINUTE = VALUES[i].d_minute;
                const int SECOND = VALUES[i].d_second;
                const int MSEC   = VALUES[i].d_msec;

                Obj x;  const Obj& X = x;
                x.setHour(HOUR);
                x.setMinute(MINUTE);
                x.setSecond(SECOND);
                x.setMillisecond(MSEC);
                if (veryVerbose) {
                    T_(); P_(HOUR); P_(MINUTE); P_(SECOND); P_(MSEC); P(X);
                }
                LOOP_ASSERT(i, HOUR   == X.time().hour());
                LOOP_ASSERT(i, MINUTE == X.time().minute());
                LOOP_ASSERT(i, SECOND == X.time().second());
                LOOP_ASSERT(i, MSEC   == X.time().millisecond());
            }
            if (veryVerbose) cout << endl;
        }

        if (verbose) cout << "\tSetting from value 24:00:00.000." << endl;
        {
            const Obj R24;             // Reference object, time = 24:00:00.000

            Obj x;  const Obj& X = x;  if (veryVerbose) { T_();  P_(X); }
            x.setMinute(0);            if (veryVerbose) P(X);
            ASSERT(0 == X.time().hour());
            ASSERT(0 == X.time().minute());
            ASSERT(0 == X.time().second());
            ASSERT(0 == X.time().millisecond());

            x = R24;                   if (veryVerbose) { T_();  P_(X); }
            x.setMinute(59);           if (veryVerbose) P(X);
            ASSERT( 0 == X.time().hour());
            ASSERT(59 == X.time().minute());
            ASSERT( 0 == X.time().second());
            ASSERT( 0 == X.time().millisecond());

            x = R24;                   if (veryVerbose) { T_();  P_(X); }
            x.setSecond(0);            if (veryVerbose) P(X);
            ASSERT(0 == X.time().hour());
            ASSERT(0 == X.time().minute());
            ASSERT(0 == X.time().second());
            ASSERT(0 == X.time().millisecond());

            x = R24;                   if (veryVerbose) { T_();  P_(X); }
            x.setSecond(59);           if (veryVerbose) P(X);
            ASSERT( 0 == X.time().hour());
            ASSERT( 0 == X.time().minute());
            ASSERT(59 == X.time().second());
            ASSERT( 0 == X.time().millisecond());

            x = R24;                   if (veryVerbose) { T_();  P_(X); }
            x.setMillisecond(0);       if (veryVerbose) P(X);
            ASSERT(0 == X.time().hour());
            ASSERT(0 == X.time().minute());
            ASSERT(0 == X.time().second());
            ASSERT(0 == X.time().millisecond());

            x = R24;                   if (veryVerbose) { T_();  P_(X); }
            x.setMillisecond(999);     if (veryVerbose) { P(X); cout << endl; }
            ASSERT(  0 == X.time().hour());
            ASSERT(  0 == X.time().minute());
            ASSERT(  0 == X.time().second());
            ASSERT(999 == X.time().millisecond());
        }

        if (verbose) cout << "\tSetting to value 24:00:00.000." << endl;
        {
            const bdet_Date RD(2000, 1, 1);      // Ref date (01JAN2000)
            const bdet_Time RT(23, 22, 21, 209); // Ref time (21:22:21.209)
            const Obj R(RD, RT);                 // Reference object

            Obj x(R); const Obj& X = x;if (veryVerbose) { T_();  P_(X); }
            x.setHour(24);             if (veryVerbose) { P(X); cout << endl; }
            ASSERT(24 == X.time().hour());
            ASSERT( 0 == X.time().minute());
            ASSERT( 0 == X.time().second());
            ASSERT( 0 == X.time().millisecond());

        }

        if (verbose)
            cout << "\nTesting: 'setDatetime(7 x int)'" << endl;
        {
            static const struct {
                int d_year;  int d_month;   int d_day;
                int d_hour;  int d_minute;  int d_second;  int d_msec;
            } VALUES[] = {
                {    1,  1,  1,   0,  0,  0,   0 },
                {   10,  4,  5,   0,  0,  0, 999 },
                {  100,  6,  7,   0,  0, 59,   0 },
                { 1000,  8,  9,   0, 59,  0,   0 },
                { 1100,  1, 31,  23,  0,  0,   0 },
                { 2000, 10, 31,  23, 22, 21, 209 },
                { 2100, 11, 30,  23, 22, 21, 210 },
                { 2200, 12, 31,  23, 22, 21, 211 },
                { 2400, 12, 31,  23, 22, 21, 211 },
                { 9999, 12, 31,  23, 59, 59, 999 },

                {    1,  1,  1,  24,  0,  0,   0 },
            };

            const int NUM_VALUES = sizeof VALUES / sizeof *VALUES;

            for (int i = 0; i < NUM_VALUES ; ++i) {
                const Obj R(VALUES[i].d_year,
                            VALUES[i].d_month,
                            VALUES[i].d_day,
                            VALUES[i].d_hour,
                            VALUES[i].d_minute,
                            VALUES[i].d_second,
                            VALUES[i].d_msec); // Reference object

                Obj x;  const Obj& X = x;

                x.setDatetime(VALUES[i].d_year,
                              VALUES[i].d_month,
                              VALUES[i].d_day,
                              VALUES[i].d_hour,
                              VALUES[i].d_minute,
                              VALUES[i].d_second,
                              VALUES[i].d_msec);

                if (veryVerbose) { T_();  P_(R);  P(X); }
                LOOP_ASSERT(i, R == X);
            }
        }

      } break;
      case 12: {
        // --------------------------------------------------------------------
        // TESTING INITIALIZATION CONSTRUCTORS:
        //
        // Concerns:
        //   The constructor must correctly forward its parameters to
        //   appropriate tested constructors thereby correctly initializing the
        //   data members.
        //
        // Plan:
        //   For the constructor taking a date:
        //   Specify a set S of dates as (y, m, d) triplets having widely
        //   varying values.  For each (y, m, d) in S, construct a date object,
        //   use that to construct a datetime X, and verify that X has the
        //   expected value.
        //
        //   For the constructor taking a date and a time:
        //   Specify a set S of datetime values as (y, m, d, h, m, s, ms)
        //   7- tuples having widely varying values.  For each element in S,
        //   construct a datetime object X and verify that X has the
        //   expected value.
        //
        //   For the constructor taking seven integers:
        //   Specify a set S of datetime values as (y, m, d, h, m, s, ms)
        //   7- tuples having widely varying values.  For each element in S,
        //   construct a datetime object X and verify that X has the
        //   expected value.
        //
        // Testing:
        //   bdet_Datetime(const bdet_Date& date);
        //   bdet_Datetime(const bdet_Date& date, const bdet_Time& time);
        //   bdet_Datetime(int y, int m, int d, int h , int m , int s, int ms);
        // --------------------------------------------------------------------

        if (verbose) cout << "\nTesting Initialization Constructors"
                          << "\n===================================" << endl;

        if (verbose)
            cout << "\nTesting: 'bdet_Datetime(date)'" << endl;
        {
            static const struct {
                int d_year;  int d_month;  int d_day;
            } VALUES[] = {
                {    1,  1,  1 }, {   10,  4,  5 }, {  100,  6,  7 },
                { 1000,  8,  9 }, { 1100,  1, 31 }, { 1200,  2, 29 },
                { 1300,  3, 31 }, { 1400,  4, 30 }, { 1500,  5, 31 },
                { 1600,  6, 30 }, { 1700,  7, 31 }, { 1800,  8, 31 },
                { 1900,  9, 30 }, { 2000, 10, 31 }, { 2100, 11, 30 },
                { 2200, 12, 31 }, { 2400, 12, 31 }, { 9999, 12, 31 },
            };

            const int NUM_VALUES = sizeof VALUES / sizeof *VALUES;

            for (int i = 0; i < NUM_VALUES ; ++i) {
                const bdet_Date D(VALUES[i].d_year, VALUES[i].d_month,
                                  VALUES[i].d_day);
                const Obj X(D);
                if (veryVerbose) { T_();  P(X); }
                LOOP_ASSERT(i, VALUES[i].d_year  == X.date().year());
                LOOP_ASSERT(i, VALUES[i].d_month == X.date().month());
                LOOP_ASSERT(i, VALUES[i].d_day   == X.date().day());
                LOOP_ASSERT(i, 0                 == X.time().hour());
                LOOP_ASSERT(i, 0                 == X.time().minute());
                LOOP_ASSERT(i, 0                 == X.time().second());
                LOOP_ASSERT(i, 0                 == X.time().millisecond());
            }
        }

        if (verbose)
            cout << "\nTesting: 'bdet_Datetime(date, time)'" << endl;
        {
            static const struct {
                int d_year;  int d_month;   int d_day;
                int d_hour;  int d_minute;  int d_second;  int d_msec;
            } VALUES[] = {
                {    1,  1,  1,   0,  0,  0,   0 },
                {   10,  4,  5,   0,  0,  0, 999 },
                {  100,  6,  7,   0,  0, 59,   0 },
                { 1000,  8,  9,   0, 59,  0,   0 },
                { 1100,  1, 31,  23,  0,  0,   0 },
                { 2000, 10, 31,  23, 22, 21, 209 },
                { 2100, 11, 30,  23, 22, 21, 210 },
                { 2200, 12, 31,  23, 22, 21, 211 },
                { 2400, 12, 31,  23, 22, 21, 211 },
                { 9999, 12, 31,  23, 59, 59, 999 },

                {    1,  1,  1,  24,  0,  0,   0 },
            };

            const int NUM_VALUES = sizeof VALUES / sizeof *VALUES;

            for (int i = 0; i < NUM_VALUES ; ++i) {
                const bdet_Date D(VALUES[i].d_year, VALUES[i].d_month,
                                  VALUES[i].d_day);
                const bdet_Time T(VALUES[i].d_hour, VALUES[i].d_minute,
                                  VALUES[i].d_second, VALUES[i].d_msec);
                const Obj X(D, T);
                if (veryVerbose) { T_();  P(X); }
                LOOP_ASSERT(i, VALUES[i].d_year   == X.date().year());
                LOOP_ASSERT(i, VALUES[i].d_month  == X.date().month());
                LOOP_ASSERT(i, VALUES[i].d_day    == X.date().day());
                LOOP_ASSERT(i, VALUES[i].d_hour   == X.time().hour());
                LOOP_ASSERT(i, VALUES[i].d_minute == X.time().minute());
                LOOP_ASSERT(i, VALUES[i].d_second == X.time().second());
                LOOP_ASSERT(i, VALUES[i].d_msec   == X.time().millisecond());
            }
        }

        if (verbose)
            cout << "\nTesting: 'bdet_Datetime(7 x int)'" << endl;
        {
            static const struct {
                int d_year;  int d_month;   int d_day;
                int d_hour;  int d_minute;  int d_second;  int d_msec;
            } VALUES[] = {
                {    1,  1,  1,   0,  0,  0,   0 },
                {   10,  4,  5,   0,  0,  0, 999 },
                {  100,  6,  7,   0,  0, 59,   0 },
                { 1000,  8,  9,   0, 59,  0,   0 },
                { 1100,  1, 31,  23,  0,  0,   0 },
                { 2000, 10, 31,  23, 22, 21, 209 },
                { 2100, 11, 30,  23, 22, 21, 210 },
                { 2200, 12, 31,  23, 22, 21, 211 },
                { 2400, 12, 31,  23, 22, 21, 211 },
                { 9999, 12, 31,  23, 59, 59, 999 },

                {    1,  1,  1,  24,  0,  0,   0 },
            };

            const int NUM_VALUES = sizeof VALUES / sizeof *VALUES;

            for (int i = 0; i < NUM_VALUES ; ++i) {
                const Obj X(VALUES[i].d_year,
                            VALUES[i].d_month,
                            VALUES[i].d_day,
                            VALUES[i].d_hour,
                            VALUES[i].d_minute,
                            VALUES[i].d_second,
                            VALUES[i].d_msec);

                const Obj Y(VALUES[i].d_year,
                            VALUES[i].d_month,
                            VALUES[i].d_day,
                            VALUES[i].d_hour);

                if (veryVerbose) { T_();  P(X); }
                LOOP_ASSERT(i, VALUES[i].d_year   == X.date().year());
                LOOP_ASSERT(i, VALUES[i].d_month  == X.date().month());
                LOOP_ASSERT(i, VALUES[i].d_day    == X.date().day());
                LOOP_ASSERT(i, VALUES[i].d_hour   == X.time().hour());
                LOOP_ASSERT(i, VALUES[i].d_minute == X.time().minute());
                LOOP_ASSERT(i, VALUES[i].d_second == X.time().second());
                LOOP_ASSERT(i, VALUES[i].d_msec   == X.time().millisecond());

                LOOP_ASSERT(i, VALUES[i].d_year   == Y.date().year());
                LOOP_ASSERT(i, VALUES[i].d_month  == Y.date().month());
                LOOP_ASSERT(i, VALUES[i].d_day    == Y.date().day());
                LOOP_ASSERT(i, VALUES[i].d_hour   == Y.time().hour());
                LOOP_ASSERT(i, 0                  == Y.time().minute());
                LOOP_ASSERT(i, 0                  == Y.time().second());
                LOOP_ASSERT(i, 0                  == Y.time().millisecond());

            }
        }

      } break;
      case 11: {
        // --------------------------------------------------------------------
        // TESTING 'bdex' STREAMING FUNCTIONALITY:
        //
        // Concerns:
        //   The 'bdex' streaming concerns for this component are standard.  We
        //   first test the class method 'maxSupportedBdexVersion' and then
        //   use that method to probe the member functions 'outStream' and
        //   'inStream' in the manner of a "breathing test" to verify basic
        //   functionality.  We then thoroughly test streaming functionality
        //   using the provided bdex functions, which forward appropriate calls
        //   to the member functions of this component.  We next step through
        //   the sequence of possible stream states (valid, empty, invalid,
        //   incomplete, and corrupted), appropriately selecting data sets as
        //   described below.  In all cases, exception neutrality is confirmed
        //   using the specially instrumented 'bdex_TestInStream' and a pair of
        //   standard macros, 'BEGIN_BDEX_EXCEPTION_TEST' and
        //   'END_BDEX_EXCEPTION_TEST', which configure the
        //   'bdex_TestInStream' object appropriately in a loop.
        //
        // Plan:
        //   PRELIMINARY MEMBER FUNCTION TEST
        //     First test 'maxSupportedBdexVersion' explicitly, and then
        //     perform a trivial direct test of the 'outStream' and 'inStream'
        //     methods (the rest of the testing will use the stream operators).
        //
        //   VALID STREAMS
        //     For the set S of globally-defined test values, use all
        //     combinations (u, v) in the cross product S X S, stream the
        //     value of v into (a temporary copy of) u and assert u == v.
        //
        //   EMPTY AND INVALID STREAMS
        //     For each u in S, create a copy and attempt to stream into it
        //     from an empty and then invalid stream.  Verify after each try
        //     that the object is unchanged and that the stream is invalid.
        //
        //   INCOMPLETE (BUT OTHERWISE VALID) DATA
        //     Write 3 distinct objects to an output stream buffer of total
        //     length N.  For each partial stream length from 0 to N - 1,
        //     construct an input stream and attempt to read into objects
        //     initialized with distinct values.  Verify values of objects
        //     that are either successfully modified or left entirely
        //     unmodified, and that the stream became invalid immediately after
        //     the first incomplete read.  Finally ensure that each object
        //     streamed into is in some valid state by assigning it a distinct
        //     new value and testing for equality.
        //
        //   CORRUPTED DATA
        //     Use the underlying stream package to simulate a typical valid
        //     (control) stream and verify that it can be streamed in
        //     successfully.  Then for each data field in the stream (beginning
        //     with the version number), provide one or more similar tests with
        //     that data field corrupted.  After each test, verify that the
        //     object is in some valid state after streaming, and that the
        //     input stream has gone invalid.
        //
        //   Finally, tests of the explicit wire format will be performed.
        //
        // Testing:
        //   int maxSupportedBdexVersion() const;
        //   BDEX STREAMING
        // --------------------------------------------------------------------

        if (verbose) cout << "\nTesting Streaming Functionality"
                          << "\n===============================" << endl;

        // - - - - - - - - - - - - - - - - - - - - - - - - - - - - - - - - - -
        // scalar and array object values for various stream tests
        typedef bdet_Date Date;         typedef bdet_Time Time;

        const Date DA(   1,  1,  1);    const Time TA(  0,  0,  0,   0);
        const Date DB(1776,  7,  4);    const Time TB(  0,  0,  0, 999);
        const Date DC(1956,  4, 30);    const Time TC(  0,  0, 59,   0);
        const Date DD(1958,  4, 30);    const Time TD(  0, 59,  0,   0);
        const Date DE(2002,  3, 25);    const Time TE( 23,  0,  0,   0);
        const Date DF(9999, 12, 31);    const Time TF( 23, 22, 21, 209);

        const Obj VA(DA, TA);
        const Obj VB(DB, TB);
        const Obj VC(DC, TC);
        const Obj VD(DD, TD);
        const Obj VE(DE, TE);
        const Obj VF(DF, TF);

        const int NUM_VALUES = 6;
        const Obj VALUES[NUM_VALUES] = { VA, VB, VC, VD, VE, VF };
        // - - - - - - - - - - - - - - - - - - - - - - - - - - - - - - - - - -

        if (verbose) cout <<
            "\nTesting 'streamOut' and (valid) 'streamIn' functionality."
                          << endl;

        if (verbose) cout << "\nTesting 'maxSupportedBdexVersion()'." << endl;
        {
            if (verbose) cout << "\tusing object syntax:" << endl;
            const Obj X;
            ASSERT(1 == X.maxSupportedBdexVersion());
            if (verbose) cout << "\tusing class method syntax:" << endl;
            ASSERT(1 == Obj::maxSupportedBdexVersion());
        }

        const int VERSION = Obj::maxSupportedBdexVersion();
        if (verbose) cout << "\nDirect initial trial of 'streamOut' and"
                             " (valid) 'streamIn' functionality." << endl;
        {
            const Obj X(VC);
            Out       out;
            const int VERSION = Obj::maxSupportedBdexVersion();

            X.bdexStreamOut(out, VERSION);

            const char *const OD  = out.data();
            const int         LOD = out.length();
            In                in(OD, LOD);              ASSERT(in);
                                                        ASSERT(!in.isEmpty());
            Obj               t(VA);                    ASSERT(X != t);

            in.setSuppressVersionCheck(1);  // needed for direct method test
            t.bdexStreamIn(in, VERSION);                ASSERT(X == t);
            ASSERT(in);                                 ASSERT(in.isEmpty());
        }

        if (verbose) cout <<
            "\nThorough test using stream operators ('<<' and '>>')." << endl;
        {
            for (int i = 0; i < NUM_VALUES; ++i) {
                const Obj X(VALUES[i]);
                Out out;
                bdex_OutStreamFunctions::streamOut(out, X, VERSION);
                const char *const OD  = out.data();
                const int         LOD = out.length();

                // Verify that each new value overwrites every old value
                // and that the input stream is emptied, but remains valid.

                for (int j = 0; j < NUM_VALUES; ++j) {
                    In in(OD, LOD);  In &testInStream = in;
                    in.setSuppressVersionCheck(1);
                    LOOP2_ASSERT(i, j, in);  LOOP2_ASSERT(i, j, !in.isEmpty());

                    Obj t(VALUES[j]);
                  BEGIN_BDEX_EXCEPTION_TEST { in.reset();
                    LOOP2_ASSERT(i, j, X == t == (i == j));
                    bdex_InStreamFunctions::streamIn(in, t, VERSION);
                  } END_BDEX_EXCEPTION_TEST
                    LOOP2_ASSERT(i, j, X == t);
                    LOOP2_ASSERT(i, j, in);  LOOP2_ASSERT(i, j, in.isEmpty());
                }
            }
        }

        if (verbose) cout <<
            "\nTesting streamIn functionality via operator ('>>')." << endl;

        if (verbose) cout << "\tOn empty and invalid streams." << endl;
        {
            Out out;
            const char *const  OD = out.data();
            const int         LOD = out.length();
            ASSERT(0 == LOD);

            for (int i = 0; i < NUM_VALUES; ++i) {
                In in(OD, LOD);  In &testInStream = in;
                in.setSuppressVersionCheck(1);
                LOOP_ASSERT(i, in);           LOOP_ASSERT(i, in.isEmpty());

                // Ensure that reading from an empty or invalid input stream
                // leaves the stream invalid and the target object unchanged.

                const Obj X(VALUES[i]);  Obj t(X);  LOOP_ASSERT(i, X == t);
              BEGIN_BDEX_EXCEPTION_TEST { in.reset();
                bdex_InStreamFunctions::streamIn(in, t, VERSION);
                LOOP_ASSERT(i, !in);     LOOP_ASSERT(i, X == t);
                bdex_InStreamFunctions::streamIn(in, t, VERSION);
                LOOP_ASSERT(i, !in);     LOOP_ASSERT(i, X == t);
              } END_BDEX_EXCEPTION_TEST
            }
        }

        if (verbose) cout <<
            "\tOn incomplete (but otherwise valid) data." << endl;
        {
            const Obj W1 = VA, X1 = VB, Y1 = VC;
            const Obj W2 = VB, X2 = VC, Y2 = VD;
            const Obj W3 = VC, X3 = VD, Y3 = VE;

            Out out;
            bdex_OutStreamFunctions::streamOut(out, X1, VERSION);
            const int LOD1 = out.length();
            bdex_OutStreamFunctions::streamOut(out, X2, VERSION);
            const int LOD2 = out.length();
            bdex_OutStreamFunctions::streamOut(out, X3, VERSION);
            const int LOD  = out.length();
            const char *const OD = out.data();

            for (int i = 0; i < LOD; ++i) {
                In in(OD, i);  In &testInStream = in;
                in.setSuppressVersionCheck(1);
              BEGIN_BDEX_EXCEPTION_TEST { in.reset();
                LOOP_ASSERT(i, in); LOOP_ASSERT(i, !i == in.isEmpty());
                Obj t1(W1), t2(W2), t3(W3);

                if (i < LOD1) {
                    bdex_InStreamFunctions::streamIn(in, t1, VERSION);
                    LOOP_ASSERT(i, !in);
                                         if (0 == i) LOOP_ASSERT(i, W1 == t1);
                    bdex_InStreamFunctions::streamIn(in, t2, VERSION);
                    LOOP_ASSERT(i, !in);  LOOP_ASSERT(i, W2 == t2);
                    bdex_InStreamFunctions::streamIn(in, t3, VERSION);
                    LOOP_ASSERT(i, !in);  LOOP_ASSERT(i, W3 == t3);
                }
                else if (i < LOD2) {
                    bdex_InStreamFunctions::streamIn(in, t1, VERSION);
                    LOOP_ASSERT(i,  in);  LOOP_ASSERT(i, X1 == t1);
                    bdex_InStreamFunctions::streamIn(in, t2, VERSION);
                    LOOP_ASSERT(i, !in);
                                      if (LOD1 == i) LOOP_ASSERT(i, W2 == t2);
                    bdex_InStreamFunctions::streamIn(in, t3, VERSION);
                    LOOP_ASSERT(i, !in);  LOOP_ASSERT(i, W3 == t3);
                }
                else {
                    bdex_InStreamFunctions::streamIn(in, t1, VERSION);
                    LOOP_ASSERT(i,  in);  LOOP_ASSERT(i, X1 == t1);
                    bdex_InStreamFunctions::streamIn(in, t2, VERSION);
                    LOOP_ASSERT(i,  in);  LOOP_ASSERT(i, X2 == t2);
                    bdex_InStreamFunctions::streamIn(in, t3, VERSION);
                    LOOP_ASSERT(i, !in);
                                      if (LOD2 == i) LOOP_ASSERT(i, W3 == t3);
                }

                                LOOP_ASSERT(i, Y1 != t1);
                t1 = Y1;        LOOP_ASSERT(i, Y1 == t1);

                                LOOP_ASSERT(i, Y2 != t2);
                t2 = Y2;        LOOP_ASSERT(i, Y2 == t2);

                                LOOP_ASSERT(i, Y3 != t3);
                t3 = Y3;        LOOP_ASSERT(i, Y3 == t3);
              } END_BDEX_EXCEPTION_TEST
            }
        }

        if (verbose) cout << "\tOn corrupted data." << endl;

        const Obj W;               // default value (serial date = 1, time = 0)
        Obj temp;
        temp.addMilliseconds(1);
        const Obj X(temp);         // control value (serial date = 1, time = 1)
        temp.addMilliseconds(1);
        const Obj Y(temp);         // new value (serial date = 1, time = 2)

        const int DATE_Y = 1;      // internal rep of Y.d_date
        const int TIME_Y = 2;      // internal rep of Y.d_time

        if (verbose) cout << "\t\tGood stream (for control)." << endl;
        {
            const char version = 1;

            Out out;
            out.putInt24(DATE_Y);
            out.putInt32(TIME_Y);
            const char *const OD  = out.data();
            const int         LOD = out.length();

            Obj t(X);        ASSERT(W != t);  ASSERT(X == t);  ASSERT(Y != t);
            In in(OD, LOD);  ASSERT(in);
            in.setSuppressVersionCheck(1);
            bdex_InStreamFunctions::streamIn(in, t, VERSION);  ASSERT(in);
                             ASSERT(W != t);  ASSERT(X != t);  ASSERT(Y == t);
        }

        if (verbose) cout << "\t\tBad version." << endl;
        if (verbose) cout << "\t\t\t'bdet_Datetime' version too small." <<endl;
        {
            const char version = 0; // too small ('version' must be >= 1)

            Out out;
            out.putInt24(DATE_Y);
            out.putInt32(TIME_Y);

            const char *const OD  = out.data();
            const int         LOD = out.length();

            Obj t(X);        ASSERT(W != t);  ASSERT(X == t);  ASSERT(Y != t);
            In in(OD, LOD);  ASSERT(in);
            in.setQuiet(!veryVerbose);
            in.setSuppressVersionCheck(1);
            bdex_InStreamFunctions::streamIn(in, t, version);  ASSERT(!in);
                             ASSERT(W != t);  ASSERT(X == t);  ASSERT(Y != t);
        }

        if (verbose) cout << "\t\tBad value (date too small)." << endl;
        {
            Out out;
            out.putInt24(0);
            out.putInt32(TIME_Y);

            const char *const OD  = out.data();
            const int         LOD = out.length();

            Obj t(X);        ASSERT(W != t);  ASSERT(X == t);  ASSERT(Y != t);
            In in(OD, LOD);  ASSERT(in);
            in.setQuiet(!veryVerbose);
            in.setSuppressVersionCheck(1);
            bdex_InStreamFunctions::streamIn(in, t, VERSION);  ASSERT(!in);
                             ASSERT(W != t);  ASSERT(X == t);  ASSERT(Y != t);
        }

        if (verbose) cout << "\t\tBad value (date too large)." << endl;
        {
            const int  MAX_DATE = bdeimp_DateUtil::ymd2serial(9999, 12, 31);

            Out out;
            out.putInt24(MAX_DATE + 1);
            out.putInt32(TIME_Y);

            const char *const OD  = out.data();
            const int         LOD = out.length();

            Obj t(X);        ASSERT(W != t);  ASSERT(X == t);  ASSERT(Y != t);
            In in(OD, LOD);  ASSERT(in);
            in.setQuiet(!veryVerbose);
            in.setSuppressVersionCheck(1);
            bdex_InStreamFunctions::streamIn(in, t, VERSION);  ASSERT(!in);
                             ASSERT(W != t);  ASSERT(X == t);  ASSERT(Y != t);
        }

        if (verbose) cout << "\t\tBad value (time too small)." << endl;
        {
            Out out;
            out.putInt24(DATE_Y);
            out.putInt32(-1);

            const char *const OD  = out.data();
            const int         LOD = out.length();

            Obj t(X);        ASSERT(W != t);  ASSERT(X == t);  ASSERT(Y != t);
            In in(OD, LOD);  ASSERT(in);
            in.setQuiet(!veryVerbose);
            in.setSuppressVersionCheck(1);
            bdex_InStreamFunctions::streamIn(in, t, VERSION);  ASSERT(!in);
                             ASSERT(W != t);  ASSERT(X == t);  ASSERT(Y != t);
        }

        if (verbose) cout << "\t\tBad value (time too large)." << endl;
        {
            Out out;
            out.putInt24(DATE_Y);
            out.putInt32(24*60*60*1000 + 1);

            const char *const OD  = out.data();
            const int         LOD = out.length();

            Obj t(X);        ASSERT(W != t);  ASSERT(X == t);  ASSERT(Y != t);
            In in(OD, LOD);  ASSERT(in);
            in.setQuiet(!veryVerbose);
            in.setSuppressVersionCheck(1);
            bdex_InStreamFunctions::streamIn(in, t, VERSION);  ASSERT(!in);
                             ASSERT(W != t);  ASSERT(X == t);  ASSERT(Y != t);
        }

        if (verbose) cout << "\nWire format direct tests." << endl;
        {
            static const struct {
                int         d_lineNum;      // source line number
                int         d_year;         // specification year
                int         d_month;        // specification month
                int         d_day;          // specification day
                int         d_hour;         // specification hour
                int         d_minute;       // specification minute
                int         d_second;       // specification second
                int         d_millisecond;  // specification millisecond
                int         d_version;      // version to stream with
                int         d_length;       // expect output length
                const char *d_fmt_p;        // expected output format
            } DATA[] = {
                //line year  mo  d   h   mi  s   ms   ver len format
                //---- ----  --  --  --  --  --  ---  --- --- --------------
                { L_,  1400, 10,  2,  7, 31,  2,  22,  0,  0, ""             },
                { L_,  2002,  8, 27, 14,  2, 48, 976,  0,  0, ""             },

                { L_,  1400, 10,  2,  7, 31,  2,  22,  1,  7,
                                              "\x07\xcd\x1c\x01\x9c\xef\x06" },
                { L_,  2002,  8, 27, 14,  2, 48, 976,  1,  7,
                                              "\x0b\x27\xd3\x03\x03\x9f\x10" },
            };
            const int NUM_DATA = sizeof DATA / sizeof *DATA;

            for (int i = 0; i < NUM_DATA; ++i) {
                const int LINE         = DATA[i].d_lineNum;
                const int YEAR         = DATA[i].d_year;
                const int MONTH        = DATA[i].d_month;
                const int DAY          = DATA[i].d_day;
                const int HOUR         = DATA[i].d_hour;
                const int MINUTE       = DATA[i].d_minute;
                const int SECOND       = DATA[i].d_second;
                const int MILLISECOND  = DATA[i].d_millisecond;
                const int VERSION      = DATA[i].d_version;
                const int LEN          = DATA[i].d_length;
                const char *const FMT  = DATA[i].d_fmt_p;

                const bdet_Date D(YEAR, MONTH, DAY);
                const bdet_Time T(HOUR, MINUTE, SECOND, MILLISECOND);
                Obj mX(D, T);  const Obj& X = mX;
                bdex_ByteOutStream out;  X.bdexStreamOut(out, VERSION);

                LOOP_ASSERT(LINE, LEN == out.length());
                LOOP_ASSERT(LINE, 0 == memcmp(out.data(),
                                              FMT,
                                              LEN));

                if (verbose && memcmp(out.data(), FMT, LEN)) {
                    const char *hex = "0123456789abcdef";
                    P_(LINE);
                    for (int j = 0; j < out.length(); ++j) {
                        cout << "\\x"
                             << hex[(unsigned char)*
                                          (out.data() + j) >> 4]
                             << hex[(unsigned char)*
                                       (out.data() + j) & 0x0f];
                    }
                    cout << endl;
                }

                Obj mY;  const Obj& Y = mY;
                if (LEN) { // version is supported
                    bdex_ByteInStream in(out.data(),
                                         out.length());
                    mY.bdexStreamIn(in, VERSION);
                }
                else { // version is not supported
                    mY = X;
                    bdex_ByteInStream in;
                    mY.bdexStreamIn(in, VERSION);
                    LOOP_ASSERT(LINE, !in);
                }
                LOOP_ASSERT(LINE, X == Y);
            }
        }
      } break;
      case 10: {
        // --------------------------------------------------------------------
        // TESTING ASSIGNMENT OPERATOR:
        //
        // Concerns:
        //   Any value must be assignable to an object having any initial value
        //   without affecting the rhs operand value.  Also, any object must be
        //   assignable to itself.
        //
        // Plan:
        //   Specify a set S of (unique) objects with substantial and varied
        //   differences in value.  Construct and initialize all combinations
        //   (u, v) in the cross product S x S, copy construct a control w from
        //   v, assign v to u, and assert that w == u and w == v.  Then test
        //   aliasing by copy constructing a control w from each u in S,
        //   assigning u to itself, and verifying that w == u.
        //
        // Testing:
        //   bdet_Datetime& operator=(const bdet_Datetime& rhs);
        // --------------------------------------------------------------------

        if (verbose) cout << "\nTesting Assignment Operator"
                          << "\n===========================" << endl;

        if (verbose) cout << "\nTesting Assignment u = V." << endl;
        {
            static const struct {
                int d_year;  int d_month;  int d_day;
                int d_hour;  int d_minute;  int d_second;  int d_msec;
            } VALUES[] = {
                {    1,  1,  1,  0,  0,  0,   0 },
                {   10,  4,  5,  0,  0,  0, 999 },
                {  100,  6,  7,  0,  0, 59,   0 },
                { 1000,  8,  9,  0, 59,  0,   0 },
                { 2000,  2, 29, 23,  0,  0,   0 },
                { 2002,  7,  4, 21, 22, 23, 209 },
                { 2003,  8,  5, 21, 22, 23, 210 },
                { 2004,  9,  3, 22, 44, 55, 888 },
                { 9999, 12, 31, 23, 59, 59, 999 },

                {    1,  1,  1, 24,  0,  0,   0 },
            };

            const int NUM_VALUES = sizeof VALUES / sizeof *VALUES;
            int i;

            for (i = 0; i < NUM_VALUES; ++i) {
                Obj v;  const Obj& V = v;
                v.setYearMonthDay(VALUES[i].d_year, VALUES[i].d_month,
                                  VALUES[i].d_day);
                v.setTime(VALUES[i].d_hour,    VALUES[i].d_minute,
                          VALUES[i].d_second,  VALUES[i].d_msec);
                for (int j = 0; j < NUM_VALUES; ++j) {
                    Obj u;  const Obj& U = u;
                    u.setYearMonthDay(VALUES[j].d_year,
                                       VALUES[j].d_month,
                                       VALUES[j].d_day);
                    u.setTime(VALUES[j].d_hour,    VALUES[j].d_minute,
                              VALUES[j].d_second,  VALUES[j].d_msec);
                    if (veryVerbose) { T_();  P_(V);  P_(U); }
                    Obj w(V);  const Obj &W = w;          // control
                    u = V;
                    if (veryVerbose) P(U);
                    LOOP2_ASSERT(i, j, W == U);
                    LOOP2_ASSERT(i, j, W == V);
                }
            }

            if (verbose) cout << "\nTesting assignment u = u (Aliasing)."
                              << endl;

            for (i = 0; i < NUM_VALUES; ++i) {
                Obj u;  const Obj& U = u;
                u.setYearMonthDay(VALUES[i].d_year, VALUES[i].d_month,
                                  VALUES[i].d_day);
                u.setTime(VALUES[i].d_hour,    VALUES[i].d_minute,
                          VALUES[i].d_second,  VALUES[i].d_msec);
                Obj w(U);  const Obj &W = w;              // control
                u = u;
                if (veryVerbose) { T_();  P_(U);  P(W); }
                LOOP_ASSERT(i, W == U);
            }
        }

      } break;
      case 9: {
        // --------------------------------------------------------------------
        // TESTING PRINT
        //
        // Plan:
        //   Test that the 'print' method produces the expected results for
        //   various values of 'level' and 'spacesPerLevel'.
        //
        // Testing:
        //   ostream& print(ostream& os, int level = 0, int spl = 4) const;
        // --------------------------------------------------------------------

        if (veryVerbose) cout << "Testing 'print'." << endl;

        {
#define NL "\n"
            static const struct {
                int         d_lineNum;  // source line number
                int         d_indent;   // indentation level
                int         d_spaces;   // spaces per indentation level
                const char *d_fmt_p;    // expected output format
            } DATA[] = {
                //line  indent +/-  spaces  format                // ADJUST
                //----  ----------  ------  --------------
                { L_,    0,         -1,     "01JAN0001_24:00:00.000"         },

                { L_,    0,          0,     "01JAN0001_24:00:00.000"      NL },

                { L_,    0,          2,     "01JAN0001_24:00:00.000"      NL },

                { L_,    1,          1,     " 01JAN0001_24:00:00.000"     NL },

                { L_,    1,          2,     "  01JAN0001_24:00:00.000"    NL },

                { L_,   -1,          2,     "01JAN0001_24:00:00.000"      NL },

                { L_,   -2,          1,     "01JAN0001_24:00:00.000"      NL },

                { L_,    2,          1,     "  01JAN0001_24:00:00.000"    NL },

                { L_,    1,          3,     "   01JAN0001_24:00:00.000"   NL },
            };
#undef NL
            const int NUM_DATA = sizeof DATA / sizeof *DATA;

            const int SIZE = 128;  // Must be big enough to hold output string.
            const char Z1  = (char) 0xFF;  // Value 1 used for an unset char.
            const char Z2  = 0x00; // Value 2 used to represent an unset char.

            char mCtrlBuf1[SIZE];  memset(mCtrlBuf1, Z1, SIZE);
            char mCtrlBuf2[SIZE];  memset(mCtrlBuf2, Z2, SIZE);
            const char *CTRL_BUF1 = mCtrlBuf1;
            const char *CTRL_BUF2 = mCtrlBuf2;

            const bdet_Date D;  // 01JAN0001
            const bdet_Time T;  // 24:00:00.000

            Obj mX(D, T);  const Obj& X = mX;  // 01JAN0001_24:00:00.000

            for (int ti = 0; ti < NUM_DATA;  ++ti) {
                const int         LI   = DATA[ti].d_lineNum;
                const int         IND  = DATA[ti].d_indent;
                const int         SPL  = DATA[ti].d_spaces;
                const char *const FMT  = DATA[ti].d_fmt_p;

                char buf1[SIZE], buf2[SIZE];
                memcpy(buf1, CTRL_BUF1, SIZE); // Preset buf1 to Z1 values.
                memcpy(buf2, CTRL_BUF2, SIZE); // Preset buf2 to Z2 values.

                if (veryVerbose) cout << "EXPECTED FORMAT:" << endl<<FMT<<endl;
                ostrstream out1(buf1, SIZE);  X.print(out1, IND, SPL) << ends;
                ostrstream out2(buf2, SIZE);  X.print(out2, IND, SPL) << ends;
                if (veryVerbose) cout << " ACTUAL FORMAT:" << endl<<buf1<<endl;

                const int SZ = strlen(FMT) + 1;
                const int REST = SIZE - SZ;
                LOOP_ASSERT(LI, SZ < SIZE);  // Check buffer is large enough.
                LOOP_ASSERT(LI, Z1 == buf1[SIZE - 1]);  // Check for overrun.
                LOOP_ASSERT(LI, Z2 == buf2[SIZE - 1]);  // Check for overrun.
                LOOP_ASSERT(LI, 0 == strcmp(buf1, FMT));
                LOOP_ASSERT(LI, 0 == strcmp(buf2, FMT));
                LOOP_ASSERT(LI, 0 == memcmp(buf1 + SZ, CTRL_BUF1 + SZ, REST));
                LOOP_ASSERT(LI, 0 == memcmp(buf2 + SZ, CTRL_BUF2 + SZ, REST));
            }
        }

        if (verbose) cout << "\nTesting 'print' with "
                             "manipulators and left alignment." << endl;
        {
            static const struct {
                int         d_lineNum;  // source line number
                int         d_year;     // year field value
                int         d_month;    // month field value
                int         d_day;      // day field value
                int         d_hour;     // hour field value
                int         d_minute;   // minute field value
                int         d_second;   // second field value
                int         d_msec;     // millisecond field value
                const char *d_fmt_p;    // expected output format
            } DATA[] = {
            //--^
            //line year mon day  hr min sec msec      output format
            //---- ---- --- ---  -- --- --- ----  ------------------------
            { L_,    1,  1,  1,   0,  0,  0,   0,
                                        "01JAN0001_00:00:00.000@@@@@@@@" },
            { L_, 1999,  1,  1,  23, 22, 21, 209,
                                        "01JAN1999_23:22:21.209@@@@@@@@" },
            { L_, 2000,  2,  1,  23, 22, 21, 210,
                                        "01FEB2000_23:22:21.210@@@@@@@@" },
            { L_, 2001,  3,  1,  23, 22, 21, 211,
                                        "01MAR2001_23:22:21.211@@@@@@@@" },
            { L_, 9999, 12, 31,  23, 59, 59, 999,
                                        "31DEC9999_23:59:59.999@@@@@@@@" },
            //--v
            };
            const int NUM_DATA = sizeof DATA / sizeof *DATA;

            const int SIZE = 1000; // Must be big enough to hold output string.
            const char XX = (char) 0xFF;  // Value used for an unset char.
            char mCtrlBuf[SIZE];  memset(mCtrlBuf, XX, SIZE);
            const char *CTRL_BUF = mCtrlBuf; // Used for extra character check.

            const char    FILL_CHAR = '@'; // Used for filling whitespaces due
                                           // to 'setw'.

            const int  FORMAT_WIDTH = 30;

            for (int di = 0; di < NUM_DATA;  ++di) {
                const int         LINE   = DATA[di].d_lineNum;
                const int         YEAR   = DATA[di].d_year;
                const int         MONTH  = DATA[di].d_month;
                const int         DAY    = DATA[di].d_day;
                const int         HOUR   = DATA[di].d_hour;
                const int         MINUTE = DATA[di].d_minute;
                const int         SECOND = DATA[di].d_second;
                const int         MSEC   = DATA[di].d_msec;
                const char *const FMT    = DATA[di].d_fmt_p;

                char buf[SIZE];
                memcpy(buf, CTRL_BUF, SIZE); // Preset buf to 'unset' values.

                Obj x;  const Obj& X = x;
                x.setYearMonthDay(YEAR, MONTH, DAY);
                x.setTime(HOUR, MINUTE, SECOND, MSEC);

                if (veryVerbose) cout << "\tEXPECTED FORMAT: " << FMT << endl;
                ostrstream out(buf, SIZE);

                out << left << setfill(FILL_CHAR) << setw(FORMAT_WIDTH);
                X.print(out, 0, -1);
                out << ends;

                if (veryVerbose) cout << "\tACTUAL FORMAT:   " << buf << endl;

                const int SZ = strlen(FMT) + 1;
                LOOP_ASSERT(LINE, SZ < SIZE);  // Check buffer is large enough.
                LOOP_ASSERT(LINE, XX == buf[SIZE - 1]);  // Check for overrun.
                LOOP_ASSERT(LINE,  0 == memcmp(buf, FMT, SZ));
                LOOP_ASSERT(LINE,
                            0 == memcmp(buf + SZ, CTRL_BUF + SZ, SIZE-SZ));
            }
        }

        if (verbose) cout << "\nTesting 'print' with spaces per level > 0 and"
                          << " manipulators and left alignment."
                          << endl;
        {
            static const struct {
                int         d_lineNum;  // source line number
                int         d_year;     // year field value
                int         d_month;    // month field value
                int         d_day;      // day field value
                int         d_hour;     // hour field value
                int         d_minute;   // minute field value
                int         d_second;   // second field value
                int         d_msec;     // millisecond field value
                const char *d_fmt_p;    // expected output format
            } DATA[] = {
            //--^
            //line year mon day  hr min sec msec      output format
            //---- ---- --- ---  -- --- --- ----  ------------------------
            { L_,    1,  1,  1,   0,  0,  0,   0,
                                        "01JAN0001_00:00:00.000@@@@@@@@\n" },
            { L_, 1999,  1,  1,  23, 22, 21, 209,
                                        "01JAN1999_23:22:21.209@@@@@@@@\n" },
            { L_, 2000,  2,  1,  23, 22, 21, 210,
                                        "01FEB2000_23:22:21.210@@@@@@@@\n" },
            { L_, 2001,  3,  1,  23, 22, 21, 211,
                                        "01MAR2001_23:22:21.211@@@@@@@@\n" },
            { L_, 9999, 12, 31,  23, 59, 59, 999,
                                        "31DEC9999_23:59:59.999@@@@@@@@\n" },
            //--v
            };
            const int NUM_DATA = sizeof DATA / sizeof *DATA;

            const int SIZE = 1000; // Must be big enough to hold output string.
            const char XX = (char) 0xFF;  // Value used for an unset char.
            char mCtrlBuf[SIZE];  memset(mCtrlBuf, XX, SIZE);
            const char *CTRL_BUF = mCtrlBuf; // Used for extra character check.

            const char    FILL_CHAR = '@'; // Used for filling whitespaces due
                                           // to 'setw'.

            const int  FORMAT_WIDTH = 30;

            for (int di = 0; di < NUM_DATA;  ++di) {
                const int         LINE   = DATA[di].d_lineNum;
                const int         YEAR   = DATA[di].d_year;
                const int         MONTH  = DATA[di].d_month;
                const int         DAY    = DATA[di].d_day;
                const int         HOUR   = DATA[di].d_hour;
                const int         MINUTE = DATA[di].d_minute;
                const int         SECOND = DATA[di].d_second;
                const int         MSEC   = DATA[di].d_msec;
                const char *const FMT    = DATA[di].d_fmt_p;

                char buf[SIZE];
                memcpy(buf, CTRL_BUF, SIZE); // Preset buf to 'unset' values.

                Obj x;  const Obj& X = x;
                x.setYearMonthDay(YEAR, MONTH, DAY);
                x.setTime(HOUR, MINUTE, SECOND, MSEC);

                if (veryVerbose) cout << "\tEXPECTED FORMAT: " << FMT << endl;
                ostrstream out(buf, SIZE);

                out << left << setfill(FILL_CHAR) << setw(FORMAT_WIDTH);
                X.print(out, 0, 0);
                out << ends;

                if (veryVerbose) cout << "\tACTUAL FORMAT:   " << buf << endl;

                const int SZ = strlen(FMT) + 1;
                LOOP_ASSERT(LINE, SZ < SIZE);  // Check buffer is large enough.
                LOOP_ASSERT(LINE, XX == buf[SIZE - 1]);  // Check for overrun.
                LOOP_ASSERT(LINE,  0 == memcmp(buf, FMT, SZ));
                LOOP_ASSERT(LINE,
                            0 == memcmp(buf + SZ, CTRL_BUF + SZ, SIZE-SZ));
            }
        }

        if (verbose) cout << "\nTesting 'print' "
                             "with manipulators and right alignment" << endl;
        {
            static const struct {
                int         d_lineNum;  // source line number
                int         d_year;     // year field value
                int         d_month;    // month field value
                int         d_day;      // day field value
                int         d_hour;     // hour field value
                int         d_minute;   // minute field value
                int         d_second;   // second field value
                int         d_msec;     // millisecond field value
                const char *d_fmt_p;    // expected output format
            } DATA[] = {
            //--^
            //line year mon day  hr min sec msec      output format
            //---- ---- --- ---  -- --- --- ----  ------------------------
            { L_,    1,  1,  1,   0,  0,  0,   0,
                                        "@@@@@@@@01JAN0001_00:00:00.000" },
            { L_, 1999,  1,  1,  23, 22, 21, 209,
                                        "@@@@@@@@01JAN1999_23:22:21.209" },
            { L_, 2000,  2,  1,  23, 22, 21, 210,
                                        "@@@@@@@@01FEB2000_23:22:21.210" },
            { L_, 2001,  3,  1,  23, 22, 21, 211,
                                        "@@@@@@@@01MAR2001_23:22:21.211" },
            { L_, 9999, 12, 31,  23, 59, 59, 999,
                                        "@@@@@@@@31DEC9999_23:59:59.999" },
            //--v
            };
            const int NUM_DATA = sizeof DATA / sizeof *DATA;

            const int SIZE = 1000; // Must be big enough to hold output string.
            const char XX = (char) 0xFF;  // Value used for an unset char.
            char mCtrlBuf[SIZE];  memset(mCtrlBuf, XX, SIZE);
            const char *CTRL_BUF = mCtrlBuf; // Used for extra character check.

            const char    FILL_CHAR = '@'; // Used for filling whitespaces due
                                           // to 'setw'.

            const int  FORMAT_WIDTH = 30;

            for (int di = 0; di < NUM_DATA;  ++di) {
                const int         LINE   = DATA[di].d_lineNum;
                const int         YEAR   = DATA[di].d_year;
                const int         MONTH  = DATA[di].d_month;
                const int         DAY    = DATA[di].d_day;
                const int         HOUR   = DATA[di].d_hour;
                const int         MINUTE = DATA[di].d_minute;
                const int         SECOND = DATA[di].d_second;
                const int         MSEC   = DATA[di].d_msec;
                const char *const FMT    = DATA[di].d_fmt_p;

                char buf[SIZE];
                memcpy(buf, CTRL_BUF, SIZE); // Preset buf to 'unset' values.

                Obj x;  const Obj& X = x;
                x.setYearMonthDay(YEAR, MONTH, DAY);
                x.setTime(HOUR, MINUTE, SECOND, MSEC);

                if (veryVerbose) cout << "\tEXPECTED FORMAT: " << FMT << endl;
                ostrstream out(buf, SIZE);

                out << right << setfill(FILL_CHAR) << setw(FORMAT_WIDTH);
                X.print(out, 0, -1);
                out << ends;

                if (veryVerbose) cout << "\tACTUAL FORMAT:   " << buf << endl;

                const int SZ = strlen(FMT) + 1;
                LOOP_ASSERT(LINE, SZ < SIZE);  // Check buffer is large enough.
                LOOP_ASSERT(LINE, XX == buf[SIZE - 1]);  // Check for overrun.
                LOOP_ASSERT(LINE,  0 == memcmp(buf, FMT, SZ));
                LOOP_ASSERT(LINE,
                            0 == memcmp(buf + SZ, CTRL_BUF + SZ, SIZE-SZ));
            }
        }
      } break;
      case 8: {
        // --------------------------------------------------------------------
        // TESTING 'printToBuffer'
        //
        // Concerns:
        //   This result is always null-terminated and will never overwrite the
        //   specified size of the buffer.
        //
        // Plan:
        //   Test that the 'printToBuffer' method produces the expected results
        //   for various values of 'size'.
        //
        // Testing:
        //   int printToBuffer(char *result, int size) const;
        // --------------------------------------------------------------------
        if (verbose) cout << "\nTesting 'print' with "
                             "manipulators and left alignment." << endl;
        {
            static const struct {
                int         d_lineNum;  // source line number
                int         d_year;     // year field value
                int         d_month;    // month field value
                int         d_day;      // day field value
                int         d_hour;     // hour field value
                int         d_minute;   // minute field value
                int         d_second;   // second field value
                int         d_msec;     // millisecond field value
                int         d_size;     // size of buffer
                const char *d_fmt_p;    // expected output format
            } DATA[] = {
            //--^
            //line year mon day  hr min sec msec  size   output format
            //---- ---- --- ---  -- --- --- ----  ----  -----------------------
            { L_,    1,  1,  1,   0,  0,  0,   0,  100,
                                                    "01JAN0001_00:00:00.000" },
            { L_, 1999,  1,  1,  23, 22, 21, 209,  100,
                                                    "01JAN1999_23:22:21.209" },
            { L_, 2000,  2,  1,  23, 22, 21, 210,  100,
                                                    "01FEB2000_23:22:21.210" },
            { L_, 2001,  3,  1,  23, 22, 21, 211,  100,
                                                    "01MAR2001_23:22:21.211" },
            { L_, 9999, 12, 31,  23, 59, 59, 999,  100,
                                                    "31DEC9999_23:59:59.999" },
            { L_, 9999, 12, 31,  23, 59, 59, 999,    0, "" },
            { L_, 9999, 12, 31,  23, 59, 59, 999,    1, "" },
            { L_, 9999, 12, 31,  23, 59, 59, 999,    2, "3" },
            { L_, 9999, 12, 31,  23, 59, 59, 999,   10, "31DEC9999" },
            { L_, 9999, 12, 31,  23, 59, 59, 999,   22,
                                                    "31DEC9999_23:59:59.99" },
            { L_, 9999, 12, 31,  23, 59, 59, 999,   23,
                                                    "31DEC9999_23:59:59.999" },
            { L_, 9999, 12, 31,  23, 59, 59, 999,   24,
                                                    "31DEC9999_23:59:59.999" },
            //--v
            };
            const int NUM_DATA = sizeof DATA / sizeof *DATA;

            const int BUF_SIZE = 1000;    // Must be big enough to hold output
                                          // string.
            const char XX = (char) 0xFF;  // Value used for an unset char.
            char       mCtrlBuf[BUF_SIZE];
            memset(mCtrlBuf, XX, BUF_SIZE);
            const char *const CTRL_BUF = mCtrlBuf;  // Used for extra character
                                                    // check.

            for (int di = 0; di < NUM_DATA;  ++di) {
                const int         LINE   = DATA[di].d_lineNum;
                const int         YEAR   = DATA[di].d_year;
                const int         MONTH  = DATA[di].d_month;
                const int         DAY    = DATA[di].d_day;
                const int         HOUR   = DATA[di].d_hour;
                const int         MINUTE = DATA[di].d_minute;
                const int         SECOND = DATA[di].d_second;
                const int         MSEC   = DATA[di].d_msec;
                const int         SIZE   = DATA[di].d_size;
                const char *const FMT    = DATA[di].d_fmt_p;

                char buf[BUF_SIZE];

                // Preset buf to 'unset' values.

                memcpy(buf, CTRL_BUF, BUF_SIZE);

                Obj x;  const Obj& X = x;
                x.setYearMonthDay(YEAR, MONTH, DAY);
                x.setTime(HOUR, MINUTE, SECOND, MSEC);

                if (veryVerbose) cout << "\tEXPECTED FORMAT: " << FMT << endl;

                const int RC = X.printToBuffer(buf, SIZE);

                if (veryVerbose) cout << "\tACTUAL FORMAT:   " << buf << endl;

                const int LEN = (0 == SIZE) ? 0 : strlen(buf) + 1;
<<<<<<< HEAD
                LOOP_ASSERT(LINE, 22 == RC);  // Should always return 22
                                              // because size of datetime
                                              // format is fixed.
                if (0 == SIZE) {
                    LOOP_ASSERT(LINE, XX == buf[0]);
                }
                else {
                    LOOP_ASSERT(LINE, bsl::min(23, SIZE) == LEN);
                    LOOP_ASSERT(LINE, '\0' == buf[LEN - 1]);
                }
                LOOP_ASSERT(LINE, XX == buf[BUF_SIZE - 1]);  // Check overrun.
                LOOP_ASSERT(LINE,  0 == memcmp(buf, FMT, LEN));
=======
                LOOP2_ASSERT(LINE, RC, 22 == RC);  // Should always return 22
                                                   // because size of datetime
                                                   // format is fixed.
                if (0 == SIZE) {
                    LOOP3_ASSERT(LINE, XX, buf[0], XX == buf[0]);
                }
                else {
                    LOOP3_ASSERT(LINE, bsl::min(23, SIZE), LEN,
                                 bsl::min(23, SIZE) == LEN);
                    LOOP_ASSERT(LINE, '\0' == buf[LEN - 1]);
                }
                LOOP3_ASSERT(LINE, XX, buf[BUF_SIZE - 1],
                             XX == buf[BUF_SIZE - 1]);  // Check overrun.
                LOOP3_ASSERT(LINE, buf, FMT, 0 == memcmp(buf, FMT, LEN));
>>>>>>> eb660c89
                LOOP_ASSERT(LINE,
                            0 == memcmp(buf + LEN,
                                        CTRL_BUF + LEN,
                                        SIZE - LEN));
            }
        }

        if (verbose) cout << "\nNegative Testing." << endl;
        {
            bsls_AssertFailureHandlerGuard hG(bsls_AssertTest::failTestDriver);

            if (veryVerbose) cout << "\t'printToBuffer' method" << endl;
            {
                const int SIZE = 128;
                char      buf[SIZE];

                const Obj X;

                ASSERT_SAFE_PASS(X.printToBuffer(buf, SIZE));
                ASSERT_SAFE_FAIL(X.printToBuffer(0, SIZE));
                ASSERT_SAFE_FAIL(X.printToBuffer(0, -1));
            }
        }
      } break;
      case 7: {
        // --------------------------------------------------------------------
        // TESTING COPY CONSTRUCTOR:
        //
        // Concerns:
        //   Any value must be able to be copy constructed without affecting
        //   its argument.
        //
        // Plan:
        //   Specify a set S whose elements have substantial and varied
        //   differences in value.  For each element in S, construct and
        //   initialize identically valued objects w and x using tested
        //   methods.  Then copy construct an object y from x, and use the
        //   equality operator to assert that both x and y have the same value
        //   as w.
        //
        // Testing:
        //   bdet_Datetime(const bdet_Datetime& original);
        // --------------------------------------------------------------------

        if (verbose) cout << "\nTesting Copy Constructor"
                          << "\n========================" << endl;

        if (verbose) cout << "\nTesting copy constructor." << endl;
        {
            static const struct {
                int d_year;  int d_month;   int d_day;
                int d_hour;  int d_minute;  int d_second;  int d_msec;
            } VALUES[] = {
                {    1,  1,  1,  0,  0,  0,   0 },
                {   10,  4,  5,  0,  0,  0, 999 },
                {  100,  6,  7,  0,  0, 59,   0 },
                { 1000,  8,  9,  0, 59,  0,   0 },
                { 2000,  2, 29, 23,  0,  0,   0 },
                { 2002,  7,  4, 21, 22, 23, 209 },
                { 2003,  8,  5, 21, 22, 23, 210 },
                { 2004,  9,  3, 22, 44, 55, 888 },
                { 9999, 12, 31, 23, 59, 59, 999 },

                {    1,  1,  1, 24,  0,  0,   0 },
            };

            const int NUM_VALUES = sizeof VALUES / sizeof *VALUES;

            for (int i = 0; i < NUM_VALUES; ++i) {
                Obj w;  const Obj& W = w;           // control
                w.setYearMonthDay(VALUES[i].d_year, VALUES[i].d_month,
                                  VALUES[i].d_day);
                w.setTime(VALUES[i].d_hour,    VALUES[i].d_minute,
                          VALUES[i].d_second,  VALUES[i].d_msec);

                Obj x;  const Obj& X = x;
                x.setYearMonthDay(VALUES[i].d_year, VALUES[i].d_month,
                                  VALUES[i].d_day);
                x.setTime(VALUES[i].d_hour,    VALUES[i].d_minute,
                          VALUES[i].d_second,  VALUES[i].d_msec)   ;

                Obj y(X);  const Obj &Y = y;
                if (veryVerbose) { T_();  P_(W);  P_(X);  P(Y); }
                LOOP_ASSERT(i, X == W);  LOOP_ASSERT(i, Y == W);
            }
        }

      } break;
      case 6: {
        // --------------------------------------------------------------------
        // TESTING EQUALITY OPERATORS:
        //
        // Concerns:
        //   Any subtle variation in value must be detected by the equality
        //   operators.  The test data have variations in each input parameter,
        //   even though tested operators are used on the date and time fields
        //   atomically.
        //
        // Plan:
        //   Specify a set S of unique object values having various minor or
        //   subtle differences.  Verify the correctness of 'operator==' and
        //   'operator!=' using all elements (u, v) of the cross product
        //    S X S.
        //
        // Testing:
        //   operator==(const bdet_Datetime&, const bdet_Datetime&);
        //   operator!=(const bdet_Datetime&, const bdet_Datetime&);
        // --------------------------------------------------------------------

        if (verbose) cout << "\nTesting Equality Operators"
                          << "\n==========================" << endl;

        if (verbose) cout <<
            "\nCompare each pair of values (u, v) in S X S." << endl;
        {
            static const struct {
                int d_year;  int d_month;   int d_day;
                int d_hour;  int d_minute;  int d_second;  int d_msec;
            } VALUES[] = {
                {    1,  1,  1,   1,  1,  1,   1 },
                {    1,  1,  1,   1,  1,  1,   2 },
                {    1,  1,  1,   1,  1,  2,   1 },
                {    1,  1,  1,   1,  2,  1,   1 },
                {    1,  1,  1,   2,  1,  1,   1 },
                {    1,  1,  2,   1,  1,  1,   1 },
                {    1,  2,  1,   1,  1,  1,   1 },
                {    2,  1,  1,   1,  1,  1,   1 },

                { 9999, 12, 31,  23, 59, 59, 999 },
                { 9999, 12, 31,  23, 59, 59, 998 },
                { 9999, 12, 31,  23, 59, 58, 999 },
                { 9999, 12, 31,  23, 58, 59, 999 },
                { 9999, 12, 31,  22, 59, 59, 999 },
                { 9999, 12, 30,  23, 59, 59, 999 },
                { 9999, 11, 30,  23, 59, 59, 999 },
                { 9998, 12, 31,  23, 59, 59, 999 },
            };

            const int NUM_VALUES = sizeof VALUES / sizeof *VALUES;

            for (int i = 0; i < NUM_VALUES; ++i) {
                Obj u;  const Obj& U = u;
                u.setYearMonthDay(VALUES[i].d_year,
                                  VALUES[i].d_month,
                                  VALUES[i].d_day);
                u.setTime(VALUES[i].d_hour,    VALUES[i].d_minute,
                          VALUES[i].d_second,  VALUES[i].d_msec);
                for (int j = 0; j < NUM_VALUES; ++j) {
                    Obj v;  const Obj& V = v;
                    v.setYearMonthDay(VALUES[j].d_year,
                                      VALUES[j].d_month,
                                      VALUES[j].d_day);
                    v.setTime(VALUES[j].d_hour,   VALUES[j].d_minute,
                              VALUES[j].d_second, VALUES[j].d_msec);
                    bool isSame = i == j;
                    if (veryVerbose) { P_(i); P_(j); P_(U); P(V); }
                    LOOP2_ASSERT(i, j,  isSame == (U == V));
                    LOOP2_ASSERT(i, j, !isSame == (U != V));
                    LOOP2_ASSERT(i, j,  isSame == (V == U));
                    LOOP2_ASSERT(i, j, !isSame == (V != U));
                }
            }
        }

      } break;
      case 5: {
        // --------------------------------------------------------------------
        // TESTING OUTPUT (<<) OPERATOR:
        //
        // Concerns:
        //   The output operator is trivially implemented using the
        //   fully-tested date and time output operators; a very few test
        //   vectors can thoroughly test this functionality.
        //
        // Plan:
        //   For each of a small representative set of object values, use
        //   'ostrstream' to write that object's value to a character buffer
        //   and then compare the contents of that buffer with the expected
        //   output format.
        //
        // Testing:
        //   operator<<(ostream&, const bdet_Datetime&);
        // --------------------------------------------------------------------

        if (verbose) cout << endl
                          << "Testing Output (<<) Operator" << endl
                          << "============================" << endl;

        if (verbose) cout << "\nTesting 'operator<<' (ostream)." << endl;
        {
            static const struct {
                int         d_lineNum;  // source line number
                int         d_year;     // year field value
                int         d_month;    // month field value
                int         d_day;      // day field value
                int         d_hour;     // hour field value
                int         d_minute;   // minute field value
                int         d_second;   // second field value
                int         d_msec;     // millisecond field value
                const char *d_fmt_p;    // expected output format
            } DATA[] = {
            //--^
            //line year mon day  hr min sec msec      output format
            //---- ---- --- ---  -- --- --- ----  ------------------------
            { L_,    1,  1,  1,   0,  0,  0,   0, "01JAN0001_00:00:00.000" },
            { L_, 1999,  1,  1,  23, 22, 21, 209, "01JAN1999_23:22:21.209" },
            { L_, 2000,  2,  1,  23, 22, 21, 210, "01FEB2000_23:22:21.210" },
            { L_, 2001,  3,  1,  23, 22, 21, 211, "01MAR2001_23:22:21.211" },
            { L_, 9999, 12, 31,  23, 59, 59, 999, "31DEC9999_23:59:59.999" },
            //--v
            };
            const int NUM_DATA = sizeof DATA / sizeof *DATA;

            const int SIZE = 1000; // Must be big enough to hold output string.
            const char XX = (char) 0xFF;  // Value used for an unset char.
            char mCtrlBuf[SIZE];  memset(mCtrlBuf, XX, SIZE);
            const char *CTRL_BUF = mCtrlBuf; // Used for extra character check.

            for (int di = 0; di < NUM_DATA;  ++di) {
                const int         LINE   = DATA[di].d_lineNum;
                const int         YEAR   = DATA[di].d_year;
                const int         MONTH  = DATA[di].d_month;
                const int         DAY    = DATA[di].d_day;
                const int         HOUR   = DATA[di].d_hour;
                const int         MINUTE = DATA[di].d_minute;
                const int         SECOND = DATA[di].d_second;
                const int         MSEC   = DATA[di].d_msec;
                const char *const FMT    = DATA[di].d_fmt_p;

                char buf[SIZE];
                memcpy(buf, CTRL_BUF, SIZE); // Preset buf to 'unset' values.

                Obj x;  const Obj& X = x;
                x.setYearMonthDay(YEAR, MONTH, DAY);
                x.setTime(HOUR, MINUTE, SECOND, MSEC);

                if (veryVerbose) cout << "\tEXPECTED FORMAT: " << FMT << endl;
                ostrstream out(buf, SIZE);  out << X << ends;
                if (veryVerbose) cout << "\tACTUAL FORMAT:   " << buf << endl;

                const int SZ = strlen(FMT) + 1;
                LOOP_ASSERT(LINE, SZ < SIZE);  // Check buffer is large enough.
                LOOP_ASSERT(LINE, XX == buf[SIZE - 1]);  // Check for overrun.
                LOOP_ASSERT(LINE,  0 == memcmp(buf, FMT, SZ));
                LOOP_ASSERT(LINE,  0 ==
                                     memcmp(buf + SZ, CTRL_BUF + SZ, SIZE-SZ));
            }
        }

      } break;
      case 4: {
        // --------------------------------------------------------------------
        // TESTING BASIC ACCESSORS:
        //
        // Concerns:
        //   The two basic accessors must provide appropriate references to the
        //   fully-tested contained 'bdet_Date' and 'bdet_Time' data members.
        //
        // Plan:
        //   For each of a sequence of unique object values, verify that each
        //   of the basic accessors returns a reference to its associated
        //   contained data member.  Use the respective 'bdet_Date' and
        //   'bdet_Time' accessors to confirm the datetime object values.
        //
        // Testing:
        //   const bdet_Date& date() const;
        //   const bdet_Time& time() const;
        //   int year() const;
        //   int month() const;
        //   int day() const;
        //   int dayOfYear() const;
        //   int dayOfWeek() const;
        //   int hour() const;
        //   int minute() const;
        //   int second() const;
        //   int millisecond() const;
        // --------------------------------------------------------------------

        if (verbose) cout << "\nTESTING BASIC ACCESSORS"
                          << "\n=======================" << endl;

        if (verbose) cout << "\nTesting: 'date', 'time'" << endl;
        {
            static const struct {
                int d_year;  int d_month;   int d_day;
                int d_hour;  int d_minute;  int d_second;  int d_msec;
            } VALUES[] = {
                {    1,  1,  1,     0,  0,  0,   0  },
                { 1700,  7, 31,    23, 22, 21, 206  },
                { 1800,  8, 31,    23, 22, 21, 207  },
                { 1900,  9, 30,    23, 22, 21, 208  },
                { 2000, 10, 31,    23, 22, 21, 209  },
                { 2100, 11, 30,    23, 22, 21, 210  },
                { 9999, 12, 31,    23, 59, 59, 999  },

                {    1,  1,  1,    24,  0,  0,   0  },
            };

            const int NUM_VALUES = sizeof VALUES / sizeof *VALUES;

            for (int i = 0; i < NUM_VALUES; ++i) {
                const int YEAR   = VALUES[i].d_year;
                const int MONTH  = VALUES[i].d_month;
                const int DAY    = VALUES[i].d_day;
                const int HOUR   = VALUES[i].d_hour;
                const int MINUTE = VALUES[i].d_minute;
                const int SECOND = VALUES[i].d_second;
                const int MSEC   = VALUES[i].d_msec;

                Obj x;  const Obj& X = x;
                x.setYearMonthDay(YEAR, MONTH, DAY);
                x.setTime(HOUR, MINUTE, SECOND, MSEC);

                if (veryVerbose) {
                    T_();  P_(YEAR);  P_(MONTH);   P(DAY);
                    T_();  P_(HOUR);  P_(MINUTE);  P_(SECOND);  P(MSEC);
                    T_();  P(X);
                }

                LOOP_ASSERT(i, YEAR   == X.date().year());
                LOOP_ASSERT(i, MONTH  == X.date().month());
                LOOP_ASSERT(i, DAY    == X.date().day());
                LOOP_ASSERT(i, HOUR   == X.time().hour());
                LOOP_ASSERT(i, MINUTE == X.time().minute());
                LOOP_ASSERT(i, SECOND == X.time().second());
                LOOP_ASSERT(i, MSEC   == X.time().millisecond());

                LOOP_ASSERT(i, YEAR   == X.year());
                LOOP_ASSERT(i, MONTH  == X.month());
                LOOP_ASSERT(i, DAY    == X.day());
                LOOP_ASSERT(i, HOUR   == X.hour());
                LOOP_ASSERT(i, MINUTE == X.minute());
                LOOP_ASSERT(i, SECOND == X.second());
                LOOP_ASSERT(i, MSEC   == X.millisecond());

                LOOP_ASSERT(i, X.date().dayOfYear() == X.dayOfYear());
                LOOP_ASSERT(i, X.date().dayOfWeek() == X.dayOfWeek());
            }
        }

      } break;
      case 3: {
        // --------------------------------------------------------------------
        // TESTING GENERATOR FUNCTION 'gg':
        //   Void for 'bdet_datetime'.
        // --------------------------------------------------------------------

      } break;
      case 2: {
        // --------------------------------------------------------------------
        // TESTING PRIMARY MANIPULATORS (BOOTSTRAP):
        //
        // Concerns:
        //   All of the date field manipulation is accomplished through the
        //   'date' method.  The time manipulator forwards its input to the
        //   fully-tested 'bdet_time' method, so only minimal testing is needed
        //   to guarantee correct parameter-forwarding.
        //
        // Plan:
        //   First, verify the default constructor by testing the value of the
        //   resulting object.
        //
        //   Next, for a sequence of independent test values, use the default
        //   constructor to create an object and use the primary manipulator
        //   to set its value.  Verify that value using the basic accessors.
        //   Note that the destructor is exercised on each configuration as the
        //   object being tested leaves scope.
        //
        // Testing:
        //   bdet_Datetime();
        //   ~bdet_Datetime();
        //   bdet_Date& date();
        //   void setTime(int hour = 0, int min = 0, int sec = 0, int ms = 0);
        // --------------------------------------------------------------------

        if (verbose) cout << "\nTesting Primary Manipulator"
                          << "\n===========================" << endl;

        if (verbose) cout << "\nTesting default constructor." << endl;

        Obj x;  const Obj& X = x;        if (veryVerbose) P(X);

        ASSERT( 1 == X.date().year());    ASSERT(1 == X.date().month());
        ASSERT( 1 == X.date().day());
        ASSERT(24 == X.time().hour());    ASSERT(0 == X.time().minute());
        ASSERT( 0 == X.time().second());  ASSERT(0 == X.time().millisecond());

        if (verbose) cout << "\nTesting 'setTime'." << endl;
        {
            static const struct {
                int d_hour;  int d_minute;  int d_second;  int d_msec;
            } VALUES[] = {
                {  0,  0,  0,   0  },  {  0,  0,  0, 999  },
                {  0,  0, 59,   0  },  {  0, 59,  0,   0  },
                { 23,  0,  0,   0  },  { 23, 22, 21, 209  },
                { 23, 59, 59, 999  },  { 24,  0,  0,   0  },
            };

            const int NUM_VALUES = sizeof VALUES / sizeof *VALUES;

            for (int i = 0; i < NUM_VALUES; ++i) {
                const int HOUR   = VALUES[i].d_hour;
                const int MINUTE = VALUES[i].d_minute;
                const int SECOND = VALUES[i].d_second;
                const int MSEC   = VALUES[i].d_msec;

                Obj x;  const Obj& X = x;
                x.setTime(HOUR, MINUTE, SECOND, MSEC);
                if (veryVerbose) {
                    T_(); P_(HOUR); P_(MINUTE); P_(SECOND); P_(MSEC); P(X);
                }
                LOOP_ASSERT(i, HOUR   == X.time().hour());
                LOOP_ASSERT(i, MINUTE == X.time().minute());
                LOOP_ASSERT(i, SECOND == X.time().second());
                LOOP_ASSERT(i, MSEC   == X.time().millisecond());

                x.setTime(HOUR, MINUTE, SECOND);
                if (veryVerbose) {
                    T_();  P_(HOUR);  P_(MINUTE);  P_(SECOND);  P(X); }
                LOOP_ASSERT(i, HOUR   == X.time().hour());
                LOOP_ASSERT(i, MINUTE == X.time().minute());
                LOOP_ASSERT(i, SECOND == X.time().second());
                LOOP_ASSERT(i, 0      == X.time().millisecond());

                x.setTime(HOUR, MINUTE);
                if (veryVerbose) { T_();  P_(HOUR);  P_(MINUTE);  P(X); }
                LOOP_ASSERT(i, HOUR   == X.time().hour());
                LOOP_ASSERT(i, MINUTE == X.time().minute());
                LOOP_ASSERT(i, 0      == X.time().second());
                LOOP_ASSERT(i, 0      == X.time().millisecond());

                x.setTime(HOUR);
                if (veryVerbose) { T_();  P_(HOUR);  P(X); }
                LOOP_ASSERT(i, HOUR   == X.time().hour());
                LOOP_ASSERT(i, 0      == X.time().minute());
                LOOP_ASSERT(i, 0      == X.time().second());
                LOOP_ASSERT(i, 0      == X.time().millisecond());

            }
        }

        if (verbose) cout << "\nTesting 'date'." << endl;
        {
            static const struct {
                int d_year;  int d_month;  int d_day;
            } VALUES[] = {
                {    1,  1,  1 }, {   10,  4,  5 }, {  100,  6,  7 },
                { 1000,  8,  9 }, { 1100,  1, 31 }, { 1200,  2, 29 },
                { 1300,  3, 31 }, { 1400,  4, 30 }, { 1500,  5, 31 },
                { 1600,  6, 30 }, { 1700,  7, 31 }, { 1800,  8, 31 },
                { 1900,  9, 30 }, { 2000, 10, 31 }, { 2100, 11, 30 },
                { 2200, 12, 31 }, { 2400, 12, 31 }, { 9999, 12, 31 },
            };

            const int NUM_VALUES = sizeof VALUES / sizeof *VALUES;

            for (int i = 0; i < NUM_VALUES; ++i) {
                const int YEAR  = VALUES[i].d_year;
                const int MONTH = VALUES[i].d_month;
                const int DAY   = VALUES[i].d_day;

                Obj x;  const Obj& X = x;
                x.setYearMonthDay(YEAR, MONTH, DAY);
                if (veryVerbose) { T_(); P_(YEAR); P_(MONTH); P_(DAY); P(X) }

                LOOP_ASSERT(i, YEAR  == X.date().year());
                LOOP_ASSERT(i, MONTH == X.date().month());
                LOOP_ASSERT(i, DAY   == X.date().day());
            }
        }

      } break;
      case 1: {
        // --------------------------------------------------------------------
        // BREATHING TEST:
        //
        // Concerns:
        //   Exercise a broad cross-section of value-semantic functionality
        //   before beginning testing in earnest.  Probe that functionality
        //   systematically and incrementally to discover basic errors in
        //   isolation.
        //
        // Plan:
        //   Create four test objects by using the default, initializing, and
        //   copy constructors.  Exercise the basic value-semantic methods and
        //   the equality operators using these test objects.  Invoke the
        //   primary manipulator [3, 6], copy constructor [2, 5], and
        //   assignment operator without [7, 8] and with [9] aliasing.  Use the
        //   basic accessors to verify the expected results.  Display object
        //   values frequently in verbose mode.  Note that 'VA', 'VB', and 'VC'
        //   denote unique, but otherwise arbitrary, object values, while 'U'
        //   denotes the valid, but "unknown", default object value.
        //
        // 1. Create an object x1 (init to VA).     { x1:VA }
        // 2. Create an object x2 (copy from x1).   { x1:VA x2:VA }
        // 3. Set x1 to VB.                         { x1:VB x2:VA }
        // 4. Create an object x3 (default ctor).   { x1:VB x2:VA x3:U }
        // 5. Create an object x4 (copy from x3).   { x1:VB x2:VA x3:U  x4:U }
        // 6. Set x3 to VC.                         { x1:VB x2:VA x3:VC x4:U }
        // 7. Assign x2 = x1.                       { x1:VB x2:VB x3:VC x4:U }
        // 8. Assign x2 = x3.                       { x1:VB x2:VC x3:VC x4:U }
        // 9. Assign x1 = x1 (aliasing).            { x1:VB x2:VB x3:VC x4:U }
        //
        //   In step 10, exercise the constructor that takes a 'bdet_Date'
        //   object, but sets the time to the default value.  Confirm that the
        //   time can subsequently be set to a new value.
        //
        // Testing:
        //   This Test Case exercises basic value-semantic functionality.
        // --------------------------------------------------------------------

        if (verbose) cout << "\nBREATHING TEST"
                          << "\n==============" << endl;

        // - - - - - - - - - - - - - - - - - - - - - - - - - - - - - - - - - -
        // Values for testing

        const int YRA = 1, MOA = 2, DAA = 3;           // y, m, d for VA
        const int YRB = 4, MOB = 5, DAB = 6;           // y, m, d for VB
        const int YRC = 7, MOC = 8, DAC = 9;           // y, m, d for VC

        const int HRA = 1, MIA = 2, SCA = 3, MSA = 4;  // h, m, s, ms for VA
        const int HRB = 5, MIB = 6, SCB = 7, MSB = 8;  // h, m, s, ms for VB
        const int HRC = 9, MIC = 9, SCC = 9, MSC = 9;  // h, m, s, ms for VC

        const bdet_Date DA(YRA, MOA, DAA),
                        DB(YRB, MOB, DAB),
                        DC(YRC, MOC, DAC);

        const bdet_Time TA(HRA, MIA, SCA, MSA),
                        TB(HRB, MIB, SCB, MSB),
                        TC(HRC, MIC, SCC, MSC);

        int year, month, day;              // reusable variables for 'get' call
        int h, m, s, ms;                   // reusable variables for 'get' call

        // - - - - - - - - - - - - - - - - - - - - - - - - - - - - - - - - - -
        if (verbose) cout << "\n 1. Create an object x1 (init to VA)."
                             "\t\t{ x1:VA }" << endl;
        Obj mX1(DA, TA);  const Obj& X1 = mX1;
        if (verbose) { cout << '\t';  P(X1); }

        if (verbose) cout << "\ta. Check initial state of x1." << endl;
        year = 0;  month = 0;  day = 0;  h = 0;  m = 0;  s = 0;  ms = 0;
        X1.date().getYearMonthDay(&year, &month, &day);
        X1.time().getTime(&h, &m, &s, &ms);
        ASSERT(YRA == year);     ASSERT(MOA == month);     ASSERT(DAA == day);
        ASSERT(HRA == h);        ASSERT(MIA == m);
        ASSERT(SCA == s);        ASSERT(MSA == ms);
        ASSERT(YRA == X1.date().year());
        ASSERT(MOA == X1.date().month());
        ASSERT(DAA == X1.date().day());
        ASSERT(HRA == X1.time().hour());
        ASSERT(MIA == X1.time().minute());
        ASSERT(SCA == X1.time().second());
        ASSERT(MSA == X1.time().millisecond());

        if (verbose) cout <<
            "\tb. Try equality operators: x1 <op> x1." << endl;
        ASSERT(1 == (X1 == X1));        ASSERT(0 == (X1 != X1));

        // - - - - - - - - - - - - - - - - - - - - - - - - - - - - - - - - - -
        if (verbose) cout << "\n 2. Create an object x2 (copy from x1)."
                             "\t\t{ x1:VA x2:VA }" << endl;
        Obj mX2(X1);  const Obj& X2 = mX2;
        if (verbose) { cout << '\t';  P(X2); }

        if (verbose) cout << "\ta. Check the initial state of x2." << endl;
        year = 0;  month = 0;  day = 0;  h = 0;  m = 0;  s = 0;  ms = 0;
        X2.date().getYearMonthDay(&year, &month, &day);
        X2.time().getTime(&h, &m, &s, &ms);
        ASSERT(YRA == year);     ASSERT(MOA == month);     ASSERT(DAA == day);
        ASSERT(HRA == h);        ASSERT(MIA == m);
        ASSERT(SCA == s);        ASSERT(MSA == ms);
        ASSERT(YRA == X2.date().year());
        ASSERT(MOA == X2.date().month());
        ASSERT(DAA == X2.date().day());
        ASSERT(HRA == X2.time().hour());
        ASSERT(MIA == X2.time().minute());
        ASSERT(SCA == X2.time().second());
        ASSERT(MSA == X2.time().millisecond());

        if (verbose) cout <<
            "\tb. Try equality operators: x2 <op> x1, x2." << endl;
        ASSERT(1 == (X2 == X1));        ASSERT(0 == (X2 != X1));
        ASSERT(1 == (X2 == X2));        ASSERT(0 == (X2 != X2));

        // - - - - - - - - - - - - - - - - - - - - - - - - - - - - - - - - - -
        if (verbose) cout << "\n 3. Set x1 to a new value VB."
                             "\t\t\t{ x1:VB x2:VA }" << endl;
        mX1.setDate(DB);
        mX1.setTime(HRB, MIB, SCB, MSB);
        if (verbose) { cout << '\t';  P(X1); }

        if (verbose) cout << "\ta. Check new state of x1." << endl;
        year = 0;  month = 0;  day = 0;  h = 0;  m = 0;  s = 0;  ms = 0;
        X1.date().getYearMonthDay(&year, &month, &day);
        X1.time().getTime(&h, &m, &s, &ms);
        ASSERT(YRB == year);     ASSERT(MOB == month);     ASSERT(DAB == day);
        ASSERT(HRB == h);        ASSERT(MIB == m);
        ASSERT(SCB == s);        ASSERT(MSB == ms);
        ASSERT(YRB == X1.date().year());
        ASSERT(MOB == X1.date().month());
        ASSERT(DAB == X1.date().day());
        ASSERT(HRB == X1.time().hour());
        ASSERT(MIB == X1.time().minute());
        ASSERT(SCB == X1.time().second());
        ASSERT(MSB == X1.time().millisecond());

        if (verbose) cout <<
            "\tb. Try equality operators: x1 <op> x1, x2." << endl;
        ASSERT(1 == (X1 == X1));        ASSERT(0 == (X1 != X1));
        ASSERT(0 == (X1 == X2));        ASSERT(1 == (X1 != X2));

        // - - - - - - - - - - - - - - - - - - - - - - - - - - - - - - - - - -
        if (verbose) cout << "\n 4. Create a default object x3()."
                             "\t\t{ x1:VB x2:VA x3:U }" << endl;
        Obj mX3;  const Obj& X3 = mX3;
        if (verbose) { cout << '\t';  P(X3); }

        if (verbose) cout << "\ta. Check initial state of x3." << endl;
        year = 0;  month = 0;  day = 0;  h = 0;  m = 0;  s = 0;  ms = 0;
        X3.date().getYearMonthDay(&year, &month, &day);
        X3.time().getTime(&h, &m, &s, &ms);
        ASSERT(1 == year);     ASSERT(1 == month);     ASSERT(1 == day);
        ASSERT(24 == h);  ASSERT(0 == m);  ASSERT(0 == s);  ASSERT(0 == ms);

        if (verbose) cout <<
            "\tb. Try equality operators: x3 <op> x1, x2, x3." << endl;
        ASSERT(0 == (X3 == X1));        ASSERT(1 == (X3 != X1));
        ASSERT(0 == (X3 == X2));        ASSERT(1 == (X3 != X2));
        ASSERT(1 == (X3 == X3));        ASSERT(0 == (X3 != X3));

        // - - - - - - - - - - - - - - - - - - - - - - - - - - - - - - - - - -
        if (verbose) cout << "\n 5. Create an object x4 (copy from x3)."
                             "\t\t{ x1:VA x2:VA x3:U  x4:U }" << endl;
        Obj mX4(X3);  const Obj& X4 = mX4;
        if (verbose) { cout << '\t';  P(X4); }

        if (verbose) cout << "\ta. Check initial state of x4." << endl;
        year = 0;  month = 0;  day = 0;  h = 0;  m = 0;  s = 0;  ms = 0;
        X4.date().getYearMonthDay(&year, &month, &day);
        X4.time().getTime(&h, &m, &s, &ms);
        ASSERT(1 == year);     ASSERT(1 == month);     ASSERT(1 == day);
        ASSERT(24 == h);  ASSERT(0 == m);  ASSERT(0 == s);  ASSERT(0 == ms);

        if (verbose) cout <<
            "\tb. Try equality operators: x4 <op> x1, x2, x3, x4." << endl;
        ASSERT(0 == (X4 == X1));        ASSERT(1 == (X4 != X1));
        ASSERT(0 == (X4 == X2));        ASSERT(1 == (X4 != X2));
        ASSERT(1 == (X4 == X3));        ASSERT(0 == (X4 != X3));
        ASSERT(1 == (X4 == X4));        ASSERT(0 == (X4 != X4));

        // - - - - - - - - - - - - - - - - - - - - - - - - - - - - - - - - - -
        if (verbose) cout << "\n 6. Set x3 to a new value VC."
                             "\t\t\t{ x1:VB x2:VA x3:VC x4:U }" << endl;
        mX3.setDate(DC);
        mX3.setTime(HRC, MIC, SCC, MSC);
        if (verbose) { cout << '\t';  P(X3); }

        if (verbose) cout << "\ta. Check new state of x3." << endl;
        year = 0;  month = 0;  day = 0;  h = 0;  m = 0;  s = 0;  ms = 0;
        X3.date().getYearMonthDay(&year, &month, &day);
        X3.time().getTime(&h, &m, &s, &ms);
        ASSERT(YRC == year);     ASSERT(MOC == month);     ASSERT(DAC == day);
        ASSERT(HRC == h);        ASSERT(MIC == m);
        ASSERT(SCC == s);        ASSERT(MSC == ms);
        ASSERT(YRC == X3.date().year());
        ASSERT(MOC == X3.date().month());
        ASSERT(DAC == X3.date().day());
        ASSERT(HRC == X3.time().hour());
        ASSERT(MIC == X3.time().minute());
        ASSERT(SCC == X3.time().second());
        ASSERT(MSC == X3.time().millisecond());

        if (verbose) cout <<
            "\tb. Try equality operators: x3 <op> x1, x2, x3, x4." << endl;
        ASSERT(0 == (X3 == X1));        ASSERT(1 == (X3 != X1));
        ASSERT(0 == (X3 == X2));        ASSERT(1 == (X3 != X2));
        ASSERT(1 == (X3 == X3));        ASSERT(0 == (X3 != X3));
        ASSERT(0 == (X3 == X4));        ASSERT(1 == (X3 != X4));

        // - - - - - - - - - - - - - - - - - - - - - - - - - - - - - - - - - -
        if (verbose) cout << "\n 7. Assign x2 = x1."
                             "\t\t\t\t{ x1:VB x2:VB x3:VC x4:U }" << endl;
        mX2 = X1;
        if (verbose) { cout << '\t';  P(X2); }

        if (verbose) cout << "\ta. Check new state of x2." << endl;
        year = 0;  month = 0;  day = 0;  h = 0;  m = 0;  s = 0;  ms = 0;
        X2.date().getYearMonthDay(&year, &month, &day);
        X2.time().getTime(&h, &m, &s, &ms);
        ASSERT(YRB == year);     ASSERT(MOB == month);     ASSERT(DAB == day);
        ASSERT(HRB == h);        ASSERT(MIB == m);
        ASSERT(SCB == s);        ASSERT(MSB == ms);
        ASSERT(YRB == X2.date().year());
        ASSERT(MOB == X2.date().month());
        ASSERT(DAB == X2.date().day());
        ASSERT(HRB == X2.time().hour());
        ASSERT(MIB == X2.time().minute());
        ASSERT(SCB == X2.time().second());
        ASSERT(MSB == X2.time().millisecond());

        if (verbose) cout <<
            "\tb. Try equality operators: x2 <op> x1, x2, x3, x4." << endl;
        ASSERT(1 == (X2 == X1));        ASSERT(0 == (X2 != X1));
        ASSERT(1 == (X2 == X2));        ASSERT(0 == (X2 != X2));
        ASSERT(0 == (X2 == X3));        ASSERT(1 == (X2 != X3));
        ASSERT(0 == (X2 == X4));        ASSERT(1 == (X2 != X4));

        // - - - - - - - - - - - - - - - - - - - - - - - - - - - - - - - - - -
        if (verbose) cout << "\n 8. Assign x2 = x3."
                             "\t\t\t\t{ x1:VB x2:VC x3:VC x4:U }" << endl;
        mX2 = X3;
        if (verbose) { cout << '\t';  P(X2); }

        if (verbose) cout << "\ta. Check new state of x2." << endl;
        year = 0;  month = 0;  day = 0;  h = 0;  m = 0;  s = 0;  ms = 0;
        X2.date().getYearMonthDay(&year, &month, &day);
        X2.time().getTime(&h, &m, &s, &ms);
        ASSERT(YRC == year);     ASSERT(MOC == month);     ASSERT(DAC == day);
        ASSERT(HRC == h);        ASSERT(MIC == m);
        ASSERT(SCC == s);        ASSERT(MSC == ms);
        ASSERT(YRC == X2.date().year());
        ASSERT(MOC == X2.date().month());
        ASSERT(DAC == X2.date().day());
        ASSERT(HRC == X2.time().hour());
        ASSERT(MIC == X2.time().minute());
        ASSERT(SCC == X2.time().second());
        ASSERT(MSC == X2.time().millisecond());

        if (verbose) cout <<
            "\tb. Try equality operators: x2 <op> x1, x2, x3, x4." << endl;
        ASSERT(0 == (X2 == X1));        ASSERT(1 == (X2 != X1));
        ASSERT(1 == (X2 == X2));        ASSERT(0 == (X2 != X2));
        ASSERT(1 == (X2 == X3));        ASSERT(0 == (X2 != X3));
        ASSERT(0 == (X2 == X4));        ASSERT(1 == (X2 != X4));

        // - - - - - - - - - - - - - - - - - - - - - - - - - - - - - - - - - -
        if (verbose) cout << "\n 9. Assign x1 = x1 (aliasing)."
                             "\t\t\t{ x1:VB x2:VC x3:VC x4:U }" << endl;

        mX1 = X1;
        if (verbose) { cout << '\t';  P(X1); }

        if (verbose) cout << "\ta. Check new state of x1." << endl;
        year = 0;  month = 0;  day = 0;  h = 0;  m = 0;  s = 0;  ms = 0;
        X1.date().getYearMonthDay(&year, &month, &day);
        X1.time().getTime(&h, &m, &s, &ms);
        ASSERT(YRB == year);     ASSERT(MOB == month);     ASSERT(DAB == day);
        ASSERT(HRB == h);        ASSERT(MIB == m);
        ASSERT(SCB == s);        ASSERT(MSB == ms);
        ASSERT(YRB == X1.date().year());
        ASSERT(MOB == X1.date().month());
        ASSERT(DAB == X1.date().day());
        ASSERT(HRB == X1.time().hour());
        ASSERT(MIB == X1.time().minute());
        ASSERT(SCB == X1.time().second());
        ASSERT(MSB == X1.time().millisecond());

        if (verbose) cout <<
            "\tb. Try equality operators: x1 <op> x1, x2, x3, x4." << endl;
        ASSERT(1 == (X1 == X1));        ASSERT(0 == (X1 != X1));
        ASSERT(0 == (X1 == X2));        ASSERT(1 == (X1 != X2));
        ASSERT(0 == (X1 == X3));        ASSERT(1 == (X1 != X3));
        ASSERT(0 == (X1 == X4));        ASSERT(1 == (X1 != X4));

        // - - - - - - - - - - - - - - - - - - - - - - - - - - - - - - - - - -
        if (verbose) cout << "\n 10. Create an object x5 initialized to a "
                             "date, but with the default time value." << endl;

        Obj mX5(DB);  const Obj &X5 = mX5;
        if (verbose) { cout << '\t';  P(X5); }

        if (verbose) cout << "\ta. Check the state of x5." << endl;
        year = 0;  month = 0;  day = 0;  h = 0;  m = 0;  s = 0;  ms = 0;
        X5.date().getYearMonthDay(&year, &month, &day);
        X5.time().getTime(&h, &m, &s, &ms);
        ASSERT(YRB == year);     ASSERT(MOB == month);     ASSERT(DAB == day);
        ASSERT(  0 == h);        ASSERT(  0 == m);
        ASSERT(  0 == s);        ASSERT(  0 == ms);
        ASSERT(YRB == X5.date().year());
        ASSERT(MOB == X5.date().month());
        ASSERT(DAB == X5.date().day());
        ASSERT(  0 == X5.time().hour());
        ASSERT(  0 == X5.time().minute());
        ASSERT(  0 == X5.time().second());
        ASSERT(  0 == X5.time().millisecond());

        if (verbose) cout << "\tb. Modify the time field of x5." << endl;
        mX5.setTime(HRB, MIB, SCB, MSB);
        if (verbose) { cout << '\t';  P(X5); }
        year = 0;  month = 0;  day = 0;  h = 0;  m = 0;  s = 0;  ms = 0;
        X5.date().getYearMonthDay(&year, &month, &day);
        X5.time().getTime(&h, &m, &s, &ms);
        ASSERT(YRB == year);     ASSERT(MOB == month);     ASSERT(DAB == day);
        ASSERT(HRB == h);        ASSERT(MIB == m);
        ASSERT(SCB == s);        ASSERT(MSB == ms);
        ASSERT(YRB == X5.date().year());
        ASSERT(MOB == X5.date().month());
        ASSERT(DAB == X5.date().day());
        ASSERT(HRB == X5.time().hour());
        ASSERT(MIB == X5.time().minute());
        ASSERT(SCB == X5.time().second());
        ASSERT(MSB == X5.time().millisecond());

        ASSERT(1 == (X5 == X1));        ASSERT(0 == (X5 != X1));
        ASSERT(0 == (X5 == X2));        ASSERT(1 == (X5 != X2));
        ASSERT(0 == (X5 == X3));        ASSERT(1 == (X5 != X3));
        ASSERT(0 == (X5 == X4));        ASSERT(1 == (X5 != X4));
        ASSERT(1 == (X5 == X5));        ASSERT(0 == (X5 != X5));

      } break;
      default: {
        cerr << "WARNING: CASE `" << test << "' NOT FOUND." << endl;
        testStatus = -1;
      }
    }

    if (testStatus > 0) {
        cerr << "Error, non-zero test status = " << testStatus << "." << endl;
    }
    return testStatus;
}

// ---------------------------------------------------------------------------
// NOTICE:
//      Copyright (C) Bloomberg L.P., 2010
//      All Rights Reserved.
//      Property of Bloomberg L.P. (BLP)
//      This software is made available solely pursuant to the
//      terms of a BLP license agreement which governs its use.
// ----------------------------- END-OF-FILE ---------------------------------<|MERGE_RESOLUTION|>--- conflicted
+++ resolved
@@ -2796,20 +2796,6 @@
                 if (veryVerbose) cout << "\tACTUAL FORMAT:   " << buf << endl;
 
                 const int LEN = (0 == SIZE) ? 0 : strlen(buf) + 1;
-<<<<<<< HEAD
-                LOOP_ASSERT(LINE, 22 == RC);  // Should always return 22
-                                              // because size of datetime
-                                              // format is fixed.
-                if (0 == SIZE) {
-                    LOOP_ASSERT(LINE, XX == buf[0]);
-                }
-                else {
-                    LOOP_ASSERT(LINE, bsl::min(23, SIZE) == LEN);
-                    LOOP_ASSERT(LINE, '\0' == buf[LEN - 1]);
-                }
-                LOOP_ASSERT(LINE, XX == buf[BUF_SIZE - 1]);  // Check overrun.
-                LOOP_ASSERT(LINE,  0 == memcmp(buf, FMT, LEN));
-=======
                 LOOP2_ASSERT(LINE, RC, 22 == RC);  // Should always return 22
                                                    // because size of datetime
                                                    // format is fixed.
@@ -2824,7 +2810,6 @@
                 LOOP3_ASSERT(LINE, XX, buf[BUF_SIZE - 1],
                              XX == buf[BUF_SIZE - 1]);  // Check overrun.
                 LOOP3_ASSERT(LINE, buf, FMT, 0 == memcmp(buf, FMT, LEN));
->>>>>>> eb660c89
                 LOOP_ASSERT(LINE,
                             0 == memcmp(buf + LEN,
                                         CTRL_BUF + LEN,
