// bael_fileobserver2.cpp                                             -*-C++-*-
#include <bael_fileobserver2.h>

#include <bdes_ident.h>
BDES_IDENT_RCSID(bael_fileobserver2_cpp,"$Id$ $CSID$")

#include <bael_context.h>
#include <bael_record.h>
#include <bael_recordattributes.h>

#ifdef BDE_FOR_TESTING_ONLY
#include <bael_defaultobserver.h>             // for testing only
#include <bael_log.h>                         // for testing only
#include <bael_loggermanager.h>               // for testing only
#include <bael_loggermanagerconfiguration.h>  // for testing only
#include <bael_multiplexobserver.h>           // for testing only
#include <bael_recordstringformatter.h>       // for testing only
#endif

#include <bcemt_lockguard.h>

#include <bdem_list.h>

#include <bdetu_systemtime.h>

#include <bdef_memfn.h>

#include <bdesu_fileutil.h>

#include <bsls_assert.h>
#include <bsls_platform.h>
#include <bsls_types.h>

#include <bsl_cstdio.h>
#include <bsl_iomanip.h>
#include <bsl_iostream.h>
#include <bsl_sstream.h>

#include <bsl_c_errno.h>
#include <bsl_c_time.h>
#include <bsl_c_stdio.h>   // for 'snprintf'

#ifdef BSLS_PLATFORM__OS_UNIX
#include <sys/types.h>
#include <sys/stat.h>
#endif

#ifdef BSLS_PLATFORM__OS_WINDOWS
#include <windows.h>
#endif

namespace {

using namespace BloombergLP;

enum {
    // status code for the call back function.

    ROTATE_SUCCESS                  =  0,
    ROTATE_RENAME_ERROR             = -1,
    ROTATE_NEW_LOG_ERROR            = -2,
    ROTATE_RENAME_AND_NEW_LOG_ERROR = -3
};

int getErrorCode(void)
    // Return the system-specific error code.
{
#ifdef BSLS_PLATFORM__OS_WINDOWS
    int rc = GetLastError();
    return rc ? rc : errno;
#else
    return errno;
#endif
}

bsl::string getTimestampSuffix(const bdet_Datetime& timestamp)
    // Return the specified 'timestamp' in the 'YYYYMMDD_hhmmss' format.
{
    char buffer[20];

#if defined(BSLS_PLATFORM__CMP_MSVC)
#define snprintf _snprintf
#endif

    snprintf(buffer,
             sizeof buffer,
             "%04d%02d%02d_%02d%02d%02d",
             timestamp.year(),
             timestamp.month(),
             timestamp.day(),
             timestamp.hour(),
             timestamp.minute(),
             timestamp.second());

#if defined(BSLS_PLATFORM__CMP_MSVC)
#undef snprintf
#endif

    return bsl::string(buffer);
}

bool compareLogFileTimes(const bsl::pair<bsl::string, time_t>& lhs,
                         const bsl::pair<bsl::string, time_t>& rhs)
    // Return 'true' if the datetime field of the specified 'lhs' is later
    // than that of the specified 'rhs', and 'false' otherwise.
{
    return lhs.second > rhs.second;
}

void getLogFileName(bsl::string                  *logFileName,
                    bdet_Datetime                *timestamp,
<<<<<<< HEAD
                    bool                         *datetimeInfoInFileName,
                    const char                   *logFilePattern,
                    const bdet_DatetimeInterval&  localTimeOffset,
                    bool                          appendTimestampFlag)
    // Load, into the specified 'logFileName', the filename that is obtained by
    // replacing every '%'-escape sequence in the specified 'logFilePattern'
    // with the corresponding field of the local time calculated from the
    // current time in GMT and the specified 'localTimeOffset', and, if
    // 'logFilePattern' does not contain any '%'-escape sequence and the
    // specified 'appendTimestampFlag' is true, append a timestamp in the
    // format ".%Y%M%D_%h%m%s" to the filename.  Load the current time in GMT
    // into the specified 'timestamp'.  Load 'true' into the specified
    // 'datetimeInfoInFileName' if 'logFilePattern' contains at least one
    // '%'-escape sequence, and 'false' otherwise.
{
    BSLS_ASSERT(logFileName);
    BSLS_ASSERT(timestamp);
    BSLS_ASSERT(datetimeInfoInFileName);
=======
                    const char                   *logFilePattern,
                    const bdet_DatetimeInterval&  localTimeOffset)
    // Load, into the specified 'logFileName', the filename that is obtained by
    // replacing every '%'-escape sequence in the specified 'logFilePattern'
    // with the corresponding field of the local time calculated from the
    // current time in UTC and the specified 'localTimeOffset'.  Load the
    // current time in UTC into the specified 'timestamp'.
{
    BSLS_ASSERT(logFileName);
    BSLS_ASSERT(timestamp);
>>>>>>> eb660c89
    BSLS_ASSERT(logFilePattern);

    *timestamp = bdetu_SystemTime::nowAsDatetimeGMT();

    const bdet_Datetime logFileTimestamp = *timestamp + localTimeOffset;

    bsl::ostringstream os;

    for (; *logFilePattern; ++logFilePattern) {
        if ('%' == *logFilePattern) {
            if (*++logFilePattern) {
                switch (*logFilePattern) {
                  case 'T': {
                    os << getTimestampSuffix(logFileTimestamp);
                  } break;
                  case 'Y': {
                    os << bsl::setw(4) << bsl::setfill('0')
                       << logFileTimestamp.year();
                  } break;
                  case 'M': {
                    os << bsl::setw(2) << bsl::setfill('0')
                       << logFileTimestamp.month();
                  } break;
                  case 'D': {
                    os << bsl::setw(2) << bsl::setfill('0')
                       << logFileTimestamp.day();
                  } break;
                  case 'h': {
                    os << bsl::setw(2) << bsl::setfill('0')
                       << logFileTimestamp.hour();
                  } break;
                  case 'm': {
                    os << bsl::setw(2) << bsl::setfill('0')
                       << logFileTimestamp.minute();
                  } break;
                  case 's': {
                    os << bsl::setw(2) << bsl::setfill('0')
                       << logFileTimestamp.second();
                  } break;
                  case '%': {
                  } break;
                  default: {
                    os << '%' << *logFilePattern;
                  } break;
                }
            }
            else {
                os << '%';  // trailing '%' in pattern
                break;
            }
        } else {
            os << *logFilePattern;
        }
    }
    *logFileName = os.str();

    if (appendTimestampFlag && !*datetimeInfoInFileName) {
        *logFileName += getTimestampSuffix(logFileTimestamp);
    }
}

int openLogFile(bsl::ofstream *stream, const char *filename)
    // Open a file stream referred to by the specified 'stream' for the file
    // with the specified 'filename' in append mode.  Return 0 on success, and
    // a non-zero value otherwise.
{
    stream->open(filename, bsl::ios::out|bsl::ios::app);
    if (!stream->is_open()) {
        fprintf(
              stderr,
              "Cannot open log file %s: %s.  File logging will be disabled!\n",
              filename, bsl::strerror(getErrorCode()));
        return -1;                                                    // RETURN
    }
    stream->clear();
    return 0;
}

bool hasEscapePattern(const char *logFilePattern)
    // Return 'true' if the specified 'logFilePattern' contains a recognized
    // '%'-escape sequence, and false otherwise.  The recognized escape
    // sequence are "%Y", "%M", "%D", "%h", "%m", "%s", and "%%".

{
    for (; *logFilePattern; ++logFilePattern) {
        if ('%' == *logFilePattern) {
            ++logFilePattern;
            if ('\0' == *logFilePattern) {
                return false;                                         // RETURN
            }

            switch(*logFilePattern) {
              case 'Y':
              case 'M':
              case 'D':
              case 'h':
              case 'm':
              case 's':
              case '%': {
                return true;                                          // RETURN
              } break;
            }
        }
    }
    return false;
}

int openLogFile(bsl::ostream *stream, const char *filename)
    // Open a file stream referred to by the specified 'stream' for the file
    // with the specified 'filename' in append mode.  Return 0 on success, and
    // a non-zero value otherwise.
{
    BSLS_ASSERT(stream);
    BSLS_ASSERT(filename);

    const bool fileExistFlag = bdesu_FileUtil::exists(filename);
    bdesu_FileUtil::FileDescriptor fd = bdesu_FileUtil::open(filename,
                                                             true,
                                                             fileExistFlag,
                                                             true);

#ifdef BSLS_PLATFORM__OS_UNIX
    // Add read/write access to other, because 'bdesu_FileUtil::open' set file
    // permission to 'rw-rw----'.

    chmod(filename, S_IRUSR | S_IWUSR | S_IRGRP | S_IWGRP | S_IROTH | S_IWOTH);
#endif

    if (fd == bdesu_FileUtil::INVALID_FD) {
        fprintf(
              stderr,
              "Cannot open log file %s: %s.  File logging will be disabled!\n",
              filename, bsl::strerror(getErrorCode()));
        return -1;                                                    // RETURN
    }

    bdesu_FdStreamBuf *streamBuf = dynamic_cast<bdesu_FdStreamBuf *>(
                                                              stream->rdbuf());
    BSLS_ASSERT(streamBuf);

    if (0 != streamBuf->reset(fd, true, true, true)) {
        fprintf(
              stderr,
              "Cannot close previous log file %s: %s.  "
              "File logging will be disabled!\n",
              filename, bsl::strerror(getErrorCode()));
        return -1;                                                    // RETURN
    }

    if (fileExistFlag) {
        // Set the put pointer to the end of the file because the put pointer
        // may not be set until the first output on some platforms.

        stream->seekp(0, bsl::ios::end);
    }
    stream->clear();
    return 0;
}

void computeNextRotationTime(bdet_Datetime                *result,
                             const bdet_Datetime&          referenceStartTime,
                             const bdet_DatetimeInterval&  localTimeOffset,
                             const bdet_DatetimeInterval&  interval,
                             const bdet_Datetime&          fileCreationTime)
    // Load, into the specified 'result', the next scheduled rotation time
    // after the specified 'fileCreationTime' for a schedule that has a start
    // reference time indicated by the specified 'referenceStartTime' and
    // rotated every specified 'interval'.  The behavior is undefined unless
    // '0 <= interval.totalMilliseconds()'.
{
    BSLS_ASSERT(result);
    BSLS_ASSERT(0 < interval.totalMilliseconds());

    bsls_Types::Int64 timeLeft = (fileCreationTime
                                  - referenceStartTime
                                  + localTimeOffset).totalMilliseconds()
                               % interval.totalMilliseconds();

    // The modulo operator may return a negative number depending on
    // implementation.

    if (timeLeft >= 0) {
        timeLeft = interval.totalMilliseconds() - timeLeft;
    }
    else {
        timeLeft = -timeLeft;
    }

    *result = fileCreationTime;
    result->addMilliseconds(timeLeft);

    // Prevent rotation at 'referenceStartTime' as this may cause an empty log
    // to be generated if 'rotateOnTimeInterval' is called after
    // 'enableFileLogging'.

    if (*result == referenceStartTime - localTimeOffset) {
        *result += interval;
    }
}

}  // close unnamed namespace

namespace BloombergLP {

                          // ------------------------
                          // class bael_FileObserver2
                          // ------------------------

// PRIVATE MANIPULATORS
void bael_FileObserver2::logRecordDefault(bsl::ostream&      stream,
                                          const bael_Record& record)

{
    const bael_RecordAttributes& fixedFields = record.fixedFields();

    bdet_Datetime timestamp = fixedFields.timestamp();
    if (d_publishInLocalTime) {
        timestamp += d_localTimeOffset;
    }

    char buffer[256];
    char *ptr = buffer;
<<<<<<< HEAD

    *ptr = '\n';
    ++ptr;
=======

    *ptr = '\n';
    ++ptr;

    int length = timestamp.printToBuffer(ptr, sizeof(buffer) - 1);
    ptr += length;

#if defined(BSLS_PLATFORM__CMP_MSVC)
#define snprintf _snprintf
#endif

    snprintf(ptr,
             sizeof(buffer) - length - 1,
             " %d:%llu %s %s:%d ",
             fixedFields.processID(),
             fixedFields.threadID(),
             bael_Severity::toAscii(
                                 (bael_Severity::Level)fixedFields.severity()),
             fixedFields.fileName(),
             fixedFields.lineNumber());

#if defined(BSLS_PLATFORM__CMP_MSVC)
#undef snprintf
#endif

    stream << buffer;
    stream << fixedFields.category();
    stream << ' ';
    stream << fixedFields.message();
    stream << ' ';
>>>>>>> eb660c89

    int length = timestamp.printToBuffer(ptr, sizeof(buffer) - 1);
    ptr += length;

<<<<<<< HEAD
#if defined(BSLS_PLATFORM__CMP_MSVC)
#define snprintf _snprintf
#endif

    snprintf(ptr,
             sizeof(buffer) - length - 1,
             " %d:%llu %s %s:%d ",
             fixedFields.processID(),
             fixedFields.threadID(),
             bael_Severity::toAscii(
                                 (bael_Severity::Level)fixedFields.severity()),
             fixedFields.fileName(),
             fixedFields.lineNumber());

#if defined(BSLS_PLATFORM__CMP_MSVC)
#undef snprintf
#endif

    stream << buffer;
    stream << fixedFields.category();
    stream << ' ';
    stream << fixedFields.message();
    stream << ' ';

    const bdem_List& userFields = record.userFields();
    const int numUserFields = userFields.length();
    for (int i = 0; i < numUserFields; ++i) {
        stream << userFields[i] << ' ';
    }

    stream << '\n';

    stream.flush();
}
=======
    stream << '\n';

    stream.flush();
}

int bael_FileObserver2::rotateFile(bsl::string *rotatedLogFileName)
{
    BSLS_ASSERT(rotatedLogFileName);

    if (!d_logStreamBuf.isOpened()) {
        return 1;                                                     // RETURN
    }

    BSLS_ASSERT(d_logFilePattern.size() > 0);

    int returnStatus = ROTATE_SUCCESS;
>>>>>>> eb660c89

    if (0 != d_logStreamBuf.clear()) {
        fprintf(stderr, "Unable to close old log file: %s\n",
                d_logFileName.c_str());
        returnStatus = ROTATE_RENAME_ERROR;                           // RETURN
    }

    *rotatedLogFileName = d_logFileName;

    const bdet_Datetime oldLogFileTimestamp = d_logFileTimestamp;

    getLogFileName(&d_logFileName,
                   &d_logFileTimestamp,
                   d_logFilePattern.c_str(),
                   d_localTimeOffset);

    if (bdesu_FileUtil::exists(d_logFileName.c_str())) {
        bsl::string newFileName(d_logFileName);
<<<<<<< HEAD
        newFileName +=
                    getTimestampSuffix(d_logFileTimestamp + d_localTimeOffset);
=======
        newFileName += '.';
        newFileName +=
                   getTimestampSuffix(oldLogFileTimestamp + d_localTimeOffset);
>>>>>>> eb660c89

        if (0 == bsl::rename(d_logFileName.c_str(), newFileName.c_str())) {
            *rotatedLogFileName = newFileName;
        }
        else {
            fprintf(stderr, "Cannot rename %s to %s: %s\n",
                    d_logFileName.c_str(), newFileName.c_str(),
                    bsl::strerror(getErrorCode()));
            returnStatus = ROTATE_RENAME_ERROR;
        }
    }

<<<<<<< HEAD
    getLogFileName(&d_logFileName,
                   &d_logFileTimestamp,
                   &d_datetimeInfoInFileName,
                   d_logFilePattern.c_str(),
                   d_localTimeOffset,
                   d_isOpenWithTimestampFlag);

    openLogFile(&d_logFileStream, d_logFileName.c_str());
}

void bael_FileObserver2::rotateIfNecessary(const bdet_Datetime& currentLogTime)
=======
    if (0 < d_rotationInterval.totalSeconds()) {
        computeNextRotationTime(&d_nextRotationTime,
                                d_rotationReferenceLocalTime,
                                d_localTimeOffset,
                                d_rotationInterval,
                                d_logFileTimestamp);
    }

    if (0 != openLogFile(&d_logOutStream, d_logFileName.c_str())) {
        fprintf(stderr, "Cannot open new log file: %s\n",
                d_logFileName.c_str());
        return ROTATE_SUCCESS != returnStatus
               ? ROTATE_RENAME_AND_NEW_LOG_ERROR
               : ROTATE_NEW_LOG_ERROR;                                // RETURN
    }

    return returnStatus;
}

int  bael_FileObserver2::rotateIfNecessary(
                                      bsl::string          *rotatedLogFileName,
                                      const bdet_Datetime&  currentLogTime)
>>>>>>> eb660c89
{
    BSLS_ASSERT(d_rotationSize >= 0);
    BSLS_ASSERT(d_rotationInterval.totalSeconds() >= 0);
    BSLS_ASSERT(rotatedLogFileName);

    if (!d_logStreamBuf.isOpened()) {
        return 1;                                                     // RETURN
    }

    if (d_rotationSize) {
        // 'tellp' returns -1 on failure.  Rotate the log file if either
        // 'tellp' fails, or the rotation size is exceeded.

        if (static_cast<bsls_Types::Uint64>(d_logOutStream.tellp()) >
            static_cast<bsls_Types::Uint64>(d_rotationSize) * 1024) {

            return rotateFile(rotatedLogFileName);                    // RETURN
        }
    }

<<<<<<< HEAD
    if (d_rotationLifetime.totalSeconds()
              && (currentLogTime - d_logFileTimestamp) >= d_rotationLifetime) {
        rotateFile();
        return;                                                       // RETURN
=======
    if (d_rotationInterval.totalSeconds()
     && d_nextRotationTime <= currentLogTime) {
        return rotateFile(rotatedLogFileName);                        // RETURN
>>>>>>> eb660c89
    }
    return 1;
}

// CREATORS
bael_FileObserver2::bael_FileObserver2(bslma_Allocator *basicAllocator)
: d_logStreamBuf(bdesu_FileUtil::INVALID_FD, false)
, d_logOutStream(&d_logStreamBuf)
, d_logFilePattern(basicAllocator)
, d_logFileName(basicAllocator)
, d_logFileFunctor(
            bdef_MemFnUtil::memFn(&bael_FileObserver2::logRecordDefault, this),
            basicAllocator)
, d_localTimeOffset(bdetu_SystemTime::localTimeOffset())
, d_publishInLocalTime(false)
, d_rotationSize(0)
, d_rotationInterval(0)
, d_onRotationCb()
, d_rotationCbMutex()
{
}

bael_FileObserver2::~bael_FileObserver2()
{
    if (d_logStreamBuf.isOpened()) {
        d_logStreamBuf.clear();
    }
}

// MANIPULATORS
void bael_FileObserver2::disableFileLogging()
{
    bcemt_LockGuard<bcemt_Mutex> guard(&d_mutex);
    if (d_logStreamBuf.isOpened()) {
        d_logStreamBuf.clear();
    }
}

void bael_FileObserver2::disableLifetimeRotation()
{
    disableTimeIntervalRotation();
}

void bael_FileObserver2::disableTimeIntervalRotation()
{
    bcemt_LockGuard<bcemt_Mutex> guard(&d_mutex);
    d_rotationInterval.setTotalSeconds(0);
}

void bael_FileObserver2::disableSizeRotation()
{
    bcemt_LockGuard<bcemt_Mutex> guard(&d_mutex);
    d_rotationSize = 0;
}

void bael_FileObserver2::disablePublishInLocalTime()
{
    bcemt_LockGuard<bcemt_Mutex> guard(&d_mutex);
    d_publishInLocalTime = false;
}

<<<<<<< HEAD
int bael_FileObserver2::enableFileLogging(const char *fileNamePattern,
                                          bool        apppendTimestampFlag)
=======
int bael_FileObserver2::enableFileLogging(const char *logFilenamePattern)
>>>>>>> eb660c89
{
    BSLS_ASSERT(logFilenamePattern);

    bcemt_LockGuard<bcemt_Mutex> guard(&d_mutex);
    if (d_logStreamBuf.isOpened()) {
        return 1;                                                     // RETURN
    }
<<<<<<< HEAD
    d_logFilePattern = fileNamePattern;
    d_isOpenWithTimestampFlag = apppendTimestampFlag;

    getLogFileName(&d_logFileName,
                   &d_logFileTimestamp,
                   &d_datetimeInfoInFileName,
                   d_logFilePattern.c_str(),
                   d_localTimeOffset,
                   d_isOpenWithTimestampFlag);

    return openLogFile(&d_logFileStream, d_logFileName.c_str());
=======
    d_logFilePattern = logFilenamePattern;

    getLogFileName(&d_logFileName,
                   &d_logFileTimestamp,
                   d_logFilePattern.c_str(),
                   d_localTimeOffset);

    // Use the last modification time of the log file to calculate the next
    // rotation time if the log file already exists.  The
    // 'getLastModificationTime' method will simply fail without modifying
    // 'd_logFileTimestamp' if the log file does not already exist.

    bdesu_FileUtil::getLastModificationTime(&d_logFileTimestamp,
                                            d_logFileName);

    if (0 < d_rotationInterval.totalSeconds()) {
        computeNextRotationTime(&d_nextRotationTime,
                                d_rotationReferenceLocalTime,
                                d_localTimeOffset,
                                d_rotationInterval,
                                d_logFileTimestamp);
    }

    return openLogFile(&d_logOutStream, d_logFileName.c_str());
}

int bael_FileObserver2::enableFileLogging(const char *logFilenamePattern,
                                          bool        appendTimestampFlag)
{
    BSLS_ASSERT(logFilenamePattern);

    if (appendTimestampFlag && !hasEscapePattern(logFilenamePattern)) {
        bsl::string pattern(logFilenamePattern);
        pattern += ".%T";
        return enableFileLogging(pattern.c_str());                    // RETURN
    }

    return enableFileLogging(logFilenamePattern);
>>>>>>> eb660c89
}

void bael_FileObserver2::forceRotation()
{
    bsl::string rotatedLogFileName;
    int         rotationStatus;
    {
        bcemt_LockGuard<bcemt_Mutex> guard(&d_mutex);
        rotationStatus = rotateFile(&rotatedLogFileName);
    }

    // The file-rotation callback must be invoked without a lock on 'd_mutex'
    // to allow the callback to invoke other manipulators on this object.

    if (0 >= rotationStatus) {
        bcemt_LockGuard<bcemt_Mutex> guard(&d_rotationCbMutex);
        if (d_onRotationCb) {
            d_onRotationCb(rotationStatus, rotatedLogFileName);
        }
    }
}

void bael_FileObserver2::enablePublishInLocalTime()
{
    bcemt_LockGuard<bcemt_Mutex> guard(&d_mutex);
    d_publishInLocalTime = true;
}

void bael_FileObserver2::publish(const bael_Record&  record,
                                 const bael_Context& context)
{
<<<<<<< HEAD
    bcemt_LockGuard<bcemt_Mutex> guard(&d_mutex);
    rotateIfNecessary(record.fixedFields().timestamp());
=======
    bsl::string rotatedFileName;
    int         rotationStatus;

    {
        bcemt_LockGuard<bcemt_Mutex> guard(&d_mutex);
        rotationStatus = rotateIfNecessary(&rotatedFileName,
                                           record.fixedFields().timestamp());
>>>>>>> eb660c89

        if (d_logStreamBuf.isOpened()) {
            d_logFileFunctor(d_logOutStream, record);

            if (!d_logOutStream) {
                fprintf(stderr, "Error on file stream for %s: %s\n",
                        d_logFileName.c_str(), bsl::strerror(getErrorCode()));

                d_logStreamBuf.clear();
            }
        }
    }

    if (0 >= rotationStatus) {
        bcemt_LockGuard<bcemt_Mutex> guard(&d_rotationCbMutex);
        if (d_onRotationCb) {
            d_onRotationCb(rotationStatus, rotatedFileName);
        }
    }
}

void bael_FileObserver2::rotateOnLifetime(
                                     const bdet_DatetimeInterval& timeInterval)
{
    rotateOnTimeInterval(timeInterval);
}

void bael_FileObserver2::rotateOnTimeInterval(
                                         const bdet_DatetimeInterval& interval)
{
    rotateOnTimeInterval(interval,
                         bdetu_SystemTime::nowAsDatetimeGMT()
                                                          + d_localTimeOffset);
}

void bael_FileObserver2::rotateOnTimeInterval(
                               const bdet_DatetimeInterval& interval,
                               const bdet_Datetime&         referenceStartTime)
{
    BSLS_ASSERT(0 < interval.totalMilliseconds());

    bcemt_LockGuard<bcemt_Mutex> guard(&d_mutex);
    d_rotationInterval = interval;

    // Reference time is stored as local time as conversion to UTC time may
    // cause an underflow (or overflow).

    d_rotationReferenceLocalTime = referenceStartTime;

    // Need to determine the next rotation time if the file is already opened.

    if (d_logStreamBuf.isOpened()) {
        computeNextRotationTime(&d_nextRotationTime,
                                d_rotationReferenceLocalTime,
                                d_localTimeOffset,
                                d_rotationInterval,
                                d_logFileTimestamp);
    }
}

void bael_FileObserver2::rotateOnSize(int size)
{
    BSLS_ASSERT(size > 0);

    bcemt_LockGuard<bcemt_Mutex> guard(&d_mutex);
    d_rotationSize = size;
}

void bael_FileObserver2::setLogFileFunctor(
                                        const LogRecordFunctor& logFileFunctor)
{
    bcemt_LockGuard<bcemt_Mutex> guard(&d_mutex);
    d_logFileFunctor = logFileFunctor;
}

void bael_FileObserver2::setOnFileRotationCallback(
                              const OnFileRotationCallback& onRotationCallback)
{
    bcemt_LockGuard<bcemt_Mutex> guard(&d_rotationCbMutex);
    d_onRotationCb = onRotationCallback;
}

// ACCESSORS
bool bael_FileObserver2::isFileLoggingEnabled() const
{
    bcemt_LockGuard<bcemt_Mutex> guard(&d_mutex);

    return d_logStreamBuf.isOpened();
}

bool bael_FileObserver2::isFileLoggingEnabled(bsl::string *result) const
{
    BSLS_ASSERT(result);

    bcemt_LockGuard<bcemt_Mutex> guard(&d_mutex);

    bool rc = d_logStreamBuf.isOpened();
    if (rc) {
        result->assign(d_logFileName);
    }

    return rc;
}

bool bael_FileObserver2::isPublishInLocalTimeEnabled() const
{
    bcemt_LockGuard<bcemt_Mutex> guard(&d_mutex);
    return d_publishInLocalTime;
}

bdet_DatetimeInterval bael_FileObserver2::rotationLifetime() const
{
    bcemt_LockGuard<bcemt_Mutex> guard(&d_mutex);
    return d_rotationInterval;
}

int bael_FileObserver2::rotationSize() const
{
    bcemt_LockGuard<bcemt_Mutex> guard(&d_mutex);
    return d_rotationSize;
}

bdet_DatetimeInterval bael_FileObserver2::localTimeOffset() const
{
    bcemt_LockGuard<bcemt_Mutex> guard(&d_mutex);
    return d_localTimeOffset;
}

}  // close namespace BloombergLP

// ---------------------------------------------------------------------------
// NOTICE:
//      Copyright (C) Bloomberg L.P., 2007
//      All Rights Reserved.
//      Property of Bloomberg L.P. (BLP)
//      This software is made available solely pursuant to the
//      terms of a BLP license agreement which governs its use.
// ----------------------------- END-OF-FILE ---------------------------------<|MERGE_RESOLUTION|>--- conflicted
+++ resolved
@@ -109,26 +109,6 @@
 
 void getLogFileName(bsl::string                  *logFileName,
                     bdet_Datetime                *timestamp,
-<<<<<<< HEAD
-                    bool                         *datetimeInfoInFileName,
-                    const char                   *logFilePattern,
-                    const bdet_DatetimeInterval&  localTimeOffset,
-                    bool                          appendTimestampFlag)
-    // Load, into the specified 'logFileName', the filename that is obtained by
-    // replacing every '%'-escape sequence in the specified 'logFilePattern'
-    // with the corresponding field of the local time calculated from the
-    // current time in GMT and the specified 'localTimeOffset', and, if
-    // 'logFilePattern' does not contain any '%'-escape sequence and the
-    // specified 'appendTimestampFlag' is true, append a timestamp in the
-    // format ".%Y%M%D_%h%m%s" to the filename.  Load the current time in GMT
-    // into the specified 'timestamp'.  Load 'true' into the specified
-    // 'datetimeInfoInFileName' if 'logFilePattern' contains at least one
-    // '%'-escape sequence, and 'false' otherwise.
-{
-    BSLS_ASSERT(logFileName);
-    BSLS_ASSERT(timestamp);
-    BSLS_ASSERT(datetimeInfoInFileName);
-=======
                     const char                   *logFilePattern,
                     const bdet_DatetimeInterval&  localTimeOffset)
     // Load, into the specified 'logFileName', the filename that is obtained by
@@ -139,7 +119,6 @@
 {
     BSLS_ASSERT(logFileName);
     BSLS_ASSERT(timestamp);
->>>>>>> eb660c89
     BSLS_ASSERT(logFilePattern);
 
     *timestamp = bdetu_SystemTime::nowAsDatetimeGMT();
@@ -195,27 +174,6 @@
         }
     }
     *logFileName = os.str();
-
-    if (appendTimestampFlag && !*datetimeInfoInFileName) {
-        *logFileName += getTimestampSuffix(logFileTimestamp);
-    }
-}
-
-int openLogFile(bsl::ofstream *stream, const char *filename)
-    // Open a file stream referred to by the specified 'stream' for the file
-    // with the specified 'filename' in append mode.  Return 0 on success, and
-    // a non-zero value otherwise.
-{
-    stream->open(filename, bsl::ios::out|bsl::ios::app);
-    if (!stream->is_open()) {
-        fprintf(
-              stderr,
-              "Cannot open log file %s: %s.  File logging will be disabled!\n",
-              filename, bsl::strerror(getErrorCode()));
-        return -1;                                                    // RETURN
-    }
-    stream->clear();
-    return 0;
 }
 
 bool hasEscapePattern(const char *logFilePattern)
@@ -362,11 +320,6 @@
 
     char buffer[256];
     char *ptr = buffer;
-<<<<<<< HEAD
-
-    *ptr = '\n';
-    ++ptr;
-=======
 
     *ptr = '\n';
     ++ptr;
@@ -397,35 +350,6 @@
     stream << ' ';
     stream << fixedFields.message();
     stream << ' ';
->>>>>>> eb660c89
-
-    int length = timestamp.printToBuffer(ptr, sizeof(buffer) - 1);
-    ptr += length;
-
-<<<<<<< HEAD
-#if defined(BSLS_PLATFORM__CMP_MSVC)
-#define snprintf _snprintf
-#endif
-
-    snprintf(ptr,
-             sizeof(buffer) - length - 1,
-             " %d:%llu %s %s:%d ",
-             fixedFields.processID(),
-             fixedFields.threadID(),
-             bael_Severity::toAscii(
-                                 (bael_Severity::Level)fixedFields.severity()),
-             fixedFields.fileName(),
-             fixedFields.lineNumber());
-
-#if defined(BSLS_PLATFORM__CMP_MSVC)
-#undef snprintf
-#endif
-
-    stream << buffer;
-    stream << fixedFields.category();
-    stream << ' ';
-    stream << fixedFields.message();
-    stream << ' ';
 
     const bdem_List& userFields = record.userFields();
     const int numUserFields = userFields.length();
@@ -437,11 +361,6 @@
 
     stream.flush();
 }
-=======
-    stream << '\n';
-
-    stream.flush();
-}
 
 int bael_FileObserver2::rotateFile(bsl::string *rotatedLogFileName)
 {
@@ -454,7 +373,6 @@
     BSLS_ASSERT(d_logFilePattern.size() > 0);
 
     int returnStatus = ROTATE_SUCCESS;
->>>>>>> eb660c89
 
     if (0 != d_logStreamBuf.clear()) {
         fprintf(stderr, "Unable to close old log file: %s\n",
@@ -473,14 +391,9 @@
 
     if (bdesu_FileUtil::exists(d_logFileName.c_str())) {
         bsl::string newFileName(d_logFileName);
-<<<<<<< HEAD
-        newFileName +=
-                    getTimestampSuffix(d_logFileTimestamp + d_localTimeOffset);
-=======
         newFileName += '.';
         newFileName +=
                    getTimestampSuffix(oldLogFileTimestamp + d_localTimeOffset);
->>>>>>> eb660c89
 
         if (0 == bsl::rename(d_logFileName.c_str(), newFileName.c_str())) {
             *rotatedLogFileName = newFileName;
@@ -493,19 +406,6 @@
         }
     }
 
-<<<<<<< HEAD
-    getLogFileName(&d_logFileName,
-                   &d_logFileTimestamp,
-                   &d_datetimeInfoInFileName,
-                   d_logFilePattern.c_str(),
-                   d_localTimeOffset,
-                   d_isOpenWithTimestampFlag);
-
-    openLogFile(&d_logFileStream, d_logFileName.c_str());
-}
-
-void bael_FileObserver2::rotateIfNecessary(const bdet_Datetime& currentLogTime)
-=======
     if (0 < d_rotationInterval.totalSeconds()) {
         computeNextRotationTime(&d_nextRotationTime,
                                 d_rotationReferenceLocalTime,
@@ -528,7 +428,6 @@
 int  bael_FileObserver2::rotateIfNecessary(
                                       bsl::string          *rotatedLogFileName,
                                       const bdet_Datetime&  currentLogTime)
->>>>>>> eb660c89
 {
     BSLS_ASSERT(d_rotationSize >= 0);
     BSLS_ASSERT(d_rotationInterval.totalSeconds() >= 0);
@@ -549,16 +448,9 @@
         }
     }
 
-<<<<<<< HEAD
-    if (d_rotationLifetime.totalSeconds()
-              && (currentLogTime - d_logFileTimestamp) >= d_rotationLifetime) {
-        rotateFile();
-        return;                                                       // RETURN
-=======
     if (d_rotationInterval.totalSeconds()
      && d_nextRotationTime <= currentLogTime) {
         return rotateFile(rotatedLogFileName);                        // RETURN
->>>>>>> eb660c89
     }
     return 1;
 }
@@ -620,12 +512,7 @@
     d_publishInLocalTime = false;
 }
 
-<<<<<<< HEAD
-int bael_FileObserver2::enableFileLogging(const char *fileNamePattern,
-                                          bool        apppendTimestampFlag)
-=======
 int bael_FileObserver2::enableFileLogging(const char *logFilenamePattern)
->>>>>>> eb660c89
 {
     BSLS_ASSERT(logFilenamePattern);
 
@@ -633,19 +520,6 @@
     if (d_logStreamBuf.isOpened()) {
         return 1;                                                     // RETURN
     }
-<<<<<<< HEAD
-    d_logFilePattern = fileNamePattern;
-    d_isOpenWithTimestampFlag = apppendTimestampFlag;
-
-    getLogFileName(&d_logFileName,
-                   &d_logFileTimestamp,
-                   &d_datetimeInfoInFileName,
-                   d_logFilePattern.c_str(),
-                   d_localTimeOffset,
-                   d_isOpenWithTimestampFlag);
-
-    return openLogFile(&d_logFileStream, d_logFileName.c_str());
-=======
     d_logFilePattern = logFilenamePattern;
 
     getLogFileName(&d_logFileName,
@@ -684,7 +558,6 @@
     }
 
     return enableFileLogging(logFilenamePattern);
->>>>>>> eb660c89
 }
 
 void bael_FileObserver2::forceRotation()
@@ -716,10 +589,6 @@
 void bael_FileObserver2::publish(const bael_Record&  record,
                                  const bael_Context& context)
 {
-<<<<<<< HEAD
-    bcemt_LockGuard<bcemt_Mutex> guard(&d_mutex);
-    rotateIfNecessary(record.fixedFields().timestamp());
-=======
     bsl::string rotatedFileName;
     int         rotationStatus;
 
@@ -727,7 +596,6 @@
         bcemt_LockGuard<bcemt_Mutex> guard(&d_mutex);
         rotationStatus = rotateIfNecessary(&rotatedFileName,
                                            record.fixedFields().timestamp());
->>>>>>> eb660c89
 
         if (d_logStreamBuf.isOpened()) {
             d_logFileFunctor(d_logOutStream, record);
