--- conflicted
+++ resolved
@@ -266,15 +266,6 @@
         // Set the address of the default 'baetzo_ZoneinfoCache' object to the
         // specified 'cache'.  Return the address of the default cache object
         // that was set by a previous call to this method, or 0 if no call to
-<<<<<<< HEAD
-        // this method was executed before.  The behavior is undefined if
-        // this method is called from one thread while another thread is
-        // attempting to access the default time zone cache instance (i.e., 
-        // this method is *not* thread-safe).  Note that this method is
-        // intended for use *only* by the *owner* of 'main' (and for testing
-        // purposes) where the caller affirmatively takes responsibility for
-        // the behavior of all clients of the default time zone cache.
-=======
         // this method was previously executed.  The behavior is undefined
         // unless (1) 'cache' remains valid until no more operations are
         // performed in the process on the default cache or a subsequent call
@@ -285,7 +276,6 @@
         // (and for testing purposes) where the caller affirmatively takes
         // responsibility for the behavior of all clients of the default time
         // zone cache.
->>>>>>> 568252ee
 };
 
                  // ============================================
