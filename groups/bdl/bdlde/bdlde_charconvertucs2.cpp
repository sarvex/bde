--- conflicted
+++ resolved
@@ -140,19 +140,11 @@
 // documentation.
 
 enum {
-<<<<<<< HEAD
     k_SUCCESS                 = 0,
     k_INVALID_INPUT_CHARACTER =
                     BloombergLP::bdlde::CharConvertStatus::k_INVALID_CHARS_BIT,
     k_OUTPUT_BUFFER_TOO_SMALL =
                     BloombergLP::bdlde::CharConvertStatus::k_OUT_OF_SPACE_BIT
-=======
-    BDEDE_SUCCESS                 = 0,
-    BDEDE_INVALID_INPUT_CHARACTER =
-                 BloombergLP::bdlde::CharConvertStatus::k_INVALID_CHARS_BIT,
-    BDEDE_OUTPUT_BUFFER_TOO_SMALL =
-                 BloombergLP::bdlde::CharConvertStatus::k_OUT_OF_SPACE_BIT
->>>>>>> 6ecadc6d
 };
 
 namespace {
@@ -826,18 +818,7 @@
     return retCode;
 }
 
-<<<<<<< HEAD
 }  // close package namespace
-}  // close enterprise namespace
-
-// ----------------------------------------------------------------------------
-// NOTICE:
-//      Copyright (C) Bloomberg L.P., 2008
-//      All Rights Reserved.
-//      Property of Bloomberg L.P. (BLP)
-//      This software is made available solely pursuant to the
-//      terms of a BLP license agreement which governs its use.
-=======
 }  // close enterprise namespace
 
 // ----------------------------------------------------------------------------
@@ -854,5 +835,4 @@
 // WITHOUT WARRANTIES OR CONDITIONS OF ANY KIND, either express or implied.
 // See the License for the specific language governing permissions and
 // limitations under the License.
->>>>>>> 6ecadc6d
 // ----------------------------- END-OF-FILE ----------------------------------