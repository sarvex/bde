--- conflicted
+++ resolved
@@ -396,11 +396,7 @@
     bdlat_EnumFunctions::toInt(&proxy, rhs);
 
     if (proxy < MIN_CHAR || proxy > MAX_CHAR) {
-<<<<<<< HEAD
-        return k_FAILURE;                                         // RETURN
-=======
         return k_FAILURE;                                             // RETURN
->>>>>>> 914c9bdf
     }
 
     *lhs = static_cast<char>(proxy);
@@ -424,11 +420,7 @@
     bdlat_EnumFunctions::toInt(&proxy, rhs);
 
     if (proxy < MIN_SHORT || proxy > MAX_SHORT) {
-<<<<<<< HEAD
-        return k_FAILURE;                                         // RETURN
-=======
         return k_FAILURE;                                             // RETURN
->>>>>>> 914c9bdf
     }
 
     *lhs = static_cast<short>(proxy);
@@ -469,11 +461,11 @@
                                          bdlat_TypeCategory::Simple)
 {
     enum {
-        k_IS_CONVERTIBLE = bslmf::IsConvertible<RHS_TYPE, LHS_TYPE>::VALUE
+        IS_CONVERTIBLE = bslmf::IsConvertible<RHS_TYPE, LHS_TYPE>::VALUE
     };
 
     typedef typename
-    bslmf::If<k_IS_CONVERTIBLE, IsConvertible, IsNotConvertible>::Type Selector;
+    bslmf::If<IS_CONVERTIBLE, IsConvertible, IsNotConvertible>::Type Selector;
 
     return assignSimpleTypes(lhs, rhs, Selector());
 }
@@ -489,11 +481,6 @@
 {
     enum { k_FAILURE = -1 };
 
-<<<<<<< HEAD
-    (void)lhs;  // quell warning
-    (void)rhs;  // quell warning
-=======
->>>>>>> 914c9bdf
     return k_FAILURE;
 }
 
@@ -518,11 +505,6 @@
 {
     enum { k_FAILURE = -1 };
 
-<<<<<<< HEAD
-    (void)lhs;  // quell warning
-    (void)rhs;  // quell warning
-=======
->>>>>>> 914c9bdf
     return k_FAILURE;
 }
 
@@ -531,14 +513,14 @@
 void bdlat_ValueTypeFunctions_Imp::reset(TYPE *object)
 {
     enum {
-        k_HAS_TRAIT = bslalg::HasTrait<TYPE, bdlat_TypeTraitBasicChoice>::VALUE
+        HAS_TRAIT = bslalg::HasTrait<TYPE, bdlat_TypeTraitBasicChoice>::VALUE
                  || bslalg::HasTrait<TYPE, bdlat_TypeTraitBasicSequence>::VALUE
                  || bslalg::HasTrait<TYPE,
                                     bdlat_TypeTraitBasicCustomizedType>::VALUE
     };
 
     typedef typename
-    bslmf::If<k_HAS_TRAIT,
+    bslmf::If<HAS_TRAIT,
              bdlat_ValueTypeFunctions_Imp::UseResetMethod,
              bdlat_ValueTypeFunctions_Imp::UseDefaultCtor>::Type Selector;
 
