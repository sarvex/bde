// bdlat_formattingmode.h                                             -*-C++-*-
#ifndef INCLUDED_BDLAT_FORMATTINGMODE
#define INCLUDED_BDLAT_FORMATTINGMODE

#ifndef INCLUDED_BSLS_IDENT
#include <bsls_ident.h>
#endif
BSLS_IDENT("$Id: $")

//@PURPOSE: Provide formatting mode constants.
//
//@CLASSES:
//  bdlat_FormattingMode: scope for formatting mode constants
//
//@SEE_ALSO: balxml_typesprintutil balxml_typesparserutil
//
//@AUTHOR: Shezan Baig (sbaig)
//
//@CONTACT: Rohan Bhindwale (rbhindwa)
//
//@DESCRIPTION: The 'bdlat_FormattingMode' struct provided in this component
// defines the symbolic constants for all the formatting modes supported by the
// 'bdlat' framework.  The formatting modes are separated into two categories:
// a bit-field for the original type (i.e., schema type), and a number of
// flags.
//
///Original Type (schema type)
///---------------------------
// This bit-field defines the formatting modes that are derived based on the
// type of an element, as defined in the schema.  The available modes are:
//..
//  Formatting Mode         Description
//  ---------------         -----------
//  e_DEFAULT               Use a default formatting mode.
//  e_DEC                   Use the decimal format.
//  e_HEX                   Use the hexadecimal format.
//  e_BASE64                Use the base64 format.
//  e_TEXT                  Use the text format.
//..
//
///Formatting Flags
///----------------
// The following bitwise flags can be applied to a schema element:
//..
//  Formatting Mode         Description
//  ---------------         -----------
//  e_UNTAGGED              Use untagged formatting (for anonymous choices).
//  e_ATTRIBUTE             Use attribute formatting (for XSD attributes).
//  e_SIMPLE_CONTENT        Use simple content formatting (for XSD simple
//                          content types).
//  e_NILLABLE              Use nillable formatting (for XSD 'nillable'
//                          option).
//  e_LIST                  Use the list format (this is used for arrays).
//..
//
///Usage
///-----
// Due to the low-level nature of this component, a usage example is not
// necessary.

#ifndef INCLUDED_BDLSCM_VERSION
#include <bdlscm_version.h>
#endif

#ifndef INCLUDED_BDLAT_BDEATOVERRIDES
#include <bdlat_bdeatoverrides.h>
#endif

namespace BloombergLP {

struct bdlat_FormattingMode {
    // This struct contains the symbolic constants for the formatting modes
    // supported by the 'bdlat' framework.

    // CONSTANTS
    enum {
        // bit-field: original type (i.e., schema type)
        e_DEFAULT   = 0x0,  // default formatting mode
        e_DEC       = 0x1,  // use decimal format
        e_HEX       = 0x2,  // use hexadecimal format
        e_BASE64    = 0x3,  // use base64 format
        e_TEXT      = 0x4,  // use text format
<<<<<<< HEAD
        k_TYPE_MASK = 0x7,  // mask for type bit-field

        // formatting flags
        k_UNTAGGED       = 0x00010000,  // use untagged formatting
        k_ATTRIBUTE      = 0x00020000,  // use attribute formatting
        k_SIMPLE_CONTENT = 0x00040000,  // use simple content formatting
        k_NILLABLE       = 0x00080000,  // use nillable formatting
        k_LIST           = 0x00100000,  // use list format (for arrays)
        k_FLAGS_MASK     = 0x001F0000   // mask for formatting flags

#ifndef BDE_OMIT_INTERNAL_DEPRECATED
      , BDLAT_DEFAULT = e_DEFAULT
      , BDLAT_DEC = e_DEC
      , BDLAT_HEX = e_HEX
      , BDLAT_BASE64 = e_BASE64
      , BDLAT_TEXT = e_TEXT
      , BDLAT_TYPE_MASK = k_TYPE_MASK
      , BDLAT_UNTAGGED = k_UNTAGGED
      , BDLAT_ATTRIBUTE = k_ATTRIBUTE
      , BDLAT_SIMPLE_CONTENT = k_SIMPLE_CONTENT
      , BDLAT_NILLABLE = k_NILLABLE
      , BDLAT_LIST = k_LIST
      , BDLAT_FLAGS_MASK = k_FLAGS_MASK
      , DEFAULT           = BDLAT_DEFAULT
      , DEC               = BDLAT_DEC
      , HEX               = BDLAT_HEX
      , BASE64            = BDLAT_BASE64
      , TEXT              = BDLAT_TEXT
      , TYPE_MASK         = BDLAT_TYPE_MASK
      , IS_UNTAGGED       = BDLAT_UNTAGGED
      , IS_ATTRIBUTE      = BDLAT_ATTRIBUTE
      , IS_SIMPLE_CONTENT = BDLAT_SIMPLE_CONTENT
      , IS_NILLABLE       = BDLAT_NILLABLE
      , IS_LIST           = BDLAT_LIST
      , FLAGS_MASK        = BDLAT_FLAGS_MASK
=======
        e_TYPE_MASK = 0x7,  // mask for type bit-field

        // formatting flags
        e_UNTAGGED       = 0x00010000,  // use untagged formatting
        e_ATTRIBUTE      = 0x00020000,  // use attribute formatting
        e_SIMPLE_CONTENT = 0x00040000,  // use simple content formatting
        e_NILLABLE       = 0x00080000,  // use nillable formatting
        e_LIST           = 0x00100000,  // use list format (for arrays)
        e_FLAGS_MASK     = 0x001F0000   // mask for formatting flags

#ifndef BDE_OMIT_INTERNAL_DEPRECATED
      , DEFAULT           = e_DEFAULT
      , DEC               = e_DEC
      , HEX               = e_HEX
      , BASE64            = e_BASE64
      , TEXT              = e_TEXT
      , TYPE_MASK         = e_TYPE_MASK
      , IS_UNTAGGED       = e_UNTAGGED
      , IS_ATTRIBUTE      = e_ATTRIBUTE
      , IS_SIMPLE_CONTENT = e_SIMPLE_CONTENT
      , IS_NILLABLE       = e_NILLABLE
      , IS_LIST           = e_LIST
      , FLAGS_MASK        = e_FLAGS_MASK
>>>>>>> 914c9bdf

      , e_IS_UNTAGGED       = e_UNTAGGED
      , e_IS_ATTRIBUTE      = e_ATTRIBUTE
      , e_IS_SIMPLE_CONTENT = e_SIMPLE_CONTENT
      , e_IS_NILLABLE       = e_NILLABLE
      , e_IS_LIST           = e_LIST

      , e_DEFAULT           = e_DEFAULT
      , e_DEC               = e_DEC
      , e_HEX               = e_HEX
      , e_BASE64            = e_BASE64
      , e_TEXT              = e_TEXT
      , e_TYPE_MASK         = e_TYPE_MASK
      , e_UNTAGGED          = e_UNTAGGED
      , e_ATTRIBUTE         = e_ATTRIBUTE
      , e_SIMPLE_CONTENT    = e_SIMPLE_CONTENT
      , e_NILLABLE          = e_NILLABLE
      , e_LIST              = e_LIST
      , e_FLAGS_MASK        = e_FLAGS_MASK
      , e_IS_UNTAGGED       = e_UNTAGGED
      , e_IS_ATTRIBUTE      = e_ATTRIBUTE
      , e_IS_SIMPLE_CONTENT = e_SIMPLE_CONTENT
      , e_IS_NILLABLE       = e_NILLABLE
      , e_IS_LIST           = e_LIST
#endif  // BDE_OMIT_INTERNAL_DEPRECATED
    };
};

}  // close enterprise namespace

#endif

// ----------------------------------------------------------------------------
// Copyright 2015 Bloomberg Finance L.P.
//
// Licensed under the Apache License, Version 2.0 (the "License");
// you may not use this file except in compliance with the License.
// You may obtain a copy of the License at
//
//     http://www.apache.org/licenses/LICENSE-2.0
//
// Unless required by applicable law or agreed to in writing, software
// distributed under the License is distributed on an "AS IS" BASIS,
// WITHOUT WARRANTIES OR CONDITIONS OF ANY KIND, either express or implied.
// See the License for the specific language governing permissions and
// limitations under the License.
// ----------------------------- END-OF-FILE ----------------------------------<|MERGE_RESOLUTION|>--- conflicted
+++ resolved
@@ -80,43 +80,6 @@
         e_HEX       = 0x2,  // use hexadecimal format
         e_BASE64    = 0x3,  // use base64 format
         e_TEXT      = 0x4,  // use text format
-<<<<<<< HEAD
-        k_TYPE_MASK = 0x7,  // mask for type bit-field
-
-        // formatting flags
-        k_UNTAGGED       = 0x00010000,  // use untagged formatting
-        k_ATTRIBUTE      = 0x00020000,  // use attribute formatting
-        k_SIMPLE_CONTENT = 0x00040000,  // use simple content formatting
-        k_NILLABLE       = 0x00080000,  // use nillable formatting
-        k_LIST           = 0x00100000,  // use list format (for arrays)
-        k_FLAGS_MASK     = 0x001F0000   // mask for formatting flags
-
-#ifndef BDE_OMIT_INTERNAL_DEPRECATED
-      , BDLAT_DEFAULT = e_DEFAULT
-      , BDLAT_DEC = e_DEC
-      , BDLAT_HEX = e_HEX
-      , BDLAT_BASE64 = e_BASE64
-      , BDLAT_TEXT = e_TEXT
-      , BDLAT_TYPE_MASK = k_TYPE_MASK
-      , BDLAT_UNTAGGED = k_UNTAGGED
-      , BDLAT_ATTRIBUTE = k_ATTRIBUTE
-      , BDLAT_SIMPLE_CONTENT = k_SIMPLE_CONTENT
-      , BDLAT_NILLABLE = k_NILLABLE
-      , BDLAT_LIST = k_LIST
-      , BDLAT_FLAGS_MASK = k_FLAGS_MASK
-      , DEFAULT           = BDLAT_DEFAULT
-      , DEC               = BDLAT_DEC
-      , HEX               = BDLAT_HEX
-      , BASE64            = BDLAT_BASE64
-      , TEXT              = BDLAT_TEXT
-      , TYPE_MASK         = BDLAT_TYPE_MASK
-      , IS_UNTAGGED       = BDLAT_UNTAGGED
-      , IS_ATTRIBUTE      = BDLAT_ATTRIBUTE
-      , IS_SIMPLE_CONTENT = BDLAT_SIMPLE_CONTENT
-      , IS_NILLABLE       = BDLAT_NILLABLE
-      , IS_LIST           = BDLAT_LIST
-      , FLAGS_MASK        = BDLAT_FLAGS_MASK
-=======
         e_TYPE_MASK = 0x7,  // mask for type bit-field
 
         // formatting flags
@@ -140,7 +103,6 @@
       , IS_NILLABLE       = e_NILLABLE
       , IS_LIST           = e_LIST
       , FLAGS_MASK        = e_FLAGS_MASK
->>>>>>> 914c9bdf
 
       , e_IS_UNTAGGED       = e_UNTAGGED
       , e_IS_ATTRIBUTE      = e_ATTRIBUTE
