// bdldfp_decimal.h                                                   -*-C++-*-
#ifndef INCLUDED_BDLDFP_DECIMAL
#define INCLUDED_BDLDFP_DECIMAL

#ifndef INCLUDED_BSLS_IDENT
#include <bsls_ident.h>
#endif
BSLS_IDENT("$Id$")

//@PURPOSE: Provide IEEE-754 decimal floating-point types.
//
//@CLASSES:
//  bdldfp::Decimal32:   32bit IEEE-754 decimal floating-point type
//  bdldfp::Decimal64:   64bit IEEE-754 decimal floating-point type
//  bdldfp::Decimal128: 128bit IEEE-754 decimal floating-point type
//  bdldfp::DecimalNumGet:  Stream Input Facet
//  bdldfp::DecimalNumPut:  Stream Output Facet
//
//@MACROS:
//  BDLDFP_DECIMAL_DF: Portable Decimal32 literal macro
//  BDLDFP_DECIMAL_DD: Portable Decimal64 literal macro
//  BDLDFP_DECIMAL_DL: Portable Decimal128 literal macro
//
//@SEE ALSO: bdldfp_decimalutil, bdldfp_decimalconvertutil,
//           bdldfp_decimalplatform
//
//@DESCRIPTION: This component provides classes that implement decimal
// floating-point types that conform in layout, encoding and operations to the
// IEEE-754 2008 standard.  This component also provides two facets to support
// standard C++ streaming operators as specified by ISO/IEC TR-24733:2009.
//
// Decimal encoded floating-point numbers are important where exact
// representation of decimal fractions is required, such as in financial
// transactions.  Binary encoded floating-point numbers are generally optimal
// for complex computation but cannot exactly represent commonly encountered
// numbers such as 0.1, 0.2, and 0.99.
//
// The BDE decimal floating-point system has been designed from the ground up
// to be portable and support writing portable decimal floating-point user
// code, even for systems that do not have compiler or native library support
// for it; while taking advantage of native support (such as ISO/IEC TR 24732 -
// C99 decimal TR) when available.
//
///Floating-Point Primer
///---------------------
// There are several ways of represent numbers when using digital computers.
// The simplest would be an integer format, however such a format severely
// limits the range of numbers that can be represented; and it cannot
// represent real (non-integer) numbers directly at all.  Integers might be
// used to represent real numbers of limited precision by treating them as a
// multiple of the real value being represented; these are often known as
// fixed-point numbers.  However general computations require higher precision
// and a larger range than integer and fixed point types are able to
// efficiently provide.  Floating-point numbers provide what integers cannot.
// They are able to represent a large range of real values (although not
// precisely) while using a fixed (and reasonable) amount of storage.
//
// Floating-pont numbers are constructed from a set of significant digits of a
// radix on a sliding scale, where their position is determined by an exponent
// over the same radix.  For example let's see some 32bit decimal (radix 10)
// floating-point numbers that have maximum 7 significant digits (significand):
//..
//   Significand | Exponent | Value        |
//  -------------+----------+--------------+  In the Value column you may
//       1234567 |        0 |   1234567.0  |  observer how the decimal point
//       1234567 |        1 |  12345670.0  |  is "floating" about the digits
//       1234567 |        2 | 123456700.0  |  of the significand (mantissa).
//       1234567 |       -1 |    123456.7  |
//       1234567 |       -2 |     12345.67 |
//..
// Floating-point numbers are standardized by IEEE-754 2008, in two major
// flavors: binary and decimal.  Binary floating-point numbers are supported by
// most computer systems in the forms of the 'float', 'double' and
// 'long double' fundamental data types.  While they are not required to be
// binary that is almost always the choice on modern binary computer
// architectures.
//
///Floating-Point Peculiarities
/// - - - - - - - - - - - - - -
// Floating-point approximation of real numbers creates a deliberate illusion.
// While it looks like we are working with real numbers, floating-point
// encodings are not able to represent real numbers precisely since they have a
// restricted number of digits in the significand.  In fact, a 64 bit
// floating-point type can represent fewer distinct values than a 64 bit binary
// integer.  Yet, because floating-point encodings can represent numbers over a
// much larger range, including extremely small (fractional) numbers, they are
// useful in practice.
//
// Floating-point peculiarities may be split into three categories: those that
// are due to the (binary) radix/base, those that are inherent properties of
// any floating-point representation and finally those that are introduced by
// the IEEE-754 2008 standard.  Decimal floating-point addresses the first set
// of surprises only; so users still need to be aware of the rest.
//
//: 1 Floating-point types cannot exactly represent every number in their
//:   range.  The consequences are surprising and unexpected for the newcomer.
//:   For example: when using binary floating-point numbers, the following
//:   expression is typically *false*: '0.1 + 0.2 == 0.3'.  The problem is not
//:   limited to binary floating-point.  Decimal floating-point cannot
//:   represent the value of one third exactly.
//:
//: 2 Unlike with real numbers, the order of operations on floating-point
//:   numbers is significant, due to accumulation of round off errors.
//:   Therefore floating-point arithmetic is neither commutative nor
//:   transitive.  E.g., 2e-30 + 1e30 - 1e-30 - 1e30 will typically produce 0
//:   (unless your significand can hold 60 decimal digits).  Alternatively,
//:   1e30 - 1e30 + 2e-30 - 1e-30 will typically produce 1e-30.
//:
//: 3 IEEE floating-point types can have special values: negative zero,
//:   negative and positive infinity; and they can be NaN (Not a Number, in two
//:   variants: quiet or signaling).  A NaN (any variant) is never equal to
//:   anything else - including NaN or itself!
//:
//: 4 In IEEE floating-point there are at least two representations of 0, the
//:   positive zero and negative zero.  Consequently unary - operators change
//:   the sign of the value 0; therefore leading to surprising results: if
//:   'f == 0.0' then '0 - f' and '-f' will not result in the same value,
//:   because '0 - f' will be +0.0' while '-f' will be -0.0. ** HERE WE ARE **
//:
//: 5 Most IEEE floating-point operations (like arithmetic) have implicit input
//:   parameters and output parameters (that do not show up in function
//:   signatures.  The implicit input parameters are called *attributes* by
//:   IEEE while the outputs are called status flags.  The C/C++ programming
//:   language defines a so-called floating-point environment that contains
//:   those attributes and flags ('<fenv.h>' C and '<cfenv>' C++ headers).  To
//:   learn more about the floating point environment read the subsection of
//:   the same title, but first make sure you read the next point as well.
//:
//: 6 IEEE floating-points overloads some very common programming language
//:   terms: *exception*, *signal* and *handler* with IEEE floating-point
//:   specific meanings that are not to be confused with C or C++ or Posix
//:   terms of the same spelling.  Floating-point exceptions are events that
//:   occur when a floating-point operations on the specified operands is
//:   unable to produce a perfect outcome; such as when the result of an
//:   operation is inexact.  When a floating point exception occurs the
//:   (floating-point) - and reporting it is requested by a so-called trap
//:   attribute - the implementation signals the user(*) by invoking a default
//:   or a user-defined handler.  None of the words *exception*, *signal*, and
//:   *handler* used above have nothing to do with C++ exceptions, Posix
//:   signals and the handlers of those.  (To complicate matters more, C and
//:   Posix has decided to implement IEEE floating-point exception reporting as
//:   C/Posix signals - and therefore rendered them mostly useless.)
//:
//: 7 While a 32bit integer is a quite useful type for (integer) calculations,
//:   a 32bit floating-point type has such low accuracy (its significand is so
//:   short) that it is all but useless for calculation.  Such types are called
//:   "interchange formats" by the IEEE standard and should not be used for
//:   calculations.  (Except in special circumstances and by floating-point
//:   experts.  Even a 16 bit binary floating-point type can be useful for an
//:   expert in special circumstances, for example in graphics acceleration
//:   hardware.)
//
// Notes:
//    (*) IEEE Floating-point user is any person, hardware or software that
//        uses the IEEE floating-point implementation.
//
///Floating-Point Environment
/// - - - - - - - - - - - - -
// NOTE: We currently do not give access to the user to the floating-point
// environment used by our decimal system, so description of it here is
// preliminary and generic.  Note that since compilers and the C library
// already provides a (possibly binary floating-point only) environment and we
// cannot change that, our decimal floating-point environment implementation
// cannot conform to the C and C++ TRs (because those require extending the
// existing standard C library functions).
//
// The floating-point environment provides implicit input and output parameters
// to floating-point operations (that are defined to use them).  IEEE defined
// those parameters in principle, but how they are provided is left up to be
// designed/defined by the implementors of the programming languages.
//
// C (and consequently C++) decided to provide a so-called floating-point
// environment that has "thread storage duration", meaning that each thread of
// a multi-threaded program will have its own distinct floating-point
// environment.
//
// The C/C++ floating-point environment consists of 3 major parts: the rounding
// mode, the traps and the status flags.
//
///Rounding Direction in The Environment
///-  -  -  -  -  -  -  -  -  -  -  -  -
// A floating-point *rounding direction* determines how is the significand of a
// higher (or infinite) precision number get rounded to fit into the limited
// number of significant digits (significand) of the floating-point
// representation that needs to store it as a result of an operation.  Note
// that the rounding is done in the radix of the representation, so binary
// floating-point will do binary rounding while decimal floating-point will do
// decimal rounding - and not all rounding modes are useful with all radixes.
// An example of a generally applicable rounding mode would be 'FE_TOWARDZERO'
// (round towards zero).
//
// Most floating point operations in C and C++ do not take a rounding direction
// parameter (and the ones that are implemented as operators simply could not).
// When such operations (that do not have an explicit rounding direction
// parameter) need to do rounding, they use the rounding direction set in the
// floating-point environment (of their thread of execution).
//
///Status Flags
///  -  -  -  -
// Floating point operations in C and C++ do not take a status flag output
// parameter.  They report an important events (such as underflow, overflow or
// in inexact (rounded) result) by setting the appropriate status flag in the
// floating-point environment (of their thread of execution).  (Note that this
// is very similar to how flags work in CPUs, and that is not a coincidence.)
// The flags work much like individual, boolean 'errno' values.  Operations may
// set them to true.  Users may examine them (when interested) and also reset
// them (set them to 0) before an operation.
//
///Floating-Point Traps
/// -  -  -  -  -  -  -
// IEEE says that certain floating-point events are floating-point exceptions
// and they result in invoking a handler.  It may be a default handler (set a
// status flag and continue) or a user defined handler.  Floating point traps
// are a C invention to enable "sort-of handlers" for floating point
// exceptions, but unfortunately they all go to the same handler: the 'SIGFPE'
// handler.  To add insult to injury, setting what traps are active (what will)
// cause a 'SIGFPE') is not standardized.  So floating-point exceptions and
// handlers are considered pretty much useless in C.  (All is not lost, since
// we do have the status flags.  An application that wants to know about
// floating-point events can clear the flags prior to an operation and check
// their values afterwards.)
//
///Floating-Point Terminology
/// - - - - - - - - - - - - -
// A floating-point representation of a number is defined as follows:
// 'sign * significand * BASE^exponent', where sign is -1 or +1, significand is
// an integer, BASE is a positive integer (but usually 2 or 10) and exponent is
// a negative or positive integer.  Concrete examples of (decimal) numbers in
// the so-called scientific notation are: 123.4567 is 1.234567e2, while
// -0.000000000000000000000000000000000000001234567 would be -1.234567e-41.
//
//: "base":
//:    the number base of the scaling used by the exponent; and by the
//:    significand
//:
//: "bias":
//:    the number added to the exponent before it is stored in memory; 101, 398
//:    and 6176 for the 32, 64 and 128 bit types respectively.
//:
//: "exponent":
//:    the scaling applied to the significand is calculated by raising the base
//:    to the exponent (which may be also negative)
//:
//: "quantum":
//:     (IEEE-754) the value of one unit at the last significant digit
//:     position; in other words the smallest difference that can be
//:     represented by a floating-point number without changing its exponent.
//:
//:     o Note that the C++ Decimal TR uses a different, not-specified, and not
//:       very useful definition, which we chose to ignore here.
//:
//: "mantissa":
//:    the old name for the significand
//:
//: "radix":
//:    another name for base
//:
//: "sign":
//:    +1 or -1, determines if the number is positive or negative.  It is
//:    normally represented by a single sign bit.
//:
//: "significand":
//:    the significant digits of the floating-point number; the value of the
//:    number is: 'sign * significand * base^exponent'
//:
//: "precision":
//:    the significant digits of the floating-point type in its base
//:
//: "decimal precision":
//:    the maximum significant decimal digits of the floating-point type
//:
//: "range":
//:    the smallest and largest number the type can represent.  Note that for
//:    floating-point types there are at least *two* interpretations of
//:    minimum.  It may be the largest negative number *or* the smallest number
//:    in absolute value) that can be represented.
//:
//: "normalized number":
//:    '1 <= significand <= base'
//:
//: "normalization":
//:    finding the exponent such as '1 <= significand <= base'
//:
//: "denormal number":
//:    'significand < 1'
//:
//: "densely packed decimal":
//:    one of the two IEEE significand encoding schemes
//:
//: "binary integer significand":
//:    one of the two IEEE significand encoding schemes
//:
//: "cohorts":
//:    equal numbers encoded using different exponents (to signify accuracy)
//
///Decimal Floating-Point
///----------------------
// Binary floating-point formats give best accuracy, they are the fastest (on
// binary computers), and were carefully designed by IEEE to minimize rounding
// errors (errors due to the inherent imprecision of floating-point types)
// during a lengthy calculation.  This makes them the best solution for and
// serious scientific computation.  However, they have a fatal flow when it
// comes to numbers and calculations that involve humans.  Humans think in base
// 10 - decimal.  And as the example has shown earlier, binary floating-point
// formats are unable to precisely represent very common decimal real numbers;
// with binary floating-point '0.1 + 0.2 != 0.3'.  (Why?  Because none of the
// three numbers in that expression have an exact binary floating-point
// representation.)
//
// Financial calculations are governed by laws and expectations that are based
// on decimal (10 based) thinking.  Due to the inherent limitations of the
// binary floating-point format, doing such decimal based calculations and
// algorithms using binary floating-point numbers is so involved and hard that
// that it is considered not feasible.  The IEEE-754 committee have recognized
// the issue and added specifications for 3 decimal floating-point types into
// their 2008 standard: the 32, 64 and 128 bits decimal floating-point formats.
//
// Floating-point types are carefully designed trade-offs between saving space
// (in memory), CPU cycles (for calculations) and still provide useful accuracy
// for computations.  Decimal floating-point types represent further
// compromises (compared to binary floating-points) in being able to represent
// less numbers (than their binary counterpats) and being slower, but providing
// exact representations for the numbers humans care about.
//
// In decimal floating-point world '0.1 + 0.2 == 0.3', as humans expect;
// because each of those 3 numbers can be represented *exactly* in a decimal
// floating-point format.
//
///Cohorts
///- - - -
// In the binary floating-point world the formats are optimized for the highest
// precision, range and speed.  They are stored normalized and therefore store
// no information about their accuracy.  In finances, the area that decimal
// floating-point types target, accuracy of a number is usually very important.
// We may have a number that is 1, but we know it may be 1.001 or 1.002 etc.
// And we may have another number 1, which we know to be accurate to 6
// significant digits.  We would display the former number as '1.00' and the
// latter number as '1.00000'.  The decimal floating-point types are able to
// store both numbers *and* their precision using so call cohorts.  The '1.00'
// will be stored as '100e-2' while '1.00000' will be stored as 100000e-5.
//
// Cohorts compare equal, and mostly behave the same way in calculation except
// when it comes to the accuracy of the result.  If I have a number that is
// accurate to 5 digits only, it would be a mistake to try to expect more than
// 5 digits accuracy from a calculation involving it.  The IEEE-754 rules of
// cohorts (in calculations) ensures that results will be a cohort that
// indicates the proper expected accuracy.
//
///Standards Conformance
///---------------------
// The component has also been designed to resemble the C++ Decimal
// Floating-Point Technical Report ISO/IEC TR-24733 of 2009 and its C++11
// updates of ISO/IEC JTC1 SC22 WG21 N3407=12-0097 of 2012 as much as it is
// possible with C++03 compilers and environments that do not provide decimal
// floating-point support in any form.
//
// At the time of writing there is just one standard about decimal-floating
// point, the IEEE-754 2008 standard and the content of this component conforms
// to it.  The component does not fully implement all required IEEE-754
// functionality because due to our architectural design guidelines some of
// these must go into a separate so-called utility component.)
//
// The component uses the ISO/IEC TR 24732 - the C Decimal Floating-Point TR -
// in its implementation where it is available.
//
// The component closely resembles ISO/IEC TR 24733 - the C++ Decimal
// Floating-Point TR - but does not fully conform to it for several reasons.
// The major reasons are: it is well known that TR 24733 has to change before
// it is included into the C++ standard; the TR would require us to change
// system header files we do not have access to.
//
// In the following subsections the differences to the C++ technical report are
// explained in detail, including a short rationale.
//
///No Namespace Level Named Functions
/// - - - - - - - - - - - - - - - - -
// BDE design guidelines do not allow namespace level functions other than
// operators and aspects.  According to BDE design principles all such
// functions are placed into a utility component.
//
///All Converting Constructors From Integer Types Are Explicit
///- - - - - - - - - - - - - - - - - - - - - - - - - - - - - -
// This change is necessary to disable the use of comparison operators without
// explicit casting.  See No Heterogeneous Comparisons Without Casting.
//
///No Heterogeneous Comparisons Without Casting
/// - - - - - - - - - - - - - - - - - - - - - -
// The C and C++ Decimal TRs refer to IEEE-754 for specifications of the
// heterogeneous comparison operators (comparing decimal floating-point types
// to binary floating-point types and integer types); however IEEE-754 does
// *not* specify such operations - leaving them unspecified.  To make matters
// worse, there are two possible ways to implement those operators (convert the
// decimal to the other type, or convert the other type to decimal first) and
// depending on which one is chosen, the result of the operator will be
// different.  Also, the C committee is considering the removal of those
// operators.  We have removed them until we know how to implement them.
// Comparing decimal types to those other types is still possible, it just
// requires explicit casting/conversion from the user code.
//
///No Arithmetic Or Computing Support For 'Decimal32'
/// - - - - - - - - - - - - - - - - - - - - - - - - -
// IEEE-754 designates the 32 bit floating-point types "interchange formats"
// and does not require or recommend arithmetic or computing support of any
// kind for them.  The C (and consequently the C++) TR goes against the IEEE
// design and requires '_Decimal32' (and 'std::decimal32') to provide computing
// support, however, in a twist, allows it to be performed using one of the
// larger types (64 or 128 bits).  The rationale from the C committee is that
// small embedded systems may need to do their calculations using the small
// type (so they have made it mandatory for everyone).  Industry experience
// with the 'float' C type (32bit floating-point type, usually binary) has
// shown that enabling computing using small floating-point types are a
// mistake that causes novice programmers to write calculations that are very
// slow and inaccurate.  There we have decided that unless a compelling use
// case presents itself we are not going to make it easy to write slow and
// inaccurate programs using our implementation.
//
// We recommend what IEEE recommends: convert your 32 bit types on receipt to
// a type with higher precision (usually 64 bit will suffice), so you
// calculations using that larger type, and convert it back to 32 bit type only
// if your output interchange format requires it.
//
///Non-Standard Member Functions
///- - - - - - - - - - - - - - -
// Due to BDE rules of design and some implementation needs we have extended
// the C++ TR mandated interface of the decimal floating-point types to include
// support for accessing the underlying data (type), to parse literals for the
// portable literal support.
//
// Note that using any of these public member functions will render your code
// non-portable to non-BDE (but standards conforming) implementations.
//
///'Decimal32' Type
///----------------
// An interchange format type that supports input, output, relational operators
// construction from the TR mandates data types but no arithmetic or other
// computing operations.  The type has the size of exactly 32 bits.  It
// supports 7 significant decimal digits and an exponent range of -95 to 96.
// The smallest non-zero value that can be represented is 1e-101.
//
// Portable 'Decimal32' literals are created using the 'BDLDFP_DECIMAL_DF'
// macro.
//
///'Decimal64' Type
///----------------
// An basic format type that supports input, output, relational operators
// construction from the TR mandates data types and arithmetic or operations.
// The type has the size of exactly 64 bits.  It supports 16 significant
// decimal digits and an exponent range of -383 to 384.  The smallest non-zero
// value that can be represented is 1e-398.
//
// Portable 'Decimal64' literals are created using the 'BDLDFP_DECIMAL_DD'
// macro.
//
///'Decimal128' Type
///-----------------
// An basic format type that supports input, output, relational operators
// construction from the TR mandates data types and arithmetic or operations.
// The type has the size of exactly 128 bits.  It supports 34 significant
// decimal digits and an exponent range of -6143 to 6144.  The smallest
// non-zero value that can be represented is 1e-6176.
//
// Portable 'Decimal128' literals are created using the 'BDLDFP_DECIMAL_DL'
// macro.
//
///Decimal Number Formatting
///-------------------------
// Streaming decimal floating point nubmers to an output stream currently
// supports formatting flags for width, capitalization, and justification.
// Because of potential for future improvements in format handling, the
// operations should not be used for serialization.
//
///Preliminary Release - Known Bugs
///--------------------------------
// Stream output operators do not obey formatting flags or the precision
// algorithm as required by the TR; they instead print all significant digits
// all the time.
//
///Usage
///-----
// In this section, we show the intended usage of this component.
//
///Example 1: Portable Initialization of Non-Integer, Constant Values
/// - - - - - - - - - - - - - - - - - - - - - - - - - - - - - - - - -
// If your compiler does not support the C Decimal TR, it does not support
// decimal floating-point literals, only binary floating-point literals.  The
// problem with binary floating-point literals is the same as with binary
// floating-point numbers in general: they cannot represent the decimal numbers
// we care about.  To solve this problem there are 3 macros provided by this
// component that can be used to initialize decimal floating-point types with
// non-integer values, precisely.  These macros will evaluate to real, C
// language literals where those are supported and to a runtime-parsed solution
// otherwise.  The following code demonstrates the use of these macros as well
// as mixed-type arithmetics and comparisons:
//..
//  bdldfp::Decimal32  d32( BDLDFP_DECIMAL_DF(0.1));
//  bdldfp::Decimal64  d64( BDLDFP_DECIMAL_DD(0.2));
//  bdldfp::Decimal128 d128(BDLDFP_DECIMAL_DL(0.3));
//
//  assert(d32 + d64 == d128);
//  assert(bdldfp::Decimal64(d32)  * 10 == bdldfp::Decimal64(1));
//  assert(d64  * 10 == bdldfp::Decimal64(2));
//  assert(d128 * 10 == bdldfp::Decimal128(3));
//..
//
///Example 2: Precise Calculations with Decimal Values
///- - - - - - - - - - - - - - - - - - - - - - - - - -
// Suppose we need to add two (decimal) numbers and then tell if the result is
// a particular decimal number or not.  That can get difficult with binary
// floating-point, but easy with decimal:
//..
//  if (std::numeric_limits<double>::radix == 2) {
//    assert(.1 + .2 != .3);
//  }
//  assert(BDLDFP_DECIMAL_DD(0.1) + BDLDFP_DECIMAL_DD(0.2)
//      == BDLDFP_DECIMAL_DD(0.3));
//..

#ifndef INCLUDED_BDLSCM_VERSION
#include <bdlscm_version.h>
#endif

#ifndef INCLUDED_BDLDFP_DECIMALIMPLUTIL
#include <bdldfp_decimalimplutil.h>
#endif

#ifndef INCLUDED_BSLALG_TYPETRAITS
#include <bslalg_typetraits.h>
#endif

#ifndef INCLUDED_BSLS_EXCEPTIONUTIL
#include <bsls_exceptionutil.h>
#endif

#ifndef INCLUDED_BSL_IOSFWD
#include <bsl_iosfwd.h>
#endif

#ifndef INCLUDED_BSL_ITERATOR
#include <bsl_iterator.h>
#endif

#ifndef INCLUDED_BSL_LIMITS
#include <bsl_limits.h>
#endif

#ifndef INCLUDED_BSL_LOCALE
#include <bsl_locale.h>
#endif

#ifndef INCLUDED_BSL_CSTDDEF
#include <bsl_cstddef.h>
#endif


               // Portable decimal floating-point literal support

#define BDLDFP_DECIMAL_DF(lit)                                                \
    BloombergLP::bdldfp::Decimal32(BDLDFP_DECIMALIMPLUTIL_DF(lit))

#define BDLDFP_DECIMAL_DD(lit)                                                \
    BloombergLP::bdldfp::Decimal64(BDLDFP_DECIMALIMPLUTIL_DD(lit))

#define BDLDFP_DECIMAL_DL(lit)                                                \
    BloombergLP::bdldfp::Decimal128(BDLDFP_DECIMALIMPLUTIL_DL(lit))

namespace BloombergLP {
namespace bdldfp {

                            // FORWARD DECLARATIONS

class Decimal_Type32;
class Decimal_Type64;
class Decimal_Type128;
    // These are the actual (decimal floating-point) types being implemented.
    // They use a different name to cause an error if the official types are
    // forward declared: The exact definition of the decimal types is left
    // unspecified so that that can potentially be aliases for built-in types.

typedef Decimal_Type32  Decimal32;
typedef Decimal_Type64  Decimal64;
typedef Decimal_Type128 Decimal128;
    // The decimal floating-point types are typedefs to the unspecified
    // implementation types.

                    // THE DECIMAL FLOATING-POINT TYPES

                           // ====================
                           // class Decimal_Type32
                           // ====================

class Decimal_Type32 {
    // This value semantic class implements the IEEE-754 32 bit decimal
    // floating-point interchange format type.  This class is a standard layout
    // type that is const thread-safe and exception agnostic.

  private:
    // DATA
    DecimalImplUtil::ValueType32 d_value; // The underlying IEEE representation

  public:
    // TRAITS
    BSLALG_DECLARE_NESTED_TRAITS(Decimal_Type32,
                                 bslalg::TypeTraitBitwiseCopyable);

    // CREATORS
    Decimal_Type32();
        // Create a 'Decimal32' object having the value positive zero, and 0
        // exponent (quantum 1e-6).

    Decimal_Type32(DecimalImplUtil::ValueType32 value);             // IMPLICIT
        // Create a 'Decimal32' object having the specified 'value'.

    explicit Decimal_Type32(Decimal_Type64 other);
        // Create a 'Decimal32' object having the value closest to the value of
        // the specified 'other' following the conversion rules defined by
        // IEEE-754:
        //
        //: o If 'other' is NaN, initialize this object to a NaN.
        //:
        //: o Otherwise if 'other' is infinity (positive or negative), then
        //:   initialize this object to infinity with the same sign.
        //:
        //: o Otherwise if 'other' has a zero value, then initialize this
        //:   object to zero with the same sign.
        //:
        //: o Otherwise if 'other' has an absolute value that is larger than
        //:   'std::numeric_limits<Decimal32>::max()' then raise the "overflow"
        //:   floating-point exception and initialize this object to infinity
        //:   with the same sign as 'other'.
        //:
        //: o Otherwise if 'other' has an absolute value that is smaller than
        //:   'std::numeric_limits<Decimal32>::min()' then raise the
        //:   "underflow" floating-point exception and initialize this object
        //:   to zero with the same sign as 'other'.
        //:
        //: o Otherwise if 'other' has a value that has more significant digits
        //:   than 'std::numeric_limits<Decimal32>::max_digit' then raise the
        //:   "inexact" floating-point exception and initialize this object to
        //:   the value of 'other' rounded according to the rounding direction.
        //:
        //: o Otherwise initialize this object to the value of the 'other'.
        //
        // TODO: We may wish for a constructor from Decimal128. The rounding
        // is not supported by IBM software.

    explicit Decimal_Type32(float       other);
    explicit Decimal_Type32(double      other);
    explicit Decimal_Type32(long double other);
        // Create a 'Decimal32' object having the value closest to the value of
        // the specified 'other' following the conversion rules as defined by
        // IEEE-754:
        //
        //: o If 'other' is NaN, initialize this object to a NaN.
        //:
        //: o Otherwise if 'other' is infinity (positive or negative), then
        //:   initialize this object to infinity value with the same sign.
        //:
        //: o Otherwise if 'other' has a zero value, then initialize this
        //:   object to zero with the same sign.
        //:
        //: o Otherwise if 'other' has an absolute value that is larger than
        //:   'std::numeric_limits<Decimal32>::max()' then raise the "overflow"
        //:   floating-point exception and initialize this object to infinity
        //:   with the same sign as 'other'.
        //:
        //: o Otherwise if 'other' has an absolute value that is smaller than
        //:   'std::numeric_limits<Decimal32>::min()' then raise the
        //:   "underflow" floating-point exception and initialize this object
        //:   to zero with the same sign as 'other'.
        //:
        //: o Otherwise if 'other' has a value that needs more than
        //:   'std::numeric_limits<Decimal32>::max_digit' significant decimal
        //:   digits to represent then raise the "inexact" floating-point
        //:   exception and initialize this object to the value of 'other'
        //:   rounded according to the rounding direction.
        //:
        //: o Otherwise initialize this object to the value of the 'other'.

    explicit Decimal_Type32(int                other);
    explicit Decimal_Type32(unsigned int       other);
    explicit Decimal_Type32(long int           other);
    explicit Decimal_Type32(unsigned long int  other);
    explicit Decimal_Type32(long long          other);
    explicit Decimal_Type32(unsigned long long other);
        // Create a 'Decimal32' object having the value closest to the value of
        // the specified 'other' following the conversion rules as defined by
        // IEEE-754:
        //
        //: o If 'other' is zero then initialize this object to positive zero
        //:   with a 0 exponent (quantum 1e-6).
        //:
        //: o Otherwise if 'other' has an absolute value that is larger than
        //:   'std::numeric_limits<Decimal32>::max()' then raise the "overflow"
        //:   floating-point exception and initialize this object to infinity
        //:   with the same sign as 'other'.
        //:
        //: o Otherwise if 'other' has a value that is not exactly
        //:   representable using 'std::numeric_limits<Decimal32>::max_digit'
        //:   decimal digits then raise the "inexact" floating-point exception
        //:   and initialize this object to the value of 'other' rounded
        //:   according to the rounding direction.
        //:
        //: o Otherwise initialize this object to the value of the 'other'.
        //
        // The exponent 0 (quantum 1e-6) is preferred during conversion unless
        // it would cause unnecessary loss of precision.

    //! Decimal32(const Decimal32& original) = default;
        // Create a 'Decimal32' object that is a copy of the specified
        // 'original' as defined by the 'copy' operation of IEEE-754 2008:
        //
        //: o If 'other' is NaN, initialize this object to a NaN.
        //:
        //: o Otherwise initialize this object to the value of the 'other'.
        //
        // Note that since floating-point types may be NaN, and NaNs are
        // unordered (do not compare equal even to themselves) it is possible
        // that a copy of a decimal will not compare equal to the original;
        // however it will behave as the original.

    //! ~Decimal32() = default;
        // Destroy this object.

    // MANIPULATORS
    //! Decimal32& operator=(const Decimal32& rhs) = default;
        // Make this object a copy of the specified 'rhs' as defined by the
        // 'copy' operation of IEEE-754 2008 and return a reference providing
        // modifiable access to this object.
        //
        //: o If 'other' is NaN, set this object to a NaN.
        //:
        //: o Otherwise set this object to the value of the 'other'.
        //
        // Note that since floating-point types may be NaN, and NaNs are
        // unordered (do not compare equal even to themselves) it is possible
        // that, after an assignment, a decimal will not compare equal to the
        // original; however it will behave as the original.

    DecimalImplUtil::ValueType32 *data();
        // Return a pointer providing modifiable access to the underlying
        // implementation.

    // ACCESSORS
    const DecimalImplUtil::ValueType32 *data() const;
        // Return a pointer providing non-modifiable access to the underlying
        // implementation.

    DecimalImplUtil::ValueType32 value() const;
        // Return the value of the underlying implementation.
};

// FREE OPERATORS
Decimal32 operator+(Decimal32 value);
    // Return a copy of the specified 'value' if the value is not negative
    // zero, and return positive zero otherwise.

Decimal32 operator-(Decimal32 value);
    // Return the result of applying the unary - operator to the specified
    // 'value' as described by IEEE-754, essentially reversing the sign bit.
    // Note that floating-point numbers have signed zero, so this operation is
    // not the same as '0 - value'.

bool operator==(Decimal32 lhs, Decimal32 rhs);
    // Return 'true' if the specified 'lhs' and 'rhs' have the same value, and
    // 'false' otherwise.  Two 'Decimal32' objects have the same value if the
    // 'compareQuietEqual' operation (IEEE-754 defined, non-total ordering
    // comparison) considers the underlying IEEE representations equal.  In
    // other words, two 'Decimal32' objects have the same value if:
    //
    //: o both have a zero value (positive or negative), or
    //: o both have the same infinity value (both positive or negative), or
    //: o both have the value of a real number that are equal, even if they are
    //:   represented differently (cohorts have the same value)
    //
    // This operation raises the "invalid" floating-point exception if either
    // or both operands are NaN.
    //
    // Note that a NaN is never equal to anything, including itself:
    //..
    //  Decimal32 aNaN = std::numeric_limits<Decimal32>::quiet_NaN();
    //  assert(!(aNan == aNan));
    //..

bool operator!=(Decimal32 lhs, Decimal32 rhs);
    // Return 'true' if the specified 'lhs' and 'rhs' do not have the same
    // value, and 'false' otherwise.  Two 'Decimal32' objects do not have the
    // same value if the 'compareQuietEqual' operation (IEEE-754 defined,
    // non-total ordering comparison) considers the underlying IEEE
    // representations not equal.  In other words, two 'Decimal32' objects do
    // not have the same value if:
    //
    //: o both are NaN, or
    //: o one is zero (positive or negative) and the is not, or
    //: o one is positive infinity and the other is not, or
    //: o one is negative infinity and the other is not, or
    //: o both have the value of a real number that are not equal, regardless
    //:   of their representation (cohorts are equal)
    //
    // This operation raises the "invalid" floating-point exception if either
    // or both operands are NaN.
    //
    // Note that a NaN is never equal to anything, including itself:
    //..
    //  Decimal32 aNaN = std::numeric_limits<Decimal32>::quiet_NaN();
    //  assert(aNan != aNan);
    //..

bool operator<(Decimal32 lhs, Decimal32 rhs);
    // Return 'true' if the specified 'lhs' has a value less than the specified
    // 'rhs' and 'false' otherwise.  The value of a 'Decimal32' object 'lhs' is
    // less than that of an object 'rhs' if the 'compareQuietLess' operation
    // (IEEE-754 defined, non-total ordering comparison) considers the
    // underlying IEEE representation of 'lhs' to be less than of that of
    // 'rhs'.  In other words, 'lhs' is less than 'rhs' if:
    //
    //: o neither 'lhs' nor 'rhs' are NaN, or
    //: o 'lhs' is zero (positive or negative) and 'rhs' positive, or
    //: o 'rhs' is zero (positive or negative) and 'lhs' negative, or
    //: o 'lhs' is not positive infinity, or
    //: o 'lhs' is negative infinity and 'rhs' is not, or
    //: o 'lhs' and 'rhs' both represent a real number and the real number of
    //:   'lhs' is less than that of 'rhs'
    //
    // This operation raises the "invalid" floating-point exception if either
    // or both operands are NaN.

bool operator<=(Decimal32 lhs, Decimal32 rhs);
    // Return 'true' if the specified 'lhs' has a value less than or equal the
    // value of the specified 'rhs'  and 'false' otherwise.  The value of a
    // 'Decimal32' object 'lhs' is less than or equal to the value of an object
    // 'rhs' if the 'compareQuietLessEqual' operation (IEEE-754 defined,
    // non-total ordering comparison) considers the underlying IEEE
    // representation of 'lhs' to be less or equal to that of 'rhs'.  In other
    // words, 'lhs' is less or equal than 'rhs' if:
    //
    //: o neither 'lhs' nor 'rhs' are NaN, or
    //: o 'lhs' and 'rhs' are both zero (positive or negative), or
    //: o both 'lhs' and 'rhs' are positive infinity, or
    //: o 'lhs' is negative infinity, or
    //: o 'lhs' and 'rhs' both represent a real number and the real number of
    //:   'lhs' is less or equal to that of 'rhs'
    //
    // This operation raises the "invalid" floating-point exception if either
    // or both operands are NaN.

bool operator>(Decimal32 lhs, Decimal32 rhs);
    // Return 'true' if the specified 'lhs' has a greater value than the
    // specified 'rhs' and 'false' otherwise.  The value of a 'Decimal32'
    // object 'lhs' is greater than that of an object 'rhs' if the
    // 'compareQuietGreater' operation (IEEE-754 defined, non-total ordering
    // comparison) considers the underlying IEEE representation of 'lhs' to be
    // greater than of that of 'rhs'.  In other words, 'lhs' is greater than
    //  'rhs'if:
    //
    //: o neither 'lhs' nor 'rhs' are NaN, or
    //: o 'lhs' and 'rhs' are not both zero (positive or negative), or
    //: o 'lhs' is not negative infinity, or
    //: o 'lhs' is positive infinity and 'rhs' is not, or
    //: o 'lhs' and 'rhs' both represent a real number and the real number of
    //:   'lhs' is greater than that of 'rhs'
    //
    // This operation raises the "invalid" floating-point exception if either
    // or both operands are NaN.

bool operator>=(Decimal32 lhs, Decimal32 rhs);
    // Return 'true' if the specified 'lhs' has a value greater than or equal
    // to the value of the specified 'rhs' and 'false' otherwise.  The value of
    // a 'Decimal32' object 'lhs' is greater or equal to a 'Decimal32' object
    // 'rhs' if the 'compareQuietGreaterEqual' operation (IEEE-754 defined,
    // non-total ordering comparison ) considers the underlying IEEE
    // representation of 'lhs' to be greater or equal to that of 'rhs'.  In
    // other words, 'lhs' is greater than or equal to 'rhs' if:
    //
    //: o neither 'lhs' nor 'rhs' are NaN, or
    //: o 'lhs' and 'rhs' are both zero (positive or negative), or
    //: o both 'lhs' and 'rhs' are negative infinity, or
    //: o 'lhs' is positive infinity, or
    //: o 'lhs' and 'rhs' both represent a real number and the real number of
    //:   'lhs' is greater or equal to that of 'rhs'
    //
    // This operation raises the "invalid" floating-point exception if either
    // or both operands are NaN.

template <class CHARTYPE, class TRAITS>
bsl::basic_istream<CHARTYPE, TRAITS>&
operator>>(bsl::basic_istream<CHARTYPE, TRAITS>& stream, Decimal32& object);
    // Read, into the specified 'object', from the specified input 'stream' an
    // IEEE 32 bit decimal floating-point value as described in the IEEE-754
    // 2008 standard (5.12 Details of conversions between floating point
    // numbers and external character sequences) and return a reference
    // providing modifiable access to 'stream'.  If 'stream' is not valid on
    // entry 'stream.good() == false', this operation has no effect other than
    // setting 'stream.fail()' to 'true'.  If eof (end-of-file) is found before
    // any non-whitespace characters 'stream.fail()' is set to 'true' and
    // 'object' remains unchanged.  If eof is detected after some characters
    // have been read (and successfully interpreted as part of the textual
    // representation of a floating-point value as specified by IEEE-754) then
    // 'stream.eof()' is set to true.  If the first non-whitespace character
    // sequence is not a valid textual representation of a floating-point value
    // (e.g., 12e or e12 or 1*2) the 'stream.fail()' is set to true and
    // 'object' will remain unchanged.  If a real number value is represented
    // by the character sequence but it is a large positive or negative value
    // that cannot be stored into 'object' the "overflow" floating-point
    // exception is raised and positive or negative infinity is stored into
    // 'object', respectively.  If a real number value is represented by the
    // character sequence but it is a small positive or negative value that
    // cannot be stored into 'object' the "underflow" floating-point exception
    // is raised and positive or negative zero is stored into 'object',
    // respectively.  If a real number value is represented by the character
    // sequence but it cannot be stored exactly into 'object' the "inexact"
    // floating-point exception is raised, the value is rounded according to
    // the current rounding direction (of the environment) and then stored into
    // 'object.'
    //
    // TODO TBD describe the effects of stream flags/setting when we support
    // them.  And note that the current preliminary implementation does not do
    // most of what we promise here, exactly as it is promised here.

template <class CHARTYPE, class TRAITS>
bsl::basic_ostream<CHARTYPE, TRAITS>&
operator<< (bsl::basic_ostream<CHARTYPE, TRAITS>& stream, Decimal32 object);
    // Write the value of the specified 'object' to the specified output
    // 'stream' in a single line format as described in the IEEE-754 2008
    // standard (5.12 Details of conversions between floating point numbers and
    // external character sequences), and return a reference providing
    // modifiable access to 'stream'.  If 'stream' is not valid on entry, this
    // operation has no effect.
    //
    // TODO TBD describe the effects of stream flags/setting when we support
    // them.  And note that the current preliminary implementation does not do
    // most of what we promise here, exactly as it is promised here.

                           // ====================
                           // class Decimal_Type64
                           // ====================

class Decimal_Type64 {
    // This value semantic class implements the IEEE-754 64 bit decimal
    // floating-point format arithmetic type.  This class is a standard layout
    // type that is const thread-safe and exception agnostic.

  private:
    // DATA
    DecimalImplUtil::ValueType64 d_value; // The underlying IEEE representation

  public:
    // TRAITS
    BSLALG_DECLARE_NESTED_TRAITS(Decimal_Type64,
                                 bslalg::TypeTraitBitwiseCopyable);

    // CREATORS
    Decimal_Type64();
        // Create a 'Decimal64' object having the value positive zero, and 0
        // exponent (quantum 1e-15).

    Decimal_Type64(DecimalImplUtil::ValueType64 value);             // IMPLICIT
        // Create a 'Decimal64' object having the specified 'value'.

    Decimal_Type64(Decimal32 other);                                // IMPLICIT
        // Create a 'Decimal64' object having the value of the specified
        // 'other' following the conversion rules defined by IEEE-754:
        //
        //: o If 'other' is NaN, initialize this object to a NaN.
        //:
        //: o Otherwise if 'other' is infinity (positive or negative), then
        //:   initialize this object to infinity with the same sign.
        //:
        //: o Otherwise if 'other' is zero, then initialize this object to zero
        //:   with the same sign.
        //:
        //: o Otherwise initialize this object to the value of the 'other'.

        explicit Decimal_Type64(Decimal128 other);
            // Create a 'Decimal64' object having the value closest to the
            // value of the specified 'other' following the conversion rules
            // defined by IEEE-754:
            //
            //: o If 'other' is NaN, initialize this object to a NaN.
            //:
            //: o Otherwise if 'other' is infinity (positive or negative), then
            //:   initialize this object to infinity with the same sign.
            //:
            //: o Otherwise if 'other' is zero, then initialize this object to
            //:   zero with the same sign.
            //:
            //: o Otherwise if 'other' has an absolute value that is larger
            //:   than 'std::numeric_limits<Decimal64>::max()' then raise the
            //:   "overflow" floating-point exception and initialize this
            //:   object to infinity with the same sign as 'other'.
            //:
            //: o Otherwise if 'other' has an absolute value that is smaller
            //:   than 'std::numeric_limits<Decimal64>::min()' then raise the
            //:   "underflow" floating-point exception and initialize this
            //:   object to zero with the same sign as 'other'.
            //:
            //: o Otherwise if 'other' has a value that has more significant
            //:   digits than 'std::numeric_limits<Decimal64>::max_digit' then
            //:   raise the "inexact" floating-point exception and initialize
            //:   this object to the value of 'other' rounded according to the
            //:   rounding direction.
            //:
            //: o Otherwise initialize this object to the value as the 'other'.

    explicit Decimal_Type64(float       other);
    explicit Decimal_Type64(double      other);
    explicit Decimal_Type64(long double other);
        // Create a 'Decimal64' object having the value closest to the value of
        // the specified 'other' following the conversion rules as defined by
        // IEEE-754:
        //
        //: o If 'other' is NaN, initialize this object to a NaN.
        //:
        //: o Otherwise if 'other' is infinity (positive or negative), then
        //:   initialize this object to infinity value with the same sign.
        //:
        //: o Otherwise if 'other' has a zero value, then initialize this
        //:   object to zero with the same sign.
        //:
        //: o Otherwise if 'other' has an absolute value that is larger than
        //:   'std::numeric_limits<Decimal64>::max()' then raise the "overflow"
        //:   floating-point exception and initialize this object to infinity
        //:   with the same sign as 'other'.
        //:
        //: o Otherwise if 'other' has an absolute value that is smaller than
        //:   'std::numeric_limits<Decimal64>::min()' then raise the
        //:   "underflow" floating-point exception and initialize this object
        //:   to zero with the same sign as 'other'.
        //:
        //: o Otherwise if 'other' has a value that needs more than
        //:   'std::numeric_limits<Decimal64>::max_digit' significant decimal
        //:   digits to represent then raise the "inexact" floating-point
        //:   exception and initialize this object to the value of 'other'
        //:   rounded according to the rounding direction.
        //:
        //: o Otherwise initialize this object to the value of the 'other'.

    explicit Decimal_Type64(int                other);
    explicit Decimal_Type64(unsigned int       other);
    explicit Decimal_Type64(long               other);
    explicit Decimal_Type64(unsigned long      other);
    explicit Decimal_Type64(long long          other);
    explicit Decimal_Type64(unsigned long long other);
        // Create a 'Decimal64' object having the value closest to the value of
        // the specified 'other' following the conversion rules as defined by
        // IEEE-754:
        //
        //: o If 'other' is zero then initialize this object to positive zero
        //:   with a 0 exponent (quantum 1e-15).
        //:
        //: o Otherwise if 'other' has an absolute value that is larger than
        //:   'std::numeric_limits<Decimal64>::max()' then raise the "overflow"
        //:   floating-point exception and initialize this object to infinity
        //:   with the same sign as 'other'.
        //:
        //: o Otherwise if 'other' has a value that is not exactly
        //:   representable using 'std::numeric_limits<Decimal64>::max_digit'
        //:   decimal digits then raise the "inexact" floating-point exception
        //:   and initialize this object to the value of 'other' rounded
        //:   according to the rounding direction.
        //:
        //: o Otherwise initialize this object to the value of the 'other'.
        //
        // The exponent 0 (quantum 1e-15) is preferred during conversion unless
        // it would cause unnecessary loss of precision.

    //! Decimal64(const Decimal64& original) = default;
        // Create a 'Decimal64' object that is a copy of the specified
        // 'original' as defined by the 'copy' operation of IEEE-754 2008:
        //
        //: o If 'other' is NaN, initialize this object to a NaN.
        //:
        //: o Otherwise initialize this object to the value of the 'other'.
        //
        // Note that since floating-point types may be NaN, and NaNs are
        // unordered (do not compare equal even to themselves) it is possible
        // that a copy of a decimal will not compare equal to the original;
        // however it will behave as the original.

    //! ~Decimal64() = default;
        // Destroy this object.

    // MANIPULATORS
    //! Decimal64& operator=(const Decimal64& rhs) = default;
        // Make this object a copy of the specified 'rhs' as defined by the
        // 'copy' operation of IEEE-754 2008 and return a reference providing
        // modifiable access to this object.
        //
        //: o If 'other' is NaN, set this object to a NaN.
        //:
        //: o Otherwise set this object to the value of the 'other'.
        //
        // Note that since floating-point types may be NaN, and NaNs are
        // unordered (do not compare equal even to themselves) it is possible
        // that, after an assignment, a decimal will not compare equal to the
        // original; however it will behave as the original.

    Decimal_Type64& operator++();
        // Add 1.0 to the value of this object and return a reference to it.
        // Note that this is a floating-point value so this operations may not
        // change the value of this object at all (if the value is large) or
        // it may seem to just set it to 1.0 (if the original value is small).

    Decimal_Type64& operator--();
        // Add -1.0 to the value of this object and return a reference to it.
        // Note that this is a floating-point value so this operations may not
        // change the value of this object at all (if the value is large) or
        // it may seem to just set it to -1.0 (if the original value is small).

    Decimal_Type64& operator+=(Decimal32  rhs);
    Decimal_Type64& operator+=(Decimal64  rhs);
    Decimal_Type64& operator+=(Decimal128 rhs);
        // Add the value of the specified 'rhs' object to the value of this as
        // described by IEEE-754, store the result in this object, and return a
        // reference to this object.
        //
        //: o If either this object or 'rhs' is NaN, then raise the "invalid"
        //:   floating-point exception and set this object to a NaN.
        //:
        //: o Otherwise if this object and 'rhs' have infinite values of
        //:   differing signs, then raise the "invalid" floating-point
        //:   exception and set this object to a NaN.
        //:
        //: o Otherwise if this object and 'rhs' have infinite values of the
        //:   same sign, then do not change this object.
        //:
        //: o Otherwise if 'rhs' has a zero value (positive or negative), do
        //:   not change this object.
        //:
        //: o Otherwise if the sum of this object and 'rhs' has an absolute
        //:   value that is larger than 'std::numeric_limits<Decimal64>::max()'
        //:   then raise the "overflow" floating-point exception and set this
        //:   object to infinity value with the same sign as that result.
        //:
        //: o Otherwise set this object to the sum of the number represented by
        //:   'rhs' and the number represented by this object.
        //
        // Note that this is a floating-point value so this operations may not
        // change the value of this object at all (if the value is large) or it
        // may seem to update it to the value of the 'other' (if the original
        // value is small).
        //
        // Note that when 'rhs' is a 'Decimal128', this operation is always
        // performed with 128 bits precision to prevent loss of precision of
        // the 'rhs' operand (prior to the operation).  The result is then
        // rounded back to 64 bits and stored to this object.  See IEEE-754
        // 2008, 5.1, first paragraph, second sentence for specification.

    Decimal_Type64& operator+=(int                rhs);
    Decimal_Type64& operator+=(unsigned int       rhs);
    Decimal_Type64& operator+=(long               rhs);
    Decimal_Type64& operator+=(unsigned long      rhs);
    Decimal_Type64& operator+=(long long          rhs);
    Decimal_Type64& operator+=(unsigned long long rhs);
        // Add the specified 'rhs' to the value of this object as described by
        // IEEE-754, store the result in this object, and return a reference to
        // this object.
        //
        //: o If this object is NaN, then raise the "invalid" floating-point
        //:   exception and do not change this object.
        //:
        //: o Otherwise if this object is infinity, then do not change it.
        //:
        //: o Otherwise if the sum of this object and 'rhs' has an absolute
        //:   value that is larger than 'std::numeric_limits<Decimal64>::max()'
        //:   then raise the "overflow" floating-point exception and set this
        //:   object to infinity with the same sign as that result.
        //:
        //: o Otherwise set this object to sum of adding 'rhs' and the number
        //:   represented by this object.
        //
        // Note that this is a floating-point value so this operations may not
        // change the value of this object at all (if the value is large) or it
        // may seem to update it to the value of the 'other' (if the original
        // value is small).

    Decimal_Type64& operator-=(Decimal32  rhs);
    Decimal_Type64& operator-=(Decimal64  rhs);
    Decimal_Type64& operator-=(Decimal128 rhs);
        // Subtract the value of the specified 'rhs' from the value of this
        // object as described by IEEE-754, store the result in this object,
        // and return a reference to this object.
        //
        //: o If either this object or 'rhs' is NaN, then raise the "invalid"
        //:   floating-point exception and set this object to a NaN.
        //:
        //: o Otherwise if this object and the 'rhs' have infinite values of
        //:   the same sign, raise the "invalid" floating-point exception and
        //:   set this object to a NaN.
        //:
        //: o Otherwise if this object and the 'rhs' have infinite values of
        //:   differing signs, then do not change this object.
        //:
        //: o Otherwise if the 'rhs' has a zero value (positive or negative),
        //:   do not change this object.
        //:
        //: o Otherwise if subtracting the value of the 'rhs' object from this
        //:   results in an absolute value that is larger than
        //:   'std::numeric_limits<Decimal64>::max()' then raise the "overflow"
        //:   floating-point exception and set this object to infinity with the
        //:   same sign as that result.
        //:
        //: o Otherwise set this object to the result of subtracting the value
        //:   of 'rhs' from the value of this object.
        //
        // Note that this is a floating-point value so this operations may not
        // change the value of this object at all (if the value is large) or it
        // may seem to update it to the value of the 'other' (if the original
        // value is small).
        //
        // Note that when 'rhs' is a 'Decimal128', this operation is always
        // performed with 128 bits precision to prevent loss of precision of
        // the 'rhs' operand (prior to the operation).  The result is then
        // rounded back to 64 bits and stored to this object.  See IEEE-754
        // 2008, 5.1, first paragraph, second sentence for specification.

    Decimal_Type64& operator-=(int                rhs);
    Decimal_Type64& operator-=(unsigned int       rhs);
    Decimal_Type64& operator-=(long               rhs);
    Decimal_Type64& operator-=(unsigned long      rhs);
    Decimal_Type64& operator-=(long long          rhs);
    Decimal_Type64& operator-=(unsigned long long rhs);
        // Subtract the specified 'rhs' from the value of this object as
        // described by IEEE-754, store the result in this object, and return a
        // reference to this object.
        //
        //: o If this object is NaN, raise the "invalid" floating-point
        //:   exception and do not change this object.
        //:
        //: o Otherwise if this object is infinity, then do not change it.
        //:
        //: o Otherwise if subtracting 'rhs' from this object's value results
        //:   in an absolute value that is larger than
        //:   'std::numeric_limits<Decimal64>::max()' then raise the "overflow"
        //:   floating-point exception and set this object to infinity with the
        //:   same sign as that result.
        //:
        //: o Otherwise set this object to the result of subtracting 'rhs' from
        //:   the value of this object.
        //
        // Note that this is a floating-point value so this operations may not
        // change the value of this object at all (if the value is large) or it
        // may seem to update it to the value of the 'other' (if the original
        // value is small).

    Decimal_Type64& operator*=(Decimal32  rhs);
    Decimal_Type64& operator*=(Decimal64  rhs);
    Decimal_Type64& operator*=(Decimal128 rhs);
        // Multiply the value of the specified 'rhs' object by the value of
        // this as described by IEEE-754, store the result in this object, and
        // return a reference to this object.
        //
        //: o If either this object or 'rhs' is NaN, raise the "invalid"
        //:   floating-point exception and set this object to NaN.
        //:
        //: o Otherwise, if one of this object and 'rhs' is zero (positive or
        //:   negative) and the other is infinity (positive or negative),
        //:   raise the "invalid" floating-point exception and set this
        //:   object to a NaN.
        //:
        //: o Otherwise, if either this object or 'rhs' is positive or negative
        //:   infinity, set this object to infinity.  The sign of this object
        //:   will be positive if this object and 'rhs' had the same sign, and
        //:   negative otherwise.
        //:
        //: o Otherwise, if either this object or 'rhs' is zero, set this
        //:   object to zero.  The sign of this object will be positive if this
        //:   object and 'rhs' had the same sign, and negative otherwise.
        //:
        //: o Otherwise if the product of this object and 'rhs' has an absolute
        //:   value that is larger than 'std::numeric_limits<Decimal64>::max()'
        //:   then raise the "overflow" floating-point exception and set this
        //:   object to infinity with the same sign of that result.
        //:
        //: o Otherwise if the product of this object and 'rhs' has an absolute
        //:   value that is smaller than
        //:   'std::numeric_limits<Decimal64>::min()' then raise the
        //:   "underflow" floating-point exception and set this object to zero
        //:   value with the same sign as that result.
        //:
        //: o Otherwise set this object to the product of the value of 'rhs'
        //:   and the value of this object.
        //
        // Note that when 'rhs' is a 'Decimal128', this operation is always
        // performed with 128 bits precision to prevent loss of precision of
        // the 'rhs' operand (prior to the operation).  The result is then
        // rounded back to 64 bits and stored to this object.  See IEEE-754
        // 2008, 5.1, first paragraph, second sentence for specification.

    Decimal_Type64& operator*=(int                rhs);
    Decimal_Type64& operator*=(unsigned int       rhs);
    Decimal_Type64& operator*=(long               rhs);
    Decimal_Type64& operator*=(unsigned long      rhs);
    Decimal_Type64& operator*=(long long          rhs);
    Decimal_Type64& operator*=(unsigned long long rhs);
        // Multiply the specified 'rhs' by the value of this object as
        // described by IEEE-754, store the result in this object, and return a
        // reference to this object.
        //
        //: o If this object is NaN, raise the "invalid" floating-point
        //:   exception and set this object to a NaN.
        //:
        //: o Otherwise if this object is infinity (positive or negative), and
        //:   'rhs' is zero, then raise the "invalid" floating-point exception
        //:   and set this object to a NaN.
        //:
        //: o Otherwise if this object is infinity (positive or negative), then
        //:   do not change it.
        //:
        //: o Otherwise if 'rhs' is zero, then set this object to zero with the
        //:   same sign as its value had prior to this operation.
        //:
        //: o Otherwise if the product of 'rhs' and the value of this object
        //:   results in an absolute value that is larger than
        //:   'std::numeric_limits<Decimal64>::max()' then raise the "overflow"
        //:   floating-point exception and set this object to infinity with the
        //:   same sign as that result.
        //:
        //: o Otherwise if the product of 'rhs' and the value of this object
        //:   results in an absolute value that is smaller than
        //:   'std::numeric_limits<Decimal64>::min()' then raise the
        //:   "underflow" floating-point exception and set this object to zero
        //:   with the same sign as that result.
        //:
        //: o Otherwise set this object to the product of the value of this
        //:   object and the value 'rhs'.

    Decimal_Type64& operator/=(Decimal32  rhs);
    Decimal_Type64& operator/=(Decimal64  rhs);
    Decimal_Type64& operator/=(Decimal128 rhs);
        // Divide the value of this object by the value of the specified 'rhs'
        // as described by IEEE-754, store the result in this object, and
        // return a reference to this object.
        //
        //: o If either this object or 'rhs' is NaN, then raise the "invalid"
        //:   floating-point exception and set this object to a NaN.
        //:
        //: o Otherwise if this object and 'rhs' are infinity (positive or
        //:   negative) or zero (positive or negative), then raise the
        //:   "invalid" floating-point exception and set this object to a NaN.
        //:
        //: o Otherwise if 'rhs' has a positive zero value, then raise the
        //:   "overflow" floating-point exception and set this object to
        //:   infinity with the same sign as its original value.
        //:
        //: o Otherwise if 'rhs' has a negative zero value, then raise the
        //:   "overflow" floating-point exception and set this object to
        //:   infinity with the opposite sign as its original value.
        //:
        //: o Otherwise if dividing the value of this object with the value of
        //:   'rhs' results in an absolute value that is larger than
        //:   'std::numeric_limits<Decimal64>::max()' then raise the "overflow"
        //:   floating-point exception and set this object to infinity value
        //:   with the same sign as that result.
        //:
        //: o Otherwise if dividing the value of this object with the value of
        //:   'rhs' results in an absolute value that is smaller than
        //:   'std::numeric_limits<Decimal64>::min()' then raise the
        //:   "underflow" floating-point exception and set this object to zero
        //:   with the same sign as that result.
        //:
        //: o Otherwise set this object to the result of dividing the value of
        //:   this object with the value of 'rhs'.
        //
        // Note that when 'rhs' is a 'Decimal128', this operation is always
        // performed with 128 bits precision to prevent loss of precision of
        // the 'rhs' operand (prior to the operation).  The result is then
        // rounded back to 64 bits and stored to this object.  See IEEE-754
        // 2008, 5.1, first paragraph, second sentence for specification.

    Decimal_Type64& operator/=(int                rhs);
    Decimal_Type64& operator/=(unsigned int       rhs);
    Decimal_Type64& operator/=(long               rhs);
    Decimal_Type64& operator/=(unsigned long      rhs);
    Decimal_Type64& operator/=(long long          rhs);
    Decimal_Type64& operator/=(unsigned long long rhs);
        // Divide the value of this object by the specified 'rhs' as described
        // by IEEE-754, store the result in this object, and return a reference
        // to this object.
        //
        //: o If this object is NaN, raise the "invalid" floating-point
        //:   exception and set this object to a NaN.
        //:
        //: o Otherwise if this object is infinity (positive or negative), and
        //:   'rhs' is zero, raise the "invalid" floating-point exception and
        //:   set this object to a NaN.
        //:
        //: o Otherwise if this object is infinity, then do not change it.
        //:
        //: o Otherwise if 'rhs' is zero, raise the "overflow" floating-point
        //:   exception and then set this object to infinity with the same sign
        //:   it had prior to this operation.
        //:
        //: o Otherwise if the quotient of the value of this object and 'rhs'
        //:   results in an absolute value that is larger than
        //:   'std::numeric_limits<Decimal64>::max()' then raise the "overflow"
        //:   floating-point exception and set this object to infinity with the
        //:   same sign as that result.
        //:
        //: o Otherwise if the quotient of the value of this object and 'rhs'
        //:   results in an absolute value that is smaller than
        //:   'std::numeric_limits<Decimal64>::min()' then raise the
        //:   "underflow" floating-point exception and set this object to zero
        //:   with the same sign as that result.
        //:
        //: o Otherwise set this object to the result of dividing the number
        //:   represented by this object by 'rhs'.

    DecimalImplUtil::ValueType64 *data();
        // Return a modifiable pointer to the underlying implementation.

    // ACCESSORS
    const DecimalImplUtil::ValueType64 *data() const;
        // Return a non-modifiable pointer to the underlying implementation.

    DecimalImplUtil::ValueType64 value() const;
        // Return the value of the underlying implementation.
};

// FREE OPERATORS
Decimal64 operator+(Decimal64 value);
    // Return a copy of the specified 'value' if the value is not negative
    // zero, and return positive zero otherwise.

Decimal64 operator-(Decimal64 value);
    // Return the result of applying the unary - operator to the specified
    // 'value' as described by IEEE-754.  Note that floating-point numbers
    // have signed zero, therefore this operation is not the same as '0-value'.

Decimal64 operator++(Decimal64& value, int);
    // Apply the prefix ++ operator to the specified 'value' and return its
    // original value.  Note that this is a floating-point value so this
    // operations may not change the value of this object at all (if the value
    // is large) or it may seem to just set it to 1.0 (if the original value is
    // small).

Decimal64 operator--(Decimal64& value, int);
    // Apply the prefix -- operator to the specified 'value' and return its
    // original value.  Note that this is a floating-point value so this
    // operations may not change the value of this object at all (if the value
    // is large) or it may seem to just set it to 1.0 (if the original value is
    // small).

Decimal64 operator+(Decimal64 lhs, Decimal64 rhs);
Decimal64 operator+(Decimal32 lhs, Decimal64 rhs);
Decimal64 operator+(Decimal64 lhs, Decimal32 rhs);
    // Add the value of the specified 'rhs' to the value of the specified 'lhs'
    // as described by IEEE-754 and return the result.
    //
    //: o If either of 'lhs' or 'rhs' is NaN, then raise the "invalid"
    //:   floating-point exception and return a NaN.
    //:
    //: o Otherwise if 'lhs' and 'rhs' are infinities of differing signs, raise
    //:   the "invalid" floating-point exception and return a NaN.
    //:
    //: o Otherwise if 'lhs' and 'rhs' are infinities of the same sign then
    //:   return infinity of that sign.
    //:
    //: o Otherwise if 'rhs' is zero (positive or negative), return 'lhs'.
    //:
    //: o Otherwise if the sum of 'lhs' and 'rhs' has an absolute value that is
    //:   larger than 'std::numeric_limits<Decimal64>::max()' then raise the
    //:   "overflow" floating-point exception and return infinity with the same
    //:   sign as that result.
    //:
    //: o Otherwise return the sum of the number represented by 'lhs' and the
    //:   number represented by 'rhs'.

Decimal64 operator+(Decimal64 lhs, int                rhs);
Decimal64 operator+(Decimal64 lhs, unsigned int       rhs);
Decimal64 operator+(Decimal64 lhs, long               rhs);
Decimal64 operator+(Decimal64 lhs, unsigned long      rhs);
Decimal64 operator+(Decimal64 lhs, long long          rhs);
Decimal64 operator+(Decimal64 lhs, unsigned long long rhs);
    // Add the specified 'rhs' to the value of the specified 'lhs' as described
    // by IEEE-754 and return the result.
    //
    //: o If 'lhs' is NaN, raise the "invalid" floating-point exception and
    //:   return a NaN.
    //:
    //: o Otherwise if 'lhs' is infinity, then return that infinity.
    //:
    //: o Otherwise if the sum of 'lhs' and 'rhs' has an absolute value that is
    //:   larger than 'std::numeric_limits<Decimal64>::max()' then raise the
    //:   "overflow" floating-point exception and return infinity with the same
    //:   sign as that result.
    //:
    //: o Otherwise return the sum of 'rhs' and the number represented by
    //:   'lhs'.

Decimal64 operator+(int                lhs, Decimal64 rhs);
Decimal64 operator+(unsigned int       lhs, Decimal64 rhs);
Decimal64 operator+(long               lhs, Decimal64 rhs);
Decimal64 operator+(unsigned long      lhs, Decimal64 rhs);
Decimal64 operator+(long long          lhs, Decimal64 rhs);
Decimal64 operator+(unsigned long long lhs, Decimal64 rhs);
    // Add the specified 'lhs' to the value of the specified 'rhs' as described
    // by IEEE-754 and return the result.
    //
    //: o If 'rhs' is NaN, raise the "invalid" floating-point exception and
    //:   return a NaN.
    //:
    //: o Otherwise if 'rhs' is infinity, then return that infinity.
    //:
    //: o Otherwise if the sum of the value of 'rhs' and 'lhs' has an absolute
    //:   value that is larger than 'std::numeric_limits<Decimal64>::max()'
    //:   then raise the "overflow" floating-point exception and return
    //:   infinity with the same sign as that result.
    //:
    //: o Otherwise return the sum of 'lhs' and the number represented by
    //:   'rhs'.

Decimal64 operator-(Decimal64 lhs, Decimal64 rhs);
Decimal64 operator-(Decimal32 lhs, Decimal64 rhs);
Decimal64 operator-(Decimal64 lhs, Decimal32 rhs);
    // Subtract the value of the specified 'rhs' from the value of the
    // specified 'lhs' as described by IEEE-754 and return the result.
    //
    //: o If either 'lhs' or 'rhs' is NaN, then raise the "invalid"
    //:   floating-point exception and return a NaN.
    //:
    //: o Otherwise if 'lhs' and the 'rhs' have infinity values of the same
    //:   sign, then raise the "invalid" floating-point exception and return
    //:   a NaN.
    //:
    //: o Otherwise if 'lhs' and the 'rhs' have infinity values of differing
    //:   signs, then return 'lhs'.
    //:
    //: o Otherwise if 'rhs' has a zero value (positive or negative), then
    //:   return 'lhs'.
    //:
    //: o Otherwise if subtracting the value of the 'rhs' object from the value
    //:   of 'lhs' results in an absolute value that is larger than
    //:   'std::numeric_limits<Decimal64>::max()' then raise the "overflow"
    //:   floating-point exception and return infinity with the same sign
    //:   as that result.
    //:
    //: o Otherwise return the result of subtracting the value of 'rhs' from
    //:   the value of 'lhs'.

Decimal64 operator-(Decimal64 lhs, int                rhs);
Decimal64 operator-(Decimal64 lhs, unsigned int       rhs);
Decimal64 operator-(Decimal64 lhs, long               rhs);
Decimal64 operator-(Decimal64 lhs, unsigned long      rhs);
Decimal64 operator-(Decimal64 lhs, long long          rhs);
Decimal64 operator-(Decimal64 lhs, unsigned long long rhs);
    // Subtract the specified 'rhs' from the value of the specified 'lhs' as
    // described by IEEE-754 and return a reference to this object.
    //
    //: o If 'lhs' is NaN, raise the "invalid" floating-point exception and
    //:   return a NaN.
    //:
    //: o Otherwise if 'lhs' is infinity, then return 'lhs'.
    //:
    //: o Otherwise if subtracting 'rhs' from the value of 'lhs' results in an
    //:   absolute value that is larger than
    //:   'std::numeric_limits<Decimal64>::max()' then raise the "overflow"
    //:   floating-point exception and return infinity with the same sign as
    //:   that result.
    //:
    //: o Otherwise return the result of subtracting 'rhs' from the value of
    //:   'lhs'.

Decimal64 operator-(int                lhs, Decimal64 rhs);
Decimal64 operator-(unsigned int       lhs, Decimal64 rhs);
Decimal64 operator-(long               lhs, Decimal64 rhs);
Decimal64 operator-(unsigned long      lhs, Decimal64 rhs);
Decimal64 operator-(long long          lhs, Decimal64 rhs);
Decimal64 operator-(unsigned long long lhs, Decimal64 rhs);
    // Subtract the specified 'rhs' from the value of the specified 'lhs' as
    // described by IEEE-754 and return a reference to this object.
    //
    //: o If 'lhs' is NaN, raise the "invalid" floating-point exception return
    //:   a NaN.
    //:
    //: o Otherwise if 'lhs' is infinity, then return 'lhs'.
    //:
    //: o Otherwise if 'rhs' is zero (positive or negative), then return 'lhs'.
    //:
    //: o Otherwise if subtracting 'rhs' from the value of 'lhs' results in an
    //:   absolute value that is larger than
    //:   'std::numeric_limits<Decimal64>::max()' then raise the "overflow"
    //:   floating-point exception and return infinity with the same sign as
    //:   that result.
    //:
    //: o Otherwise return the result of subtracting the value of 'rhs'
    //    from the number 'lhs'.

Decimal64 operator*(Decimal64 lhs, Decimal64 rhs);
Decimal64 operator*(Decimal32 lhs, Decimal64 rhs);
Decimal64 operator*(Decimal64 lhs, Decimal32 rhs);
    // Multiply the value of the specified 'lhs' object by the value of the
    // specified 'rhs' as described by IEEE-754 and return the result.
    //
    //: o If either of 'lhs' or 'rhs' is NaN, return a NaN.
    //:
    //: o Otherwise if one of the operands is infinity (positive or negative)
    //:   and the other is zero (positive or negative), then raise the
    //:   "invalid" floating-point exception raised and return a NaN.
    //:
    //: o Otherwise if both 'lhs' and 'rhs' are infinity (positive or
    //:   negative), return infinity.  The sign of the returned value will be
    //:   positive if 'lhs' and 'rhs' have the same sign, and negative
    //:   otherwise.
    //:
    //: o Otherwise, if either 'lhs' or 'rhs' is zero, return zero.  The sign
    //:   of the returned value will be positive if 'lhs' and 'rhs' have the
    //:   same sign, and negative otherwise.
    //:
    //: o Otherwise if the product of 'lhs' and 'rhs' has an absolute value
    //:   that is larger than 'std::numeric_limits<Decimal64>::max()' then
    //:   raise the "overflow" floating-point exception and return infinity
    //:   with the same sign as that result.
    //:
    //: o Otherwise if the product of 'lhs' and 'rhs' has an absolute value
    //:   that is smaller than 'std::numeric_limits<Decimal64>::min()' then
    //:   raise the "underflow" floating-point exception and return zero with
    //:   the same sign as that result.
    //:
    //: o Otherwise return the product of the value of 'rhs' and the number
    //:   represented by 'rhs'.

Decimal64 operator*(Decimal64 lhs, int                rhs);
Decimal64 operator*(Decimal64 lhs, unsigned int       rhs);
Decimal64 operator*(Decimal64 lhs, long               rhs);
Decimal64 operator*(Decimal64 lhs, unsigned long      rhs);
Decimal64 operator*(Decimal64 lhs, long long          rhs);
Decimal64 operator*(Decimal64 lhs, unsigned long long rhs);
    // Multiply the specified 'rhs' by the value of the specified 'lhs' as
    // described by IEEE-754, and return the result.
    //
    //: o If 'lhs' is NaN, raise the "invalid" floating-point exception and
    //:   return a NaN.
    //:
    //: o Otherwise if 'lhs' is infinity (positive or negative), and 'rhs' is
    //:   zero, then raise the "invalid" floating-point exception and return
    //:   a NaN.
    //:
    //: o Otherwise if 'lhs' is infinity (positive or negative), then return
    //:   'lhs'.
    //:
    //: o Otherwise if 'rhs' is zero, then return zero with the sign of 'lhs'.
    //:
    //: o Otherwise if the product of 'rhs' and the value of 'lhs' has an
    //:   absolute value that is larger than
    //:   'std::numeric_limits<Decimal64>::max()' then raise the "overflow"
    //:   floating-point exception and return infinity with the same sign as
    //:   that result.
    //:
    //: o Otherwise if the product of 'rhs' and the value of 'lhs' has an
    //:   absolute value that is smaller than
    //:   'std::numeric_limits<Decimal64>::min()' then raise the "underflow"
    //:   floating-point exception and return zero with the same sign as that
    //:   result.
    //:
    //: o Otherwise return the product of the value of 'lhs' and value 'rhs'.

Decimal64 operator*(int                lhs, Decimal64 rhs);
Decimal64 operator*(unsigned int       lhs, Decimal64 rhs);
Decimal64 operator*(long               lhs, Decimal64 rhs);
Decimal64 operator*(unsigned long      lhs, Decimal64 rhs);
Decimal64 operator*(long long          lhs, Decimal64 rhs);
Decimal64 operator*(unsigned long long lhs, Decimal64 rhs);
    // Multiply the specified 'lhs' by the value of the specified 'rhs' as
    // described by IEEE-754, and return the result.
    //
    //: o If 'rhs' is NaN, raise the "invalid" floating-point exception and
    //:   return a NaN.
    //:
    //: o Otherwise if 'rhs' is infinity (positive or negative), and 'lhs' is
    //:   zero, then raise the "invalid" floating-point exception and return a
    //:   NaN.
    //:
    //: o Otherwise if 'rhs' is infinity (positive or negative), then return
    //:   'rhs'.
    //:
    //: o Otherwise if 'lhs' is zero, then return zero with the sign of 'rhs'.
    //:
    //: o Otherwise if the product of 'lhs' and the value of 'rhs' has an
    //:   absolute value that is larger than
    //:   'std::numeric_limits<Decimal64>::max()' then raise the "overflow"
    //:   floating-point exception and return infinity with the same sign as
    //:   that result.
    //:
    //: o Otherwise if the product of 'lhs' and the value of 'rhs' has an
    //:   absolute value that is smaller than
    //:   'std::numeric_limits<Decimal64>::min()' then raise the "underflow"
    //:   floating-point exception and return zero with the same sign as that
    //:   result.
    //:
    //: o Otherwise return the product of the value of 'rhs' and value 'lhs'.

Decimal64 operator/(Decimal64 lhs, Decimal64 rhs);
Decimal64 operator/(Decimal32 lhs, Decimal64 rhs);
Decimal64 operator/(Decimal64 lhs, Decimal32 rhs);
    // Divide the value of the specified 'lhs' by the value of the specified
    // 'rhs' as described by IEEE-754, and return the result.
    //
    //: o If 'lhs' or 'rhs' is NaN, raise the "invalid" floating-point
    //:   exception and return a NaN.
    //:
    //: o Otherwise if 'lhs' and 'rhs' are both infinity (positive or negative)
    //:   or both zero (positive or negative), raise the "invalid"
    //:   floating-point exception and return a NaN.
    //:
    //: o Otherwise if 'rhs' has a positive zero value, raise the "overflow"
    //:   floating-point exception and return infinity with the sign of 'lhs'.
    //:
    //: o Otherwise if 'rhs' has a negative zero value, raise the "overflow"
    //:   floating-point exception and return infinity with the opposite sign
    //:   as 'lhs'.
    //:
    //: o Otherwise if dividing the value of 'lhs' with the value of 'rhs'
    //:   results in an absolute value that is larger than
    //:   'std::numeric_limits<Decimal64>::max()' then raise the "overflow"
    //:   floating-point exception and return infinity  with the same sign as
    //:   that result.
    //:
    //: o Otherwise if dividing the value of 'lhs' with the value of 'rhs'
    //:   results in an absolute value that is smaller than
    //:   'std::numeric_limits<Decimal64>::min()' then raise the "underflow"
    //:   floating-point exception and return zero with the same sign as that
    //:   result.
    //:
    //: o Otherwise return the result of dividing the value of 'lhs' with the
    //:   value of 'rhs'.

Decimal64 operator/(Decimal64 lhs, int                rhs);
Decimal64 operator/(Decimal64 lhs, unsigned int       rhs);
Decimal64 operator/(Decimal64 lhs, long               rhs);
Decimal64 operator/(Decimal64 lhs, unsigned long      rhs);
Decimal64 operator/(Decimal64 lhs, long long          rhs);
Decimal64 operator/(Decimal64 lhs, unsigned long long rhs);
    // Divide the value of the specified 'lhs' by the specified 'rhs' as
    // described by IEEE-754, and return the result.
    //
    //: o If 'lhs' is NaN, raise the "invalid" floating-point exception and
    //:   return a NaN.
    //:
    //: o Otherwise if 'lhs' is infinity (positive or negative), and 'rhs' is
    //:   zero, raise the "invalid" floating-point exception and return a NaN.
    //:
    //: o Otherwise if 'lhs' is infinity (positive or negative), then return
    //:   'lhs'.
    //:
    //: o Otherwise if 'rhs' is zero, raise the "overflow" floating-point
    //:    exception return zero with the sign of 'lhs'.
    //:
    //: o Otherwise if the quotient of the value of 'lhs' and 'rhs' results in
    //:   an absolute value that is larger than
    //:   'std::numeric_limits<Decimal64>::max()' then raise the "overflow"
    //:   floating-point exception and return infinity with the same sign as
    //:   that result.
    //:
    //: o Otherwise if the quotient of the value of 'lhs' and 'rhs' results in
    //:   an absolute value that is smaller than
    //:   'std::numeric_limits<Decimal64>::min()' then raise the "underflow"
    //:   floating-point exception and return zero with the same sign as that
    //:   result.
    //:
    //: o Otherwise return the result of dividing the value of 'lhs' by the
    //:   value 'rhs'.

Decimal64 operator/(int                lhs, Decimal64 rhs);
Decimal64 operator/(unsigned int       lhs, Decimal64 rhs);
Decimal64 operator/(long               lhs, Decimal64 rhs);
Decimal64 operator/(unsigned long      lhs, Decimal64 rhs);
Decimal64 operator/(long long          lhs, Decimal64 rhs);
Decimal64 operator/(unsigned long long lhs, Decimal64 rhs);
    // Divide the specified 'lhs' by the value of the specified 'rhs' as
    // described by IEEE-754, and return the result.
    //
    //: o If 'rhs' is NaN, raise the "invalid" floating-point exception and
    //:   return a NaN.
    //:
    //: o Otherwise if 'rhs' is infinity (positive or negative), and 'lhs' is
    //:   zero, raise the "invalid" floating-point exception and return a NaN.
    //:
    //: o Otherwise if 'rhs' is zero (positive or negative), raise the
    //:   "overflow" floating-point exception return zero with the sign of
    //:   'lhs'.
    //:
    //: o Otherwise if the quotient of 'rhs' and the value of 'rhs' results in
    //:   an absolute value that is larger than
    //:   'std::numeric_limits<Decimal64>::max()' then raise the "overflow"
    //:   floating-point exception and return infinity with the same sign as
    //:   that result.
    //:
    //: o Otherwise if the quotient of 'lhs' and the value of 'rhs' results in
    //:   an absolute value that is smaller than
    //:   'std::numeric_limits<Decimal64>::min()' then raise the "underflow"
    //:   floating-point exception and return zero with the same sign as that
    //:   result.
    //:
    //: o Otherwise return the result of dividing the value 'lhs' by the value
    //:   of 'rhs'.  Note that this is a floating-point operation, not integer.

bool operator==(Decimal64 lhs, Decimal64 rhs);
    // Return 'true' if the specified 'lhs' and 'rhs' have the same value, and
    // 'false' otherwise.  Two 'Decimal64' objects have the same value if the
    // 'compareQuietEqual' operation (IEEE-754 defined, non-total ordering
    // comparison) considers the underlying IEEE representations equal.  In
    // other words, two 'Decimal64' objects have the same value if:
    //
    //: o both have a zero value (positive or negative), or
    //: o both have the same infinity value (both positive or negative), or
    //: o both have the value of a real number that are equal, even if they are
    //:   represented differently (cohorts have the same value)
    //
    // This operation raises the "invalid" floating-point exception if either
    // or both operands are NaN.
    //
    // Note that a NaN is never equal to anything, including itself:
    //..
    //  Decimal64 aNaN = std::numeric_limits<Decimal64>::quiet_NaN();
    //  assert(!(aNan == aNan));
    //..

bool operator==(Decimal32 lhs, Decimal64 rhs);
bool operator==(Decimal64 lhs, Decimal32 rhs);
    // Return 'true' if the specified 'lhs' and 'rhs' have the same value, and
    // 'false' otherwise.  Two decimal objects have the same value if the
    // 'compareQuietEqual' operation (IEEE-754 defined, non-total ordering
    // comparison) considers the underlying IEEE representations equal.  In
    // other words, two decimal objects have the same value if:
    //
    //: o both have a zero value (positive or negative), or
    //: o both have the same infinity value (both positive or negative), or
    //: o both have the value of a real number that are equal, even if they are
    //:   represented differently (cohorts have the same value)
    //
    // This operation raises the "invalid" floating-point exception if either
    // or both operands are NaN.

bool operator!=(Decimal64 lhs, Decimal64 rhs);
    // Return 'true' if the specified 'lhs' and 'rhs' do not have the same
    // value, and 'false' otherwise.  Two 'Decimal64' objects do not have the
    // same value if the 'compareQuietEqual' operation (IEEE-754 defined,
    // non-total ordering comparison) considers the underlying IEEE
    // representations not equal.  In other words, two 'Decimal64' objects do
    // not have the same value if:
    //
    //: o both are a NaN, or
    //: o one has zero value (positive or negative) and the other does not, or
    //: o one has the value of positive infinity and the other does not, or
    //: o one has the value of negative infinity and the other does not, or
    //: o both have the value of a real number that are not equal, regardless
    //:   of their representation (cohorts are equal)
    //
    // This operation raises the "invalid" floating-point exception if either
    // or both operands are NaN.
    //
    // Note that a NaN is never equal to anything, including itself:
    //..
    //  Decimal64 aNaN = std::numeric_limits<Decimal64>::quiet_NaN();
    //  assert(aNan != aNan);
    //..

bool operator!=(Decimal32 lhs, Decimal64 rhs);
bool operator!=(Decimal64 lhs, Decimal32 rhs);
    // Return 'true' if the specified 'lhs' and 'rhs' do not have the same
    // value, and 'false' otherwise.  Two decimal objects do not have the same
    // value if the 'compareQuietEqual' operation (IEEE-754 defined, non-total
    // ordering comparison) considers the underlying IEEE representations not
    // equal.  In other words, two decimal objects do not have the same value
    // if:
    //
    //: o both are NaN, or
    //: o one has zero value (positive or negative) and the other does not, or
    //: o one has the value of positive infinity and the other does not, or
    //: o one has the value of negative infinity and the other does not, or
    //: o both have the value of a real number that are not equal, regardless
    //:   of their representation (cohorts are equal)
    //
    // This operation raises the "invalid" floating-point exception if either
    // or both operands are NaN.

bool operator<(Decimal64 lhs, Decimal64 rhs);
    // Return 'true' if the specified 'lhs' has a value less than the specified
    // 'rhs' and 'false' otherwise.  The value of a 'Decimal64' object 'lhs' is
    // less than that of an object 'rhs' if the 'compareQuietLess' operation
    // (IEEE-754 defined, non-total ordering comparison) considers the
    // underlying IEEE representation of 'lhs' to be less than of that of
    // 'rhs'.  In other words, 'lhs' is less than 'rhs' if:
    //
    //: o neither 'lhs' nor 'rhs' are NaN, or
    //: o 'lhs' is zero (positive or negative) and 'rhs' is positive, or
    //: o 'rhs' is zero (positive or negative) and 'lhs' negative, or
    //: o 'lhs' is not positive infinity, or
    //: o 'lhs' is negative infinity and 'rhs' is not, or
    //: o 'lhs' and 'rhs' both represent a real number and the real number of
    //:    'lhs'is less than that of 'rhs'
    //
    // This operation raises the "invalid" floating-point exception if either
    // or both operands are NaN.

bool operator<(Decimal32 lhs, Decimal64 rhs);
bool operator<(Decimal64 lhs, Decimal32 rhs);
    // Return 'true' if the specified 'lhs' has a value less than the specified
    // 'rhs' and 'false' otherwise.  The value of a decimal object 'lhs' is
    // less than that of an object 'rhs' if the 'compareQuietLess' operation
    // (IEEE-754 defined, non-total ordering comparison) considers the
    // underlying IEEE representation of 'lhs' to be less than of that of
    // 'rhs'.  In other words, 'lhs' is less than 'rhs' if:
    //
    //: o neither 'lhs' nor 'rhs' are NaN, or
    //: o 'lhs' is zero (positive or negative) and 'rhs' is positive, or
    //: o 'rhs' is zero (positive or negative) and 'lhs' negative, or
    //: o 'lhs' is not positive infinity, or
    //: o 'lhs' is negative infinity and 'rhs' is not, or
    //: o 'lhs' and 'rhs' both represent a real number and the real number of
    //:   'lhs' is less than that of 'rhs'
    //
    // This operation raises the "invalid" floating-point exception if either
    // or both operands are NaN.

bool operator<=(Decimal64 lhs, Decimal64 rhs);
    // Return 'true' if the specified 'lhs' has a value less than or equal the
    // value of the specified 'rhs' and 'false' otherwise.  The value of a
    // 'Decimal64' object 'lhs' is less than or equal to the value of an object
    // 'rhs' if the 'compareQuietLessEqual' operation (IEEE-754 defined,
    // non-total ordering comparison) considers the underlying IEEE
    // representation of 'lhs' to be less or equal to that of 'rhs'.  In other
    // words, 'lhs' is less or equal than 'rhs' if:
    //
    //: o neither 'lhs' nor 'rhs' are NaN, or
    //: o 'lhs' and 'rhs' are both zero (positive or negative), or
    //: o both 'lhs' and 'rhs' are positive infinity, or
    //: o 'lhs' is negative infinity, or
    //: o 'lhs' and 'rhs' both represent a real number and the real number of
    //:   'lhs' is less or equal to that of 'rhs'
    //
    // This operation raises the "invalid" floating-point exception if either
    // or both operands are NaN.

bool operator<=(Decimal32 lhs, Decimal64 rhs);
bool operator<=(Decimal64 lhs, Decimal32 rhs);
    // Return 'true' if the specified 'lhs' has a value less than or equal the
    // value of the specified 'rhs' and 'false' otherwise.  The value of a
    // decimal object 'lhs' is less than or equal to the value of an object
    // 'rhs' if the 'compareQuietLessEqual' operation (IEEE-754 defined,
    // non-total ordering comparison) considers the underlying IEEE
    // representation of 'lhs' to be less or equal to that of 'rhs'.  In other
    // words, 'lhs' is less or equal than 'rhs' if:
    //
    //: o neither 'lhs' nor 'rhs' are NaN, or
    //: o 'lhs' and 'rhs' are both zero (positive or negative), or
    //: o both 'lhs' and 'rhs' are positive infinity, or
    //: o 'lhs' is negative infinity, or
    //: o 'lhs' and 'rhs' both represent a real number and the real number of
    //:   'lhs' is less or equal to that of 'rhs'
    //
    // This operation raises the "invalid" floating-point exception if either
    // or both operands are NaN.

bool operator>(Decimal64 lhs, Decimal64 rhs);
    // Return 'true' if the specified 'lhs' has a greater value than the
    // specified 'rhs' and 'false' otherwise.  The value of a 'Decimal64'
    // object 'lhs' is greater than that of an object 'rhs' if the
    // 'compareQuietGreater' operation (IEEE-754 defined, non-total ordering
    // comparison) considers the underlying IEEE representation of 'lhs' to be
    // greater than of that of 'rhs'.  In other words, 'lhs' is greater than
    // 'rhs' if:
    //
    //: o neither 'lhs' nor 'rhs' are NaN, or
    //: o 'rhs' is zero (positive or negative) and 'lhs' positive, or
    //: o 'lhs' is zero (positive or negative) and 'rhs' negative, or
    //: o 'lhs' is not negative infinity, or
    //: o 'lhs' is positive infinity and 'rhs' is not, or
    //: o 'lhs' and 'rhs' both represent a real number and the real number of
    //:   'lhs' is greater than that of 'rhs'
    //
    // This operation raises the "invalid" floating-point exception if either
    // or both operands are NaN.

bool operator>(Decimal32 lhs, Decimal64 rhs);
bool operator>(Decimal64 lhs, Decimal32 rhs);
    // Return 'true' if the specified 'lhs' has a greater value than the
    // specified 'rhs' and 'false' otherwise.  The value of a decimal object
    // 'lhs' is greater than that of an object 'rhs' if the
    // 'compareQuietGreater' operation (IEEE-754 defined, non-total ordering
    // comparison) considers the underlying IEEE representation of 'lhs' to be
    // greater than of that of 'rhs'.  In other words, 'lhs' is greater than
    // 'rhs' if:
    //
    //: o neither 'lhs' nor 'rhs' are NaN, or
    //: o 'rhs' is zero (positive or negative) and 'lhs' positive, or
    //: o 'lhs' is zero (positive or negative) and 'rhs' negative, or
    //: o 'lhs' is not negative infinity, or
    //: o 'lhs' is positive infinity and 'rhs' is not, or
    //: o 'lhs' and 'rhs' both represent a real number and the real number of
    //:   'lhs' is greater than that of 'rhs'
    //
    // This operation raises the "invalid" floating-point exception if either
    // or both operands are NaN.

bool operator>=(Decimal64 lhs, Decimal64 rhs);
    // Return 'true' if the specified 'lhs' has a value greater than or equal
    // to the value of the specified 'rhs' and 'false' otherwise.  The value of
    // a 'Decimal64' object 'lhs' is greater or equal to a 'Decimal64' object
    // 'rhs' if the 'compareQuietGreaterEqual' operation (IEEE-754 defined,
    // non-total ordering comparison ) considers the underlying IEEE
    // representation of 'lhs' to be greater or equal to that of 'rhs'.  In
    // other words, 'lhs' is greater than or equal to 'rhs' if:
    //
    //: o neither 'lhs' nor 'rhs' are NaN, or
    //: o 'lhs' and 'rhs' are both zero (positive or negative), or
    //: o both 'lhs' and 'rhs' are negative infinity, or
    //: o 'lhs' is positive infinity, or
    //: o 'lhs' and 'rhs' both represent a real number and the real number of
    //:   'lhs' is greater or equal to that of 'rhs'
    //
    // This operation raises the "invalid" floating-point exception if either
    // or both operands are NaN.

bool operator>=(Decimal32 lhs, Decimal64 rhs);
bool operator>=(Decimal64 lhs, Decimal32 rhs);
    // Return 'true' if the specified 'lhs' has a value greater than or equal
    // to the value of the specified 'rhs' and 'false' otherwise.  The value of
    // a decimal object 'lhs' is greater or equal to a decimal object 'rhs' if
    // the 'compareQuietGreaterEqual' operation (IEEE-754 defined, non-total
    // ordering comparison ) considers the underlying IEEE representation of
    // 'lhs' to be greater or equal to that of 'rhs'.  In other words, 'lhs' is
    // greater than or equal to 'rhs' if:
    //
    //: o neither 'lhs' nor 'rhs' are NaN, or
    //: o 'lhs' and 'rhs' are both zero (positive or negative), or
    //: o both 'lhs' and 'rhs' are negative infinity, or
    //: o 'lhs' is positive infinity, or
    //: o 'lhs' and 'rhs' both represent a real number and the real number of
    //:   'lhs' is greater or equal to that of 'rhs'
    //
    // This operation raises the "invalid" floating-point exception if either
    // or both operands are NaN.

template <class CHARTYPE, class TRAITS>
bsl::basic_istream<CHARTYPE, TRAITS>&
operator>> (bsl::basic_istream<CHARTYPE, TRAITS>& stream, Decimal64& object);
    // Read, into the specified 'object', from the specified input 'stream' an
    // IEEE 64 bit decimal floating-point value as described in the IEEE-754
    // 2008 standard (5.12 Details of conversions between floating point
    // numbers and external character sequences) and return a reference
    // providing modifiable access to 'stream'.  If 'stream' is not valid on
    // entry 'stream.good() == false', this operation has no effect other than
    // setting 'stream.fail()' to 'true'.  If eof (end-of-file) is found before
    // any non-whitespace characters 'stream.fail()' is set to 'true' and
    // 'object' remains unchanged.  If eof is detected after some characters
    // have been read (and successfully interpreted as part of the textual
    // representation of a floating-point value as specified by IEEE-754) then
    // 'stream.eof()' is set to true.  If the first non-whitespace character
    // sequence is not a valid textual representation of a floating-point value
    // (e.g., 12e or e12 or 1*2) the 'stream.fail()' is set to true and
    // 'object' will remain unchanged.  If a real number value is represented
    // by the character sequence but it is a large positive or negative value
    // that cannot be stored into 'object' the "overflow" floating-point
    // exception is raised and positive or negative infinity is stored into
    // 'object', respectively.  If a real number value is represented by the
    // character sequence but it is a small positive or negative value that
    // cannot be stored into 'object' the "underflow" floating-point exception
    // is raised and positive or negative zero is stored into 'object',
    // respectively.  If a real number value is represented by the character
    // sequence but it cannot be stored exactly into 'object' the "inexact"
    // floating-point exception is raised, the value is rounded according to
    // the current rounding direction (of the environment) and then stored into
    // 'object.'
    //
    // TODO TBD describe the effects of stream flags/setting when we support
    // them.  And note that the current preliminary implementation does not do
    // most of what we promise here, exactly as it is promised here.

template <class CHARTYPE, class TRAITS>
bsl::basic_ostream<CHARTYPE, TRAITS>&
operator<< (bsl::basic_ostream<CHARTYPE, TRAITS>& stream, Decimal64 object);
    // Write the value of the specified 'object' to the specified output
    // 'stream' in a single line format as described in the IEEE-754 2008
    // standard (5.12 Details of conversions between floating point numbers and
    // external character sequences), and return a reference providing
    // modifiable access to 'stream'.  If 'stream' is not valid on entry, this
    // operation has no effect.
    // TODO TBD describe the effects of stream flags/setting when we support
    // them.  And note that the current preliminary implementation does not do
    // most of what we promise here, exactly as it is promised here.

                          // =====================
                          // class Decimal_Type128
                          // =====================

class Decimal_Type128 {
    // This value semantic class implements the IEEE-754 128 bit decimal
    // floating-point format arithmetic type.  This class is a standard layout
    // type that is const thread-safe and exception agnostic.

  private:
    // DATA
    DecimalImplUtil::ValueType128 d_value;
                                          // The underlying IEEE representation

  public:
    // TRAITS
    BSLALG_DECLARE_NESTED_TRAITS(Decimal_Type128,
                                 bslalg::TypeTraitBitwiseCopyable);

    // CREATORS
    Decimal_Type128();
        // Create a 'Decimal128' object having the value positive zero, and 0
        // exponent (quantum 1e-33).

    Decimal_Type128(DecimalImplUtil::ValueType128 value);           // IMPLICIT
        // Create a 'Decimal128' object having the specified 'value'.

    Decimal_Type128(Decimal32 value);                               // IMPLICIT
    Decimal_Type128(Decimal64 value);                               // IMPLICIT
        // Create a 'Decimal128' object having the specified 'value', subject
        // to the conversion rules defined by IEEE-754:
        //
        //: o If 'value' is NaN, initialize this object to a NaN.
        //:
        //: o Otherwise if 'value' is infinity, then initialize this object to
        //:   infinity with the same sign.
        //:
        //: o Otherwise if 'value' is zero, then initialize this object to zero
        //:   with the same sign.
        //:
        //: o Otherwise initialize this object to 'value'.

    explicit Decimal_Type128(float       value);
    explicit Decimal_Type128(double      value);
    explicit Decimal_Type128(long double value);
        // Create a 'Decimal128' object having the value closest to the
        // specified 'value' subject to the conversion rules as defined by
        // IEEE-754:
        //
        //: o If 'value' is NaN, initialize this object to a NaN.
        //:
        //: o Otherwise if 'value' is infinity, then initialize this object to
        //:   infinity value with the same sign.
        //:
        //: o Otherwise if 'value' has a zero value, then initialize this
        //:   object to zero with the same sign.
        //:
        //: o Otherwise if 'value' has an absolute value that is larger than
        //:   'std::numeric_limits<Decimal128>::max()' then raise the
        //:   "overflow" floating-point exception and initialize this object to
        //:   infinity with the same sign as 'value'.
        //:
        //: o Otherwise if 'value' has an absolute value that is smaller than
        //:   'std::numeric_limits<Decimal128>::min()' then raise the
        //:   "underflow" floating-point exception and initialize this object
        //:   to zero with the same sign as 'value'.
        //:
        //: o Otherwise if 'value' has a value that needs more than
        //:   'std::numeric_limits<Decimal128>::max_digit' significant decimal
        //:   digits to represent then raise the "inexact" floating-point
        //:   exception and initialize this object to the value of 'value'
        //:   rounded according to the rounding direction.
        //:
        //: o Otherwise initialize this object to 'value'.

    explicit Decimal_Type128(int                value);
    explicit Decimal_Type128(unsigned int       value);
    explicit Decimal_Type128(long               value);
    explicit Decimal_Type128(unsigned long      value);
    explicit Decimal_Type128(long long          value);
    explicit Decimal_Type128(unsigned long long value);
        // Create a 'Decimal128' object having the value closest to the
        // specified 'value' subject to the conversion rules as defined by
        // IEEE-754:
        //
        //: o If 'value' is zero then initialize this object to positive zero
        //:   with a 0 exponent (quantum 1e-33).
        //:
        //: o Otherwise if 'value' has an absolute value that is larger than
        //:   'std::numeric_limits<Decimal128>::max()' then raise the
        //:   "overflow" floating-point exception and initialize this object to
        //:   infinity with the same sign as 'other'.
        //:
        //: o Otherwise if 'value' has a value that is not exactly
        //:   representable using 'std::numeric_limits<Decimal128>::max_digit'
        //:   decimal digits then raise the "inexact" floating-point exception
        //:   and initialize this object to the value of 'value' rounded
        //:   according to the rounding direction.
        //:
        //: o Otherwise initialize this object to 'value'.
        //
        // The exponent 0 (quantum 1e-33) is preferred during conversion unless
        // it would cause unnecessary loss of precision.

    //! Decimal128(const Decimal128& original) = default;
        // Create a 'Decimal128' object that is a copy of the specified
        // 'original' as defined by the 'copy' operation of IEEE-754 2008:
        //
        //: o If 'original' is NaN, initialize this object to a NaN.
        //:
        //: o Otherwise initialize this object to the value of the 'original'.
        //
        // Note that since floating-point types may be NaN, and NaNs are
        // unordered (do not compare equal even to themselves) it is possible
        // that a copy of a decimal will not compare equal to the original;
        // however it will behave as the original.

    //! ~Decimal128() = default;
        // Destroy this object.

    // MANIPULATORS
    //! Decimal128& operator=(const Decimal128& rhs) = default;
        // Make this object a copy of the specified 'rhs' as defined by the
        // 'copy' operation of IEEE-754 2008 and return a reference providing
        // modifiable access to this object.
        //
        //: o If 'rhs' is NaN, set this object to a NaN.
        //:
        //: o Otherwise set this object to the value of the 'other'.
        //
        // Note that since floating-point types may be NaN, and NaNs are
        // unordered (do not compare equal even to themselves) it is possible
        // that, after an assignment, a decimal will not compare equal to the
        // original; however it will behave as the original.

    Decimal_Type128& operator++();
        // Add 1.0 to the value of this object and return a reference to it.
        // Note that this is a floating-point value so this operations may not
        // change the value of this object at all (if the value is large) or
        // it may seem to just set it to 1.0 (if the original value is small).

    Decimal_Type128& operator--();
        // Add -1.0 to the value of this object and return a reference to it.
        // Note that this is a floating-point value so this operations may not
        // change the value of this object at all (if the value is large) or
        // it may seem to just set it to -1.0 (if the original value is small).

    Decimal_Type128& operator+=(Decimal32  rhs);
    Decimal_Type128& operator+=(Decimal64  rhs);
    Decimal_Type128& operator+=(Decimal128 rhs);
        // Add the value of the specified 'rhs' object to the value of this as
        // described by IEEE-754, store the result in this object, and return a
        // reference to this object.
        //
        //: o If either this object or 'rhs' is NaN, then raise the "invalid"
        //:   floating-point exception and set this object to a NaN.
        //:
        //: o Otherwise if this object and 'rhs' have infinite values of
        //:   differing signs, then raise the "invalid" floating-point
        //:   exception and set this object to a NaN.
        //:
        //: o Otherwise if this object and 'rhs' have infinite values of the
        //:   same sign, then do not change this object.
        //:
        //: o Otherwise if 'rhs' has a zero value (positive or negative), do
        //:   not change this object.
        //:
        //: o Otherwise if the sum of this object and 'rhs' has an absolute
        //:   value that is larger than
        //:   'std::numeric_limits<Decimal128>::max()' then raise the
        //:   "overflow" floating-point exception and set this object to
        //:   infinity value with the same sign as that result.
        //:
        //: o Otherwise set this object to the sum of the number represented by
        //:   'rhs' and the number represented by this object.
        //
        // Note that this is a floating-point value so this operations may not
        // change the value of this object at all (if the value is large) or it
        // may seem to update it to the value of the 'other' (if the original
        // value is small).

    Decimal_Type128& operator+=(int                rhs);
    Decimal_Type128& operator+=(unsigned int       rhs);
    Decimal_Type128& operator+=(long               rhs);
    Decimal_Type128& operator+=(unsigned long      rhs);
    Decimal_Type128& operator+=(long long          rhs);
    Decimal_Type128& operator+=(unsigned long long rhs);
        // Add the specified 'rhs' to the value of this object as described by
        // IEEE-754, store the result in this object, and return a reference to
        // this object.
        //
        //: o If this object is NaN, then raise the "invalid" floating-point
        //:   exception and do not change this object.
        //:
        //: o Otherwise if this object is infinity, then do not change it.
        //:
        //: o Otherwise if the sum of this object and 'rhs' has an absolute
        //:   value that is larger than
        //:   'std::numeric_limits<Decimal128>::max()' then raise the
        //:   "overflow" floating-point exception and set this object to
        //:   infinity with the same sign as that result.
        //:
        //: o Otherwise set this object to sum of adding 'rhs' and the number
        //:   represented by this object.
        //
        // Note that this is a floating-point value so this operations may not
        // change the value of this object at all (if the value is large) or it
        // may seem to update it to the value of the 'other' (if the original
        // value is small).

    Decimal_Type128& operator-=(Decimal32  rhs);
    Decimal_Type128& operator-=(Decimal64  rhs);
    Decimal_Type128& operator-=(Decimal128 rhs);
        // Subtract the value of the specified 'rhs' from the value of this
        // object as described by IEEE-754, store the result in this object,
        // and return a reference to this object.
        //
        //: o If either this object or 'rhs' is NaN, then raise the "invalid"
        //:   floating-point exception and set this object to a NaN.
        //:
        //: o Otherwise if this object and the 'rhs' have infinite values of
        //:   the same sign, raise the "invalid" floating-point exception and
        //:   set this object to a NaN.
        //:
        //: o Otherwise if this object and the 'rhs' have infinite values of
        //:   differing signs, then do not change this object.
        //:
        //: o Otherwise if the 'rhs' has a zero value (positive or negative),
        //:   do not change this object.
        //:
        //: o Otherwise if subtracting the value of the 'rhs' object from this
        //:   results in an absolute value that is larger than
        //:   'std::numeric_limits<Decimal128>::max()' then raise the
        //:   "overflow" floating-point exception and set this object to
        //:   infinity with the same sign as that result.
        //:
        //: o Otherwise set this object to the result of subtracting the value
        //:   of 'rhs' from the value of this object.
        //
        // Note that this is a floating-point value so this operations may not
        // change the value of this object at all (if the value is large) or it
        // may seem to update it to the value of the 'other' (if the original
        // value is small).

    Decimal_Type128& operator-=(int                rhs);
    Decimal_Type128& operator-=(unsigned int       rhs);
    Decimal_Type128& operator-=(long               rhs);
    Decimal_Type128& operator-=(unsigned long      rhs);
    Decimal_Type128& operator-=(long long          rhs);
    Decimal_Type128& operator-=(unsigned long long rhs);
        // Subtract the specified 'rhs' from the value of this object as
        // described by IEEE-754, store the result in this object, and return a
        // reference to this object.
        //
        //: o If this object is NaN, raise the "invalid" floating-point
        //:   exception and do not change this object.
        //:
        //: o Otherwise if this object is infinity, then do not change it.
        //:
        //: o Otherwise if subtracting 'rhs' from this object's value results
        //:   in an absolute value that is larger than
        //:   'std::numeric_limits<Decimal128>::max()' then raise the
        //:   "overflow" floating-point exception and set this object to
        //:   infinity with the same sign as that result.
        //:
        //: o Otherwise set this object to the result of subtracting 'rhs' from
        //:   the value of this object.
        //
        // Note that this is a floating-point value so this operations may not
        // change the value of this object at all (if the value is large) or it
        // may seem to update it to the value of the 'other' (if the original
        // value is small).

    Decimal_Type128& operator*=(Decimal32  rhs);
    Decimal_Type128& operator*=(Decimal64  rhs);
    Decimal_Type128& operator*=(Decimal128 rhs);
        // Multiply the value of the specified 'rhs' object by the value of
        // this as described by IEEE-754, store the result in this object, and
        // return a reference to this object.
        //
        //: o If either this object or 'rhs' is NaN, raise the "invalid"
        //:   floating-point exception and set this object to NaN.
        //:
        //: o Otherwise, if one of this object and 'rhs' is zero (positive or
        //:   negative) and the other is infinity (positive or negative), raise
        //:   the "invalid" floating-point exception and set this object to a
        //:   NaN.
        //:
        //: o Otherwise, if either this object or 'rhs' is positive or negative
        //:   infinity, set this object to infinity.  The sign of this object
        //:   will be positive if this object and 'rhs' had the same sign, and
        //:   negative otherwise.
        //:
        //: o Otherwise, if either this object or 'rhs' is zero, set this
        //:   object to zero.  The sign of this object will be positive if this
        //:   object and 'rhs' had the same sign, and negative otherwise.
        //:
        //: o Otherwise if the product of this object and 'rhs' has an absolute
        //:   value that is larger than
        //:   'std::numeric_limits<Decimal128>::max()' then raise the
        //:   "overflow" floating-point exception and set this object to
        //:   infinity with the same sign of that result.
        //:
        //: o Otherwise if the product of this object and 'rhs' has an absolute
        //:   value that is smaller than
        //:   'std::numeric_limits<Decimal128>::min()' then raise the
        //:   "underflow" floating-point exception and set this object to zero
        //:   value with the same sign as that result.
        //:
        //: o Otherwise set this object to the product of the value of 'rhs'
        //:   and the value of this object.

    Decimal_Type128& operator*=(int                rhs);
    Decimal_Type128& operator*=(unsigned int       rhs);
    Decimal_Type128& operator*=(long               rhs);
    Decimal_Type128& operator*=(unsigned long      rhs);
    Decimal_Type128& operator*=(long long          rhs);
    Decimal_Type128& operator*=(unsigned long long rhs);
        // Multiply the specified 'rhs' by the value of this object as
        // described by IEEE-754, store the result in this object, and return a
        // reference to this object.
        //
        //: o If this object is NaN, raise the "invalid" floating-point
        //:   exception and set this object to a NaN.
        //:
        //: o Otherwise if this object is infinity (positive or negative), and
        //:   'rhs' is zero, then raise the "invalid" floating-point exception
        //:   and set this object to a NaN.
        //:
        //: o Otherwise if this object is infinity (positive or negative), then
        //:   do not change it.
        //:
        //: o Otherwise if 'rhs' is zero, then set this object to zero with the
        //:   same sign as its value had prior to this operation.
        //:
        //: o Otherwise if the product of 'rhs' and the value of this object
        //:   results in an absolute value that is larger than
        //:   'std::numeric_limits<Decimal128>::max()' then raise the
        //:   "overflow" floating-point exception and set this object to
        //:   infinity with the same sign as that result.
        //:
        //: o Otherwise if the product of 'rhs' and the value of this object
        //:   results in an absolute value that is smaller than
        //:   'std::numeric_limits<Decimal128>::min()' then raise the
        //:   "underflow" floating-point exception and set this object to zero
        //:   with the same sign as that result.
        //:
        //: o Otherwise set this object to the product of the value of this
        //:   object and the value 'rhs'.

    Decimal_Type128& operator/=(Decimal32  rhs);
    Decimal_Type128& operator/=(Decimal64  rhs);
    Decimal_Type128& operator/=(Decimal128 rhs);
        // Divide the value of this object by the value of the specified 'rhs'
        // as described by IEEE-754, store the result in this object, and
        // return a reference to this object.
        //
        //: o If either this object or 'rhs' is NaN, then raise the "invalid"
        //:   floating-point exception and set this object to a NaN.
        //:
        //: o Otherwise if this object and 'rhs' are infinity (positive or
        //:   negative) or zero (positive or negative), then raise the
        //:   "invalid" floating-point exception and set this object to a NaN.
        //:
        //: o Otherwise if 'rhs' has a positive zero value, then raise the
        //:   "overflow" floating-point exception and set this object to
        //:   infinity with the same sign as its original value.
        //:
        //: o Otherwise if 'rhs' has a negative zero value, then raise the
        //:   "overflow" floating-point exception and set this object to
        //:   infinity with the opposite sign as its original value.
        //:
        //: o Otherwise if dividing the value of this object with the value of
        //:   'rhs' results in an absolute value that is larger than
        //:   'std::numeric_limits<Decimal128>::max()' then raise the
        //:   "overflow" floating-point exception and set this object to
        //:   infinity value with the same sign as that result.
        //:
        //: o Otherwise if dividing the value of this object with the value of
        //:   'rhs' results in an absolute value that is smaller than
        //:   'std::numeric_limits<Decimal128>::min()' then raise the
        //:   "underflow" floating-point exception and set this object to zero
        //:   with the same sign as that result.
        //:
        //: o Otherwise set this object to the result of dividing the value of
        //:   this object with the value of 'rhs'.

    Decimal_Type128& operator/=(int                rhs);
    Decimal_Type128& operator/=(unsigned int       rhs);
    Decimal_Type128& operator/=(long               rhs);
    Decimal_Type128& operator/=(unsigned long      rhs);
    Decimal_Type128& operator/=(long long          rhs);
    Decimal_Type128& operator/=(unsigned long long rhs);
        // Divide the value of this object by the specified 'rhs' as described
        // by IEEE-754, store the result in this object, and return a reference
        // to this object.
        //
        //: o If this object is NaN, raise the "invalid" floating-point
        //:   exception and set this object to a NaN.
        //:
        //: o Otherwise if this object is infinity (positive or negative), and
        //:   'rhs' is zero, raise the "invalid" floating-point exception and
        //:   set this object to a NaN.
        //:
        //: o Otherwise if this object is infinity (positive or negative), then
        //:   do not change it.
        //:
        //: o Otherwise if 'rhs' is zero, raise the "overflow" floating-point
        //:   exception and then set this object to infinity with the same sign
        //:   it had prior to this operation.
        //:
        //: o Otherwise if the quotient of the value of this object and 'rhs'
        //:   results in an absolute value that is larger than
        //:   'std::numeric_limits<Decimal128>::max()' then raise the
        //:   "overflow" floating-point exception and set this object to
        //:   infinity with the same sign as that result.
        //:
        //: o Otherwise if the quotient of the value of this object and 'rhs'
        //:   results in an absolute value that is smaller than
        //:   'std::numeric_limits<Decimal128>::min()' then raise the
        //:   "underflow" floating-point exception and set this object to zero
        //:   with the same sign as that result.
        //:
        //: o Otherwise set this object to the result of dividing the number
        //:   represented by this object by 'rhs'.

    DecimalImplUtil::ValueType128 *data();
        // Return a modifiable pointer to the underlying implementation.

    // ACCESSORS
    const DecimalImplUtil::ValueType128 *data() const;
        // Return a non-modifiable pointer to the underlying implementation.

    DecimalImplUtil::ValueType128 value() const;
        // Return the value of the underlying implementation.
};

// FREE OPERATORS
Decimal128 operator+(Decimal128 value);
    // Return a copy of the specified 'value' if the value is not negative
    // zero, and return positive zero otherwise.

Decimal128 operator-(Decimal128 value);
    // Return the result of applying the unary - operator to the specified
    // 'value' as described by IEEE-754.  Note that floating-point numbers
    // have signed zero, therefore this operation is not the same as '0-value'.

Decimal128 operator++(Decimal128& value, int);
    // Apply the prefix ++ operator to the specified 'value' and return its
    // original value.  Note that this is a floating-point value so this
    // operations may not change the value of this object at all (if the value
    // is large) or it may seem to just set it to 1.0 (if the original value is
    // small).

Decimal128 operator--(Decimal128& value, int);
    // Apply the prefix -- operator to the specified 'value' and return its
    // original value.  Note that this is a floating-point value so this
    // operations may not change the value of this object at all (if the value
    // is large) or it may seem to just set it to 1.0 (if the original value is
    // small).

Decimal128 operator+(Decimal128 lhs, Decimal128 rhs);
Decimal128 operator+(Decimal32  lhs, Decimal128 rhs);
Decimal128 operator+(Decimal128 lhs, Decimal32  rhs);
Decimal128 operator+(Decimal64  lhs, Decimal128 rhs);
Decimal128 operator+(Decimal128 lhs, Decimal64  rhs);
    // Add the value of the specified 'rhs' to the value of the specified 'lhs'
    // as described by IEEE-754 and return the result.
    //
    //: o If either of 'lhs' or 'rhs' is NaN, then raise the "invalid"
    //:   floating-point exception and return a NaN.
    //:
    //: o Otherwise if 'lhs' and 'rhs' are infinities of differing signs, raise
    //:   the "invalid" floating-point exception and return a NaN.
    //:
    //: o Otherwise if 'lhs' and 'rhs' are infinities of the same sign then
    //:   return infinity of that sign.
    //:
    //: o Otherwise if 'rhs' is zero (positive or negative), return 'lhs'.
    //:
    //: o Otherwise if the sum of 'lhs' and 'rhs' has an absolute value that is
    //:   larger than 'std::numeric_limits<Decimal128>::max()' then raise the
    //:   "overflow" floating-point exception and return infinity with the same
    //:   sign as that result.
    //:
    //: o Otherwise return the sum of the number represented by 'lhs' and the
    //:   number represented by 'rhs'.

Decimal128 operator+(Decimal128 lhs, int                rhs);
Decimal128 operator+(Decimal128 lhs, unsigned int       rhs);
Decimal128 operator+(Decimal128 lhs, long               rhs);
Decimal128 operator+(Decimal128 lhs, unsigned long      rhs);
Decimal128 operator+(Decimal128 lhs, long long          rhs);
Decimal128 operator+(Decimal128 lhs, unsigned long long rhs);
    // Add the specified 'rhs' to the value of the specified 'lhs' as described
    // by IEEE-754 and return the result.
    //
    //: o If 'lhs' is NaN, raise the "invalid" floating-point exception and
    //:   return a NaN.
    //:
    //: o Otherwise if 'lhs' is infinity, then return that infinity.
    //:
    //: o Otherwise if the sum of 'lhs' and 'rhs' has an absolute value that is
    //:   larger than 'std::numeric_limits<Decimal128>::max()' then raise the
    //:   "overflow" floating-point exception and return infinity with the same
    //:   sign as that result.
    //:
    //: o Otherwise return the sum of 'rhs' and the number represented by
    //:   'lhs'.

Decimal128 operator+(int                lhs, Decimal128 rhs);
Decimal128 operator+(unsigned int       lhs, Decimal128 rhs);
Decimal128 operator+(long               lhs, Decimal128 rhs);
Decimal128 operator+(unsigned long      lhs, Decimal128 rhs);
Decimal128 operator+(long long          lhs, Decimal128 rhs);
Decimal128 operator+(unsigned long long lhs, Decimal128 rhs);
    // Add the specified 'lhs' to the value of the specified 'rhs' as described
    // by IEEE-754 and return the result.
    //
    //: o If 'rhs' is NaN, raise the "invalid" floating-point exception and
    //:   return a NaN.
    //:
    //: o Otherwise if 'rhs' is infinity, then return that infinity.
    //:
    //: o Otherwise if the sum of the value of 'rhs' and 'lhs' has an absolute
    //:   value that is larger than 'std::numeric_limits<Decimal128>::max()'
    //:   then raise the "overflow" floating-point exception and return
    //:   infinity with the same sign as that result.
    //:
    //: o Otherwise return the sum of 'lhs' and the number represented by
    //:   'rhs'.

Decimal128 operator-(Decimal128 lhs, Decimal128 rhs);
Decimal128 operator-(Decimal32  lhs, Decimal128 rhs);
Decimal128 operator-(Decimal128 lhs, Decimal32  rhs);
Decimal128 operator-(Decimal64  lhs, Decimal128 rhs);
Decimal128 operator-(Decimal128 lhs, Decimal64  rhs);
    // Subtract the value of the specified 'rhs' from the value of the
    // specified 'lhs' as described by IEEE-754 and return the result.
    //
    //: o If either 'lhs' or 'rhs' is NaN, then raise the "invalid"
    //:   floating-point exception and return a NaN.
    //:
    //: o Otherwise if 'lhs' and the 'rhs' have infinity values of the same
    //:   sign, then raise the "invalid" floating-point exception and return
    //:   a NaN.
    //:
    //: o Otherwise if 'lhs' and the 'rhs' have infinity values of differing
    //:   signs, then return 'lhs'.
    //:
    //: o Otherwise if 'rhs' has a zero value (positive or negative), then
    //:   return 'lhs'.
    //:
    //: o Otherwise if subtracting the value of the 'rhs' object from the value
    //:   of 'lhs' results in an absolute value that is larger than
    //:   'std::numeric_limits<Decimal128>::max()' then raise the "overflow"
    //:   floating-point exception and return infinity with the same sign
    //:   as that result.
    //:
    //: o Otherwise return the result of subtracting the value of 'rhs' from
    //:   the value of 'lhs'.

Decimal128 operator-(Decimal128 lhs, int                rhs);
Decimal128 operator-(Decimal128 lhs, unsigned int       rhs);
Decimal128 operator-(Decimal128 lhs, long               rhs);
Decimal128 operator-(Decimal128 lhs, unsigned long      rhs);
Decimal128 operator-(Decimal128 lhs, long long          rhs);
Decimal128 operator-(Decimal128 lhs, unsigned long long rhs);
    // Subtract the specified 'rhs' from the value of the specified 'lhs' as
    // described by IEEE-754 and return a reference to this object.
    //
    //: o If 'lhs' is NaN, raise the "invalid" floating-point exception and
    //:   return a NaN.
    //:
    //: o Otherwise if 'lhs' is infinity, then return 'lhs'.
    //:
    //: o Otherwise if subtracting 'rhs' from the value of 'lhs' results in an
    //:   absolute value that is larger than
    //:   'std::numeric_limits<Decimal128>::max()' then raise the "overflow"
    //:   floating-point exception and return infinity with the same sign as
    //:   that result.
    //:
    //: o Otherwise return the result of subtracting 'rhs' from the value of
    //:   'lhs'.

Decimal128 operator-(int                lhs, Decimal128 rhs);
Decimal128 operator-(unsigned int       lhs, Decimal128 rhs);
Decimal128 operator-(long               lhs, Decimal128 rhs);
Decimal128 operator-(unsigned long      lhs, Decimal128 rhs);
Decimal128 operator-(long long          lhs, Decimal128 rhs);
Decimal128 operator-(unsigned long long lhs, Decimal128 rhs);
    // Subtract the specified 'rhs' from the value of the specified 'lhs' as
    // described by IEEE-754 and return a reference to this object.
    //
    //: o If 'lhs' is NaN, raise the "invalid" floating-point exception return
    //:   a NaN.
    //:
    //: o Otherwise if 'lhs' is infinity, then return 'lhs'.
    //:
    //: o Otherwise if 'rhs' is zero (positive or negative), then return 'lhs'.
    //:
    //: o Otherwise if subtracting 'rhs' from the value of 'lhs' results in an
    //:   absolute value that is larger than
    //:   'std::numeric_limits<Decimal128>::max()' then raise the "overflow"
    //:   floating-point exception and return infinity with the same sign as
    //:   that result.
    //:
    //: o Otherwise return the result of subtracting the value of 'rhs'
    //    from the number 'lhs'.

Decimal128 operator*(Decimal128 lhs, Decimal128 rhs);
Decimal128 operator*(Decimal32  lhs, Decimal128 rhs);
Decimal128 operator*(Decimal128 lhs, Decimal32  rhs);
Decimal128 operator*(Decimal64  lhs, Decimal128 rhs);
Decimal128 operator*(Decimal128 lhs, Decimal64  rhs);
    // Multiply the value of the specified 'lhs' object by the value of the
    // specified 'rhs' as described by IEEE-754 and return the result.
    //
    //: o If either of 'lhs' or 'rhs' is NaN, return a NaN.
    //:
    //: o Otherwise if one of the operands is infinity (positive or negative)
    //:   and the other is zero (positive or negative), then raise the
    //:   "invalid" floating-point exception raised and return a NaN.
    //:
    //: o Otherwise if both 'lhs' and 'rhs' are infinity (positive or
    //:   negative), return infinity.  The sign of the returned value will be
    //:   positive if 'lhs' and 'rhs' have the same sign, and negative
    //:   otherwise.
    //:
    //: o Otherwise, if either 'lhs' or 'rhs' is zero, return zero.  The sign
    //:   of the returned value will be positive if 'lhs' and 'rhs' have the
    //:   same sign, and negative otherwise.
    //:
    //: o Otherwise if the product of 'lhs' and 'rhs' has an absolute value
    //:   that is larger than 'std::numeric_limits<Decimal128>::max()' then
    //:   raise the "overflow" floating-point exception and return infinity
    //:   with the same sign as that result.
    //:
    //: o Otherwise if the product of 'lhs' and 'rhs' has an absolute value
    //:   that is smaller than 'std::numeric_limits<Decimal128>::min()' then
    //:   raise the "underflow" floating-point exception and return zero with
    //:   the same sign as that result.
    //:
    //: o Otherwise return the product of the value of 'rhs' and the number
    //:   represented by 'rhs'.

Decimal128 operator*(Decimal128 lhs, int                rhs);
Decimal128 operator*(Decimal128 lhs, unsigned int       rhs);
Decimal128 operator*(Decimal128 lhs, long               rhs);
Decimal128 operator*(Decimal128 lhs, unsigned long      rhs);
Decimal128 operator*(Decimal128 lhs, long long          rhs);
Decimal128 operator*(Decimal128 lhs, unsigned long long rhs);
    // Multiply the specified 'rhs' by the value of the specified 'lhs' as
    // described by IEEE-754, and return the result.
    //
    //: o If 'lhs' is NaN, raise the "invalid" floating-point exception and
    //:   return a NaN.
    //:
    //: o Otherwise if 'lhs' is infinity (positive or negative), and 'rhs' is
    //:   zero, then raise the "invalid" floating-point exception and return a
    //:   NaN.
    //:
    //: o Otherwise if 'lhs' is infinity (positive or negative), then return
    //:   'lhs'.
    //:
    //: o Otherwise if 'rhs' is zero, then return zero with the sign of 'lhs'.
    //:
    //: o Otherwise if the product of 'rhs' and the value of 'lhs' has an
    //:   absolute value that is larger than
    //:   'std::numeric_limits<Decimal128>::max()' then raise the "overflow"
    //:   floating-point exception and return infinity with the same sign as
    //:   that result.
    //:
    //: o Otherwise if the product of 'rhs' and the value of 'lhs' has an
    //:   absolute value that is smaller than
    //:   'std::numeric_limits<Decimal128>::min()' then raise the "underflow"
    //:   floating-point exception and return zero with the same sign as that
    //:   result.
    //:
    //: o Otherwise return the product of the value of 'lhs' and value 'rhs'.

Decimal128 operator*(int                lhs, Decimal128 rhs);
Decimal128 operator*(unsigned int       lhs, Decimal128 rhs);
Decimal128 operator*(long               lhs, Decimal128 rhs);
Decimal128 operator*(unsigned long      lhs, Decimal128 rhs);
Decimal128 operator*(long long          lhs, Decimal128 rhs);
Decimal128 operator*(unsigned long long lhs, Decimal128 rhs);
    // Multiply the specified 'lhs' by the value of the specified 'rhs' as
    // described by IEEE-754, and return the result.
    //
    //: o If 'rhs' is NaN, raise the "invalid" floating-point exception and
    //:   return a NaN.
    //:
    //: o Otherwise if 'rhs' is infinity (positive or negative), and 'lhs' is
    //:   zero, then raise the "invalid" floating-point exception and return a
    //:   NaN.
    //:
    //: o Otherwise if 'rhs' is infinity (positive or negative), then return
    //:   'rhs'.
    //:
    //: o Otherwise if 'lhs' is zero, then return zero with the sign of 'rhs'.
    //:
    //: o Otherwise if the product of 'lhs' and the value of 'rhs' has an
    //:   absolute value that is larger than
    //:   'std::numeric_limits<Decimal128>::max()' then raise the "overflow"
    //:   floating-point exception and return infinity with the same sign as
    //:   that result.
    //:
    //: o Otherwise if the product of 'lhs' and the value of 'rhs' has an
    //:   absolute value that is smaller than
    //:   'std::numeric_limits<Decimal128>::min()' then raise the "underflow"
    //:   floating-point exception and return zero with the same sign as that
    //:   result.
    //:
    //: o Otherwise return the product of the value of 'rhs' and value 'lhs'.

Decimal128 operator/(Decimal128 lhs, Decimal128 rhs);
Decimal128 operator/(Decimal32  lhs, Decimal128 rhs);
Decimal128 operator/(Decimal128 lhs, Decimal32  rhs);
Decimal128 operator/(Decimal64  lhs, Decimal128 rhs);
Decimal128 operator/(Decimal128 lhs, Decimal64  rhs);
    // Divide the value of the specified 'lhs' by the value of the specified
    // 'rhs' as described by IEEE-754, and return the result.
    //
    //: o If 'lhs' or 'rhs' is NaN, raise the "invalid" floating-point
    //:   exception and return a NaN.
    //:
    //: o Otherwise if 'lhs' and 'rhs' are both infinity (positive or negative)
    //:   or both zero (positive or negative), raise the "invalid"
    //:   floating-point exception and return a NaN.
    //:
    //: o Otherwise if 'rhs' has a positive zero value, raise the "overflow"
    //:   floating-point exception and return infinity with the sign of 'lhs'.
    //:
    //: o Otherwise if 'rhs' has a negative zero value, raise the "overflow"
    //:   floating-point exception and return infinity with the opposite sign
    //:   as 'lhs'.
    //:
    //: o Otherwise if dividing the value of 'lhs' with the value of 'rhs'
    //:   results in an absolute value that is larger than
    //:   'std::numeric_limits<Decimal128>::max()' then raise the "overflow"
    //:   floating-point exception and return infinity  with the same sign as
    //:   that result.
    //:
    //: o Otherwise if dividing the value of 'lhs' with the value of 'rhs'
    //:   results in an absolute value that is smaller than
    //:   'std::numeric_limits<Decimal128>::min()' then raise the "underflow"
    //:   floating-point exception and return zero with the same sign as that
    //:   result.
    //:
    //: o Otherwise return the result of dividing the value of 'lhs' with the
    //:   value of 'rhs'.

Decimal128 operator/(Decimal128 lhs, int                rhs);
Decimal128 operator/(Decimal128 lhs, unsigned int       rhs);
Decimal128 operator/(Decimal128 lhs, long               rhs);
Decimal128 operator/(Decimal128 lhs, unsigned long      rhs);
Decimal128 operator/(Decimal128 lhs, long long          rhs);
Decimal128 operator/(Decimal128 lhs, unsigned long long rhs);
    // Divide the value of the specified 'lhs' by the specified 'rhs' as
    // described by IEEE-754, and return the result.
    //
    //: o If 'lhs' is NaN, raise the "invalid" floating-point exception and
    //:   return a NaN.
    //:
    //: o Otherwise if 'lhs' is infinity (positive or negative), and 'rhs' is
    //:   zero, raise the "invalid" floating-point exception and return a NaN.
    //:
    //: o Otherwise if 'lhs' is infinity (positive or negative), then return
    //:   'lhs'.
    //:
    //: o Otherwise if 'rhs' is zero, raise the "overflow" floating-point
    //:    exception return zero with the sign of 'lhs'.
    //:
    //: o Otherwise if the quotient of the value of 'lhs' and 'rhs' results in
    //:   an absolute value that is larger than
    //:   'std::numeric_limits<Decimal128>::max()' then raise the "overflow"
    //:   floating-point exception and return infinity with the same sign as
    //:   that result.
    //:
    //: o Otherwise if the quotient of the value of 'lhs' and 'rhs' results in
    //:   an absolute value that is smaller than
    //:   'std::numeric_limits<Decimal128>::min()' then raise the "underflow"
    //:   floating-point exception and return zero with the same sign as that
    //:   result.
    //:
    //: o Otherwise return the result of dividing the value of 'lhs' by the
    //:   value 'rhs'.

Decimal128 operator/(int                lhs, Decimal128 rhs);
Decimal128 operator/(unsigned int       lhs, Decimal128 rhs);
Decimal128 operator/(long               lhs, Decimal128 rhs);
Decimal128 operator/(unsigned long      lhs, Decimal128 rhs);
Decimal128 operator/(long long          lhs, Decimal128 rhs);
Decimal128 operator/(unsigned long long lhs, Decimal128 rhs);
    // Divide the specified 'lhs' by the value of the specified 'rhs' as
    // described by IEEE-754, and return the result.
    //
    //: o If 'rhs' is NaN, raise the "invalid" floating-point exception and
    //:   return a NaN.
    //:
    //: o Otherwise if 'rhs' is infinity (positive or negative), and 'lhs' is
    //:   zero, raise the "invalid" floating-point exception and return a NaN.
    //:
    //: o Otherwise if 'rhs' is zero (positive or negative), raise the
    //:   "overflow" floating-pointexception return zero with the sign of
    //:   'lhs'.
    //:
    //: o Otherwise if the quotient of 'rhs' and the value of 'rhs' results in
    //:   an absolute value that is larger than
    //:   'std::numeric_limits<Decimal128>::max()' then raise the "overflow"
    //:   floating-point exception and return infinity with the same sign as
    //:   that result.
    //:
    //: o Otherwise if the quotient of 'lhs' and the value of 'rhs' results in
    //:   an absolute value that is smaller than
    //:   'std::numeric_limits<Decimal128>::min()' then raise the "underflow"
    //:   floating-point exception and return zero with the same sign as that
    //:   result.
    //:
    //: o Otherwise return the result of dividing the value 'lhs' by the value
    //:   of 'rhs'.  Note that this is a floating-point operation, not integer.

bool operator==(Decimal128 lhs, Decimal128 rhs);
    // Return 'true' if the specified 'lhs' and 'rhs' have the same value, and
    // 'false' otherwise.  Two 'Decimal128' objects have the same value if the
    // 'compareQuietEqual' operation (IEEE-754 defined, non-total ordering
    // comparison) considers the underlying IEEE representations equal.  In
    // other words, two 'Decimal128' objects have the same value if:
    //
    //: o both have a zero value (positive or negative), or
    //: o both have the same infinity value (both positive or negative), or
    //: o both have the value of a real number that are equal, even if they are
    //:   represented differently (cohorts have the same value)
    //
    // This operation raises the "invalid" floating-point exception if either
    // or both operands are NaN.
    //
    // Note that a NaN is never equal to anything, including itself:
    //..
    //  Decimal128 aNaN = std::numeric_limits<Decimal128>::quiet_NaN();
    //  assert(!(aNan == aNan));
    //..

bool operator==(Decimal32  lhs, Decimal128 rhs);
bool operator==(Decimal128 lhs, Decimal32  rhs);
bool operator==(Decimal64  lhs, Decimal128 rhs);
bool operator==(Decimal128 lhs, Decimal64  rhs);
    // Return 'true' if the specified 'lhs' and 'rhs' have the same value, and
    // 'false' otherwise.  Two decimal objects have the same value if the
    // 'compareQuietEqual' operation (IEEE-754 defined, non-total ordering
    // comparison) considers the underlying IEEE representations equal.  In
    // other words, two decimal objects have the same value if:
    //
    //: o both have a zero value (positive or negative), or
    //: o both have the same infinity value (both positive or negative), or
    //: o both have the value of a real number that are equal, even if they are
    //:   represented differently (cohorts have the same value)
    //
    // This operation raises the "invalid" floating-point exception if either
    // or both operands are NaN.

bool operator!=(Decimal128 lhs, Decimal128 rhs);
    // Return 'true' if the specified 'lhs' and 'rhs' do not have the same
    // value, and 'false' otherwise.  Two 'Decimal128' objects do not have the
    // same value if the 'compareQuietEqual' operation (IEEE-754 defined,
    // non-total ordering comparison) considers the underlying IEEE
    // representations not equal.  In other words, two 'Decimal128' objects do
    // not have the same value if:
    //
    //: o both are a NaN, or
    //: o one has zero value (positive or negative) and the other does not, or
    //: o one has the value of positive infinity and the other does not, or
    //: o one has the value of negative infinity and the other does not, or
    //: o both have the value of a real number that are not equal, regardless
    //:   of their representation (cohorts are equal)
    //
    // This operation raises the "invalid" floating-point exception if either
    // or both operands are NaN.
    //
    // Note that a NaN is never equal to anything, including itself:
    //..
    //  Decimal128 aNaN = std::numeric_limits<Decimal128>::quiet_NaN();
    //  assert(aNan != aNan);
    //..

bool operator!=(Decimal32  lhs, Decimal128 rhs);
bool operator!=(Decimal128 lhs, Decimal32  rhs);
bool operator!=(Decimal64  lhs, Decimal128 rhs);
bool operator!=(Decimal128 lhs, Decimal64  rhs);
    // Return 'true' if the specified 'lhs' and 'rhs' do not have the same
    // value, and 'false' otherwise.  Two decimal objects do not have the same
    // value if the 'compareQuietEqual' operation (IEEE-754 defined, non-total
    // ordering comparison) considers the underlying IEEE representations not
    // equal.  In other words, two decimal objects do not have the same value
    // if:
    //
    //: o both are NaN, or
    //: o one has zero value (positive or negative) and the other does not, or
    //: o one has the value of positive infinity and the other does not, or
    //: o one has the value of negative infinity and the other does not, or
    //: o both have the value of a real number that are not equal, regardless
    //:   of their representation (cohorts are equal)
    //
    // This operation raises the "invalid" floating-point exception if either
    // or both operands are NaN.

bool operator<(Decimal128 lhs, Decimal128 rhs);
    // Return 'true' if the specified 'lhs' has a value less than the specified
    // 'rhs' and 'false' otherwise.  The value of a 'Decimal128' object 'lhs'
    // is less than that of an object 'rhs' if the 'compareQuietLess' operation
    // (IEEE-754 defined, non-total ordering comparison) considers the
    // underlying IEEE representation of 'lhs' to be less than of that of
    // 'rhs'.  In other words, 'lhs' is less than 'rhs' if:
    //
    //: o neither 'lhs' nor 'rhs' are NaN, or
    //: o 'lhs' is zero (positive or negative) and 'rhs' is positive, or
    //: o 'rhs' is zero (positive or negative) and 'lhs' negative, or
    //: o 'lhs' is not positive infinity, or
    //: o 'lhs' is negative infinity and 'rhs' is not, or
    //: o 'lhs' and 'rhs' both represent a real number and the real number of
    //:   'lhs' is less than that of 'rhs'
    //
    // This operation raises the "invalid" floating-point exception if either
    // or both operands are NaN.

bool operator<(Decimal32  lhs, Decimal128 rhs);
bool operator<(Decimal128 lhs, Decimal32  rhs);
bool operator<(Decimal64  lhs, Decimal128 rhs);
bool operator<(Decimal128 lhs, Decimal64  rhs);
    // Return 'true' if the specified 'lhs' has a value less than the specified
    // 'rhs' and 'false' otherwise.  The value of a decimal object 'lhs' is
    // less than that of an object 'rhs' if the 'compareQuietLess' operation
    // (IEEE-754 defined, non-total ordering comparison) considers the
    // underlying IEEE representation of 'lhs' to be less than of that of
    // 'rhs'.  In other words, 'lhs' is less than 'rhs' if:
    //
    //: o neither 'lhs' nor 'rhs' are NaN, or
    //: o 'lhs' is zero (positive or negative) and 'rhs' is positive, or
    //: o 'rhs' is zero (positive or negative) and 'lhs' negative, or
    //: o 'lhs' is not positive infinity, or
    //: o 'lhs' is negative infinity and 'rhs' is not, or
    //: o 'lhs' and 'rhs' both represent a real number and the real number of
    //:    'lhs'is less than that of 'rhs'
    //
    // This operation raises the "invalid" floating-point exception if either
    // or both operands are NaN.

bool operator<=(Decimal128 lhs, Decimal128 rhs);
    // Return 'true' if the specified 'lhs' has a value less than or equal the
    // value of the specified 'rhs' and 'false' otherwise.  The value of a
    // 'Decimal128' object 'lhs' is less than or equal to the value of an
    // object 'rhs' if the 'compareQuietLessEqual' operation (IEEE-754 defined,
    // non-total ordering comparison) considers the underlying IEEE
    // representation of 'lhs' to be less or equal to that of 'rhs'.  In other
    // words, 'lhs' is less or equal than 'rhs' if:
    //
    //: o neither 'lhs' nor 'rhs' are NaN, or
    //: o 'lhs' and 'rhs' are both zero (positive or negative), or
    //: o both 'lhs' and 'rhs' are positive infinity, or
    //: o 'lhs' is negative infinity, or
    //: o 'lhs' and 'rhs' both represent a real number and the real number of
    //:   'lhs' is less or equal to that of 'rhs'
    //
    // This operation raises the "invalid" floating-point exception if either
    // or both operands are NaN.

bool operator<=(Decimal32  lhs, Decimal128 rhs);
bool operator<=(Decimal128 lhs, Decimal32  rhs);
bool operator<=(Decimal64  lhs, Decimal128 rhs);
bool operator<=(Decimal128 lhs, Decimal64  rhs);
    // Return 'true' if the specified 'lhs' has a value less than or equal the
    // value of the specified 'rhs' and 'false' otherwise.  The value of a
    // decimal object 'lhs' is less than or equal to the value of an object
    // 'rhs' if the 'compareQuietLessEqual' operation (IEEE-754 defined,
    // non-total ordering comparison) considers the underlying IEEE
    // representation of 'lhs' to be less or equal to that of 'rhs'.  In other
    // words, 'lhs' is less or equal than 'rhs' if:
    //
    //: o neither 'lhs' nor 'rhs' are NaN, or
    //: o 'lhs' and 'rhs' are both zero (positive or negative), or
    //: o both 'lhs' and 'rhs' are positive infinity, or
    //: o 'lhs' is negative infinity, or
    //: o 'lhs' and 'rhs' both represent a real number and the real number of
    //:   'lhs' is less or equal to that of 'rhs'
    //
    // This operation raises the "invalid" floating-point exception if either
    // or both operands are NaN.

bool operator>(Decimal128 lhs, Decimal128 rhs);
    // Return 'true' if the specified 'lhs' has a greater value than the
    // specified 'rhs' and 'false' otherwise.  The value of a 'Decimal128'
    // object 'lhs' is greater than that of an object 'rhs' if the
    // 'compareQuietGreater' operation (IEEE-754 defined, non-total ordering
    // comparison) considers the underlying IEEE representation of 'lhs' to be
    // greater than of that of 'rhs'.  In other words, 'lhs' is greater than
    // 'rhs' if:
    //
    //: o neither 'lhs' nor 'rhs' are NaN, or
    //: o 'rhs' is zero (positive or negative) and 'lhs' positive, or
    //: o 'lhs' is zero (positive or negative) and 'rhs' negative, or
    //: o 'lhs' is not negative infinity, or
    //: o 'lhs' is positive infinity and 'rhs' is not, or
    //: o 'lhs' and 'rhs' both represent a real number and the real number of
    //:   'lhs' is greater than that of 'rhs'
    //
    // This operation raises the "invalid" floating-point exception if either
    // or both operands are NaN.

bool operator>(Decimal32  lhs, Decimal128 rhs);
bool operator>(Decimal128 lhs, Decimal32  rhs);
bool operator>(Decimal64  lhs, Decimal128 rhs);
bool operator>(Decimal128 lhs, Decimal64  rhs);
    // Return 'true' if the specified 'lhs' has a greater value than the
    // specified 'rhs' and 'false' otherwise.  The value of a decimal object
    // 'lhs' is greater than that of an object 'rhs' if the
    // 'compareQuietGreater' operation (IEEE-754 defined, non-total ordering
    // comparison) considers the underlying IEEE representation of 'lhs' to be
    // greater than of that of 'rhs'.  In other words, 'lhs' is greater than
    // 'rhs' if:
    //
    //: o neither 'lhs' nor 'rhs' are NaN, or
    //: o 'rhs' is zero (positive or negative) and 'lhs' positive, or
    //: o 'lhs' is zero (positive or negative) and 'rhs' negative, or
    //: o 'lhs' is not negative infinity, or
    //: o 'lhs' is positive infinity and 'rhs' is not, or
    //: o 'lhs' and 'rhs' both represent a real number and the real number of
    //:   'lhs' is greater than that of 'rhs'
    //
    // This operation raises the "invalid" floating-point exception if either
    // or both operands are NaN.

bool operator>=(Decimal128 lhs, Decimal128 rhs);
    // Return 'true' if the specified 'lhs' has a value greater than or equal
    // to the value of the specified 'rhs' and 'false' otherwise.  The value of
    // a 'Decimal128' object 'lhs' is greater or equal to a 'Decimal128' object
    // 'rhs' if the 'compareQuietGreaterEqual' operation (IEEE-754 defined,
    // non-total ordering comparison ) considers the underlying IEEE
    // representation of 'lhs' to be greater or equal to that of 'rhs'.  In
    //  otherwords, 'lhs' is greater than or equal to 'rhs' if:
    //
    //: o neither 'lhs' nor 'rhs' are NaN, or
    //: o 'lhs' and 'rhs' are both zero (positive or negative), or
    //: o both 'lhs' and 'rhs' are negative infinity, or
    //: o 'lhs' is positive infinity, or
    //: o 'lhs' and 'rhs' both represent a real number and the real number of
    //:   'lhs' is greater or equal to that of 'rhs'
    //
    // This operation raises the "invalid" floating-point exception if either
    // or both operands are NaN.

bool operator>=(Decimal32  lhs, Decimal128 rhs);
bool operator>=(Decimal128 lhs, Decimal32  rhs);
bool operator>=(Decimal64  lhs, Decimal128 rhs);
bool operator>=(Decimal128 lhs, Decimal64  rhs);
    // Return 'true' if the specified 'lhs' has a value greater than or equal
    // to the value of the specified 'rhs' and 'false' otherwise.  The value of
    // a decimal object 'lhs' is greater or equal to a decimal object 'rhs' if
    // the 'compareQuietGreaterEqual' operation (IEEE-754 defined, non-total
    // ordering comparison ) considers the underlying IEEE representation of
    // 'lhs' to be greater or equal to that of 'rhs'.  In other words, 'lhs' is
    // greater than or equal to 'rhs' if:
    //
    //: o neither 'lhs' nor 'rhs' are NaN, or
    //: o 'lhs' and 'rhs' are both zero (positive or negative), or
    //: o both 'lhs' and 'rhs' are negative infinity, or
    //: o 'lhs' is positive infinity, or
    //: o 'lhs' and 'rhs' both represent a real number and the real number of
    //:   'lhs' is greater or equal to that of 'rhs'
    //
    // This operation raises the "invalid" floating-point exception if either
    // or both operands are NaN.

template <class CHARTYPE, class TRAITS>
bsl::basic_istream<CHARTYPE, TRAITS>&
operator>> (bsl::basic_istream<CHARTYPE, TRAITS>& stream, Decimal128& object);
    // Read, into the specified 'object', from the specified input 'stream' an
    // IEEE 128 bit decimal floating-point value as described in the IEEE-754
    // 2008 standard (5.12 Details of conversions between floating point
    // numbers and external character sequences) and return a reference
    // providing modifiable access to 'stream'.  If 'stream' is not valid on
    // entry 'stream.good() == false', this operation has no effect other than
    // setting 'stream.fail()' to 'true'.  If eof (end-of-file) is found before
    // any non-whitespace characters 'stream.fail()' is set to 'true' and
    // 'object' remains unchanged.  If eof is detected after some characters
    // have been read (and successfully interpreted as part of the textual
    // representation of a floating-point value as specified by IEEE-754) then
    // 'stream.eof()' is set to true.  If the first non-whitespace character
    // sequence is not a valid textual representation of a floating-point value
    // (e.g., 12e or e12 or 1*2) the 'stream.fail()' is set to true and
    // 'object' will remain unchanged.  If a real number value is represented
    // by the character sequence but it is a large positive or negative value
    // that cannot be stored into 'object' the "overflow" floating-point
    // exception is raised and positive or negative infinity is stored into
    // 'object', respectively.  If a real number value is represented by the
    // character sequence but it is a small positive or negative value that
    // cannot be stored into 'object' the "underflow" floating-point exception
    // is raised and positive or negative zero is stored into 'object',
    // respectively.  If a real number value is represented by the character
    // sequence but it cannot be stored exactly into 'object' the "inexact"
    // floating-point exception is raised, the value is rounded according to
    // the current rounding direction (of the environment) and then stored into
    // 'object.'
    //
    // TODO TBD describe the effects of stream flags/setting when we support
    // them.  And note that the current preliminary implementation does not do
    // most of what we promise here, exactly as it is promised here.

template <class CHARTYPE, class TRAITS>
bsl::basic_ostream<CHARTYPE, TRAITS>&
operator<< (bsl::basic_ostream<CHARTYPE, TRAITS>& stream, Decimal128 object);
    // Write the value of the specified 'object' to the specified output
    // 'stream' in a single line format as described in the IEEE-754 2008
    // standard (5.12 Details of conversions between floating point numbers and
    // external character sequences), and return a reference providing
    // modifiable access to 'stream'.  If 'stream' is not valid on entry, this
    // operation has no effect.
    // TODO TBD describe the effects of stream flags/setting when we support
    // them.  And note that the current preliminary implementation does not do
    // most of what we promise here, exactly as it is promised here.


                     // MISCELLANEOUS RELATED TYPES

                          // ===================
                          // class DecimalNumGet
                          // ===================

template <class CHARTYPE,
          class INPUTITERATOR = bsl::istreambuf_iterator<CHARTYPE> >
class DecimalNumGet : public bsl::locale::facet {
    // A facet type (mechanism) used in reading decimal floating-point types.
    // Note that this type does not follow BDE conventions because its content
    // is dictated by the C++ standard and native standard library
    // implementations.  See ISO/IEC TR 24733 3.10.2 for details.

#ifdef BSLS_PLATFORM_CMP_SUN
  private:
    // ACCESSORS
    bsl::locale::id& __get_id() const;
         // The function __get_id() is a pure virtual function in the Rogue
         // Wave implementation of locales.  It is in violation with the
         // standard.  We have to define it as a workaround.
#endif

  public:
    //-dk:TODO make private while making the output operator a friend

    // CLASS METHODS
    static const DecimalNumGet<CHARTYPE, INPUTITERATOR>& object();
        // TBD

  public:
    // PUBLIC TYPES
    static bsl::locale::id id; // The locale identifier

    typedef CHARTYPE      char_type;
    typedef INPUTITERATOR iter_type;

    // CREATORS
    explicit DecimalNumGet(bsl::size_t refs = 0);
        // Constructs a 'DecimalNumGet' object as if
        //..
        // explicit DecimalNumGet(bsl::size_t refs)
        //    : bsl::locale::facet(refs), baseloc(bsl::locale()) ...
        //..
        // and optionally specify a 'refs', which will default to 0.

    explicit DecimalNumGet(const bsl::locale& b, bsl::size_t refs = 0);
        // Constructs a 'DecimalNumPut' object, from the specified 'b', as if
        //..
        // explicit DecimalNumGet(bsl::size_t refs)
        //    : bsl::locale::facet(refs), baseloc(b) ...
        //..
        // and optionally specify a 'refs', which will default to 0.

    // ACCESSORS
    iter_type get(iter_type               begin,
                  iter_type               end,
                  bsl::ios_base&          str,
                  bsl::ios_base::iostate& err,
                  Decimal32&              value) const;
    iter_type get(iter_type               begin,
                  iter_type               end,
                  bsl::ios_base&          str,
                  bsl::ios_base::iostate& err,
                  Decimal64&              value) const;
    iter_type get(iter_type               begin,
                  iter_type               end,
                  bsl::ios_base&          str,
                  bsl::ios_base::iostate& err,
                  Decimal128&             value) const;
        // Forward to, and return using the specified 'begin', 'end', 'str',
        // 'err', and 'value', the results of
        // 'this->do_get(begin, end, str, err, value)'.

  protected:
    // CREATORS
    ~DecimalNumGet();
        // Destroy this object.  Note that the destructor is virtual.

    // ACCESSORS
    virtual iter_type do_get(iter_type               begin,
                             iter_type               end,
                             bsl::ios_base&          str,
                             bsl::ios_base::iostate& err,
                             Decimal32&              value) const;
    virtual iter_type do_get(iter_type               begin,
                             iter_type               end,
                             bsl::ios_base&          str,
                             bsl::ios_base::iostate& err,
                             Decimal64&              value) const;
    virtual iter_type do_get(iter_type               begin,
                             iter_type               end,
                             bsl::ios_base&          str,
                             bsl::ios_base::iostate& err,
                             Decimal128&             value) const;
        // Interpret characters from the half-open iterator range denoted by
        // the specified 'begin' and 'end', generate a decimal floating-point
        // number and store it into the specified 'value'.  During conversion
        // the formatting flags of the specified 'str' ('str.flags()') are
        // obeyed; character classifications are determined by the 'bsl::ctype'
        // while punctuation characters are determined by the 'bsl::numpunct'
        // facet imbued to the 'str' stream-base.  Use the specified 'err' to
        // report back failure or EOF streams states.  For further, more
        // detailed information please consult the section
        // [lib.facet.num.get.virtuals] of the C++ Standard.  Note that for the
        // conversions to the 'Decimal32', 64 and 128 types the conversion
        // specifiers are %Hg, %Dg and %DDg, respectively.  Also note that
        // these (possibly overridden) 'do_get' virtual function are used by
        // every formatted C++ stream input operator call ('in >> aDecNumber').
};

                          // ===================
                          // class DecimalNumPut
                          // ===================

template <class CHARTYPE,
          class OUTPUTITERATOR = bsl::ostreambuf_iterator<CHARTYPE> >
class DecimalNumPut : public bsl::locale::facet {
    // A facet type (mechanism) used in writing decimal floating-point types.
    // Note that this type does not follow BDE conventions because its content
    // is dictated by the C++ standard and native standard library
    // implementations.  See ISO/IEC TR 24733 3.10.3 for details.

#ifdef BSLS_PLATFORM_CMP_SUN
  private:
    // ACCESSORS
    bsl::locale::id& __get_id() const;
        // The function __get_id() is a pure virtual function in the Rogue Wave
        // implementation of locales.  It is in violation with the standard.
        // We have to define it as a workaround.
#endif

  public:
    //-dk:TODO make private while making the output operator a friend

    // CLASS METHODS
    static const DecimalNumPut<CHARTYPE, OUTPUTITERATOR>& object();
        // TBD

  public:
    // PUBLIC TYPES
    static bsl::locale::id id; // The locale identifier

    typedef CHARTYPE       char_type;
    typedef OUTPUTITERATOR iter_type;

    // CREATORS
    explicit DecimalNumPut(bsl::size_t refs = 0);
        // Constructs a 'DecimalNumPut' object as if
        //..
        // explicit DecimalNumPut(bsl::size_t refs)
        //    : bsl::locale::facet(refs), baseloc(bsl::locale()) ...
        //..
        // and optionally specify 'refs', which will default to 0.

    explicit DecimalNumPut(const bsl::locale & b, bsl::size_t refs = 0);
        // Constructs a 'DecimalNumPut' object, using the specified 'b', as if
        //..
        // explicit DecimalNumPut(bsl::size_t refs)
        //    : bsl::locale::facet(refs), baseloc(b) ...
        //..
        // and optionally specify 'refs', which will default to 0.

    // ACCESSORS
    iter_type put(iter_type      out,
                  bsl::ios_base& str,
                  char_type      fill,
                  Decimal32      value) const;
    iter_type put(iter_type      out,
                  bsl::ios_base& str,
                  char_type      fill,
                  Decimal64      value) const;
    iter_type put(iter_type      out,
                  bsl::ios_base& str,
                  char_type      fill,
                  Decimal128     value) const;
        // Forward to, and return using the specified 'out', 'str', 'fill', and
        // 'value', the results of 'this->do_put(out, str, fill, value)'.

  protected:
    // CREATORS
    ~DecimalNumPut();
        // Destroy this object.  Note that the destructor is virtual.

    // ACCESSORS
    virtual iter_type do_put(iter_type      out,
                             bsl::ios_base& str,
                             char_type      fill,
                             Decimal32      value) const;
    virtual iter_type do_put(iter_type      out,
                             bsl::ios_base& str,
                             char_type      fill,
                             Decimal64      value) const;
    virtual iter_type do_put(iter_type      out,
                             bsl::ios_base& str,
                             char_type      fill,
                             Decimal128     value) const;
        // Write characters (of 'char_type') that represent the specified
        // 'value' to the output stream determined by the specified 'out'
        // output iterator.  Use the 'bsl::ctype' and the 'bsl::numpunct'
<<<<<<< HEAD
        // facets imbued to the stream-base 'str' as well as the formatting
        // flags of the specified 'str' ('bsl.flags()') to generate the
        // properly localized output.  For further, more detailed information
        // please consult the section [lib.facet.num.put.virtuals] of the C++
        // Standard noting that the length modifiers "H", "D" and "DD" are
        // added to the conversion specifiers of for the types Decimal32, 64
        // and 128, respectively.  Also note that these (possibly overridden)
        // 'do_put' virtual function are used by every formatted C++ stream
        // output operator call ('out << aDecNumber').  Note that currently,
        // only the width, capitalization, and justification formatting flags
        // are supported, and the operators only support code pages that
        // include the ASCII sub-range.  Because of potential future
        // improvements to support additional formatting flags, the operations
        // should not be used for serialization.
=======
        // facets imbued to the specified stream-base 'str' as well as the
        // formatting flags of 'str' ('bsl.flags()') to generate the properly
        // localized output.  For further, more detailed information please
        // consult the section [lib.facet.num.put.virtuals] of the C++ Standard
        // noting that the length modifiers "H", "D" and "DD" are added to the
        // conversion specifiers of for the types Decimal32, 64 and 128,
        // respectively.  Also note that these (possibly overridden) 'do_put'
        // virtual function are used by every formatted C++ stream output
        // operator call ('out << aDecNumber').  Finally note that the
        // specified 'fill' is used according to the standard.
>>>>>>> b3d9ada5
};

                    // =====================================
                    // class Decimal_StandardNamespaceCanary
                    // =====================================

class Decimal_StandardNamespaceCanary {
    // An empty class used for error detection when looking for the original
    // name of the standard namespace.  Do not use it.
};

}  // close package namespace
}  // close enterprise namespace

#if defined(BSL_OVERRIDES_STD) && defined(std)
#   undef std
#   define BDLDFP_DECIMAL_RESTORE_STD
#endif
namespace std {

   // ========================================================================
   // template<> class numeric_limits<bdldfp::Decimal_StandardNamespaceCanary>
   // ========================================================================

template<>
class numeric_limits<BloombergLP::bdldfp::Decimal_StandardNamespaceCanary> {
    // Explicit full specialization of the standard "traits" template
    // 'std::numeric_limits' for the type
    // 'BloombergLP::bdldfp::Decimal_StandardNamespaceCanary'.  Note that this
    // specialization is required for technical reasons and it is identical to
    // the non-specialized default traits.

  public:
    // CLASS DATA
    static const bool is_specialized = false;
        // 'BloombergLP::bdldfp::Decimal_StandardNamespaceCanary' is not a
        // numeric type.
};

             // ==================================================
             // template<> class numeric_limits<bdldfp::Decimal32>
             // ==================================================

template<>
class numeric_limits<BloombergLP::bdldfp::Decimal32> {
        // Explicit full specialization of the standard "traits" template
        // 'std::numeric_limits' for the type 'BloombergLP::bdldfp::Decimal32'.

  public:
    // CLASS DATA
    static const bool is_specialized = true;
        // The template instance
        // 'std::numeric_limits<BloombergLP::bdldfp::Decimal32>' is
        // meaningfully specialized.  Also means that
        // 'BloombergLP::bdldfp::Decimal32' is a numeric type.

    // CLASS METHODS
    static BloombergLP::bdldfp::Decimal32 min() BSLS_NOTHROW_SPEC;
        // Return the smallest positive (also non-zero) number
        // 'BloombergLP::bdldfp::Decimal32' can represent (IEEE-754: +1e-95).

    static BloombergLP::bdldfp::Decimal32 max() BSLS_NOTHROW_SPEC;
        // Return the largest number 'BloombergLP::bdldfp::Decimal32' can
        // represent (IEEE-754: +9.999999e+96).

    static const int digits = 7;
        // The maximum number of significant digits, in the native (10) radix
        // of the 'BloombergLP::bdldfp::Decimal32' type that the type is able
        // to represent.  Defined to be 7 by IEEE-754.

    static const int digits10 = digits;
        // The maximum number of significant decimal digits that the
        // 'BloombergLP::bdldfp::Decimal32' type is able to represent.
        // Defined to be 7 by IEEE-754.

    static const int max_digits10 = digits;
        // The number of significant decimal digits necessary to uniquely
        // represent the significant digits of any
        // 'BloombergLP::bdldfp::Decimal32' value.  Note that max_digit10 is
        // the same as digits10 for decimal floating-point values.

    static const bool is_signed = true;
        // 'BloombergLP::bdldfp::Decimal32' is a signed type.

    static const bool is_integer = false;
        // 'BloombergLP::bdldfp::Decimal32' is not an integer type.

    static const bool is_exact = false;
        // 'BloombergLP::bdldfp::Decimal32' is not an exact type, i.e.:
        // calculations done on the type are not free of rounding errors.
        // Note that integer and possibly rational types may be exact,
        // floating-point types are never exact.

    static const int radix = 10;
        // The base for 'BloombergLP::bdldfp::Decimal32' is decimal or 10.

    static BloombergLP::bdldfp::Decimal32 epsilon() BSLS_NOTHROW_SPEC;
        // Return the difference between 1 and the smallest value representable
        // by the 'BloombergLP::bdldfp::Decimal32' type.  (IEEE-754: +1e-6)

    static BloombergLP::bdldfp::Decimal32 round_error() BSLS_NOTHROW_SPEC;
        // Return the maximum rounding error for the
        // 'BloombergLP::bdldfp::Decimal32' type.  The actual value returned
        // depends on the current decimal floating point rounding setting.

    static const int min_exponent = -95;
        // The lowest possible negative exponent for the native base of the
        // 'BloombergLP::bdldfp::Decimal32' type that does not yet represent a
        // denormal number.  Defined to be -94 by IEEE-754.

    static const int min_exponent10 = min_exponent;
        // The lowest possible negative decimal exponent in the
        // 'BloombergLP::bdldfp::Decimal32' type that does not yet represent a
        // denormal number.  Defined to be -94 by IEEE-754.  Note that
        // 'min_exponent10' os the same as 'min_exponent' for decimal types.

    static const int max_exponent = 96;
        // The highest possible positive exponent for the native base of the
        // 'BloombergLP::bdldfp::Decimal32' type that represents a finite
        // value.  Defined to be 97 by IEEE-754.

    static const int max_exponent10 = max_exponent;
        // The highest possible positive decimal exponent of the
        // 'BloombergLP::bdldfp::Decimal32' type that represents a finite
        // value.  Defined to be 97 by IEEE-754.  Note that 'max_exponent10' os
        // the same as 'max_exponent' for decimal types.

    static const bool has_infinity = true;
        // 'BloombergLP::bdldfp::Decimal32' can represent infinity.

    static const bool has_quiet_NaN = true;
        // 'BloombergLP::bdldfp::Decimal32' can be a non-signaling Not a
        // Number.

    static const bool has_signaling_NaN = true;
        // 'BloombergLP::bdldfp::Decimal32' can be a signaling Not a Number.

    static const float_denorm_style has_denorm = denorm_present;
        // 'BloombergLP::bdldfp::Decimal32' may contain denormal values.

    static const bool has_denorm_loss = true;
        // 'BloombergLP::bdldfp::Decimal32' is able to distinguish loss of
        // precision (floating-point underflow) due to denormalization from
        // other causes.

    static BloombergLP::bdldfp::Decimal32 denorm_min() BSLS_NOTHROW_SPEC;
        // Return the smallest non-zero denormalized value for the
        // 'BloombergLP::bdldfp::Decimal32' type.  (IEEE-754: +0.000001E-95)

    static BloombergLP::bdldfp::Decimal32 infinity() BSLS_NOTHROW_SPEC;
        // Return the the value that represents positive infinity for the
        // 'BloombergLP::bdldfp::Decimal32' type.

    static BloombergLP::bdldfp::Decimal32 quiet_NaN() BSLS_NOTHROW_SPEC;
        // Return a value that represents non-signaling NaN for the
        // 'BloombergLP::bdldfp::Decimal32' type.

    static BloombergLP::bdldfp::Decimal32 signaling_NaN() BSLS_NOTHROW_SPEC;
        // Return a value that represents signaling NaN for the
        // 'BloombergLP::bdldfp::Decimal32' type.

    static const bool is_bounded = true;
        // Decimal floating-point types represent a finite set of values.

    static const bool is_iec559 = false;
        // Decimal floating-point is not covered by the IEC 559 standard.

    static const bool is_modulo = false;
        // Decimal floating-point types do not have modulo representation.

    static const bool tinyness_before = true;
        // Decimal floating-point types are able to detect if a value is too
        // small to represent as a normalized value before rounding it.

    static const bool traps = true;
        // Decimal floating-point types implement traps to report arithmetic
        // exceptions (required by IEEE-754).

                        // Rounding style

    static const float_round_style round_style = round_indeterminate;
        // Decimal floating-point rounding style is defined to be indeterminate
        // by the C and C++ Decimal TRs.
};

             // ==================================================
             // template<> class numeric_limits<bdldfp::Decimal64>
             // ==================================================

template<>
class numeric_limits<BloombergLP::bdldfp::Decimal64> {
        // Explicit full specialization of the standard "traits" template
        // 'std::numeric_limits' for the type 'BloombergLP::bdldfp::Decimal64'.

  public:
    // CLASS DATA
    static const bool is_specialized = true;
        // The template instance
        // 'std::numeric_limits<BloombergLP::bdldfp::Decimal64>' is
        // meaningfully specialized.  Also means that
        // 'BloombergLP::bdldfp::Decimal64' is a numeric type.

    // CLASS METHODS
    static BloombergLP::bdldfp::Decimal64 min() BSLS_NOTHROW_SPEC;
        // Return the smallest positive (also non-zero) number
        // 'BloombergLP::bdldfp::Decimal64' can represent (IEEE-754: +1e-383).

    static BloombergLP::bdldfp::Decimal64 max() BSLS_NOTHROW_SPEC;
        // Return the largest number 'BloombergLP::bdldfp::Decimal64' can
        // represent (IEEE-754: +9.999999999999999e+384).

    static const int digits = 16;
        // The maximum number of significant digits, in the native (10) radix
        // of the 'BloombergLP::bdldfp::Decimal64' type that the type is able
        // to represent.  Defined to be 16 by IEEE-754.

    static const int digits10 = digits;
        // The maximum number of significant decimal digits that the
        // 'BloombergLP::bdldfp::Decimal64' type is able to represent.
        // Defined to be 16 by IEEE-754.

    static const int max_digits10 = digits;
        // The number of significant decimal digits necessary to uniquely
        // represent the significant digits of any
        // 'BloombergLP::bdldfp::Decimal64' value.  Note that max_digit10 is
        // the same as digits10 for decimal floating-point values.

    static const bool is_signed = true;
        // 'BloombergLP::bdldfp::Decimal64' is a signed type.

    static const bool is_integer = false;
        // 'BloombergLP::bdldfp::Decimal64' is not an integer type.

    static const bool is_exact = false;
        // 'BloombergLP::bdldfp::Decimal64' is not an exact type, i.e.:
        // calculations done on the type are not free of rounding errors.
        // Note that integer and possibly rational types may be exact,
        // floating-point types are never exact.

    static const int radix = 10;
        // The base for 'BloombergLP::bdldfp::Decimal64' is decimal or 10.

    static BloombergLP::bdldfp::Decimal64 epsilon() BSLS_NOTHROW_SPEC;
        // Return the difference between 1 and the smallest value representable
        // by the 'BloombergLP::bdldfp::Decimal64' type.  (IEEE-754: +1e-15)

    static BloombergLP::bdldfp::Decimal64 round_error() BSLS_NOTHROW_SPEC;
        // Return the maximum rounding error for the
        // 'BloombergLP::bdldfp::Decimal64' type.  The actual value returned
        // depends on the current decimal floating point rounding setting.

    static const int min_exponent = -382;
        // The lowest possible negative exponent for the native base of the
        // 'BloombergLP::bdldfp::Decimal64' type that does not yet represent a
        // denormal number.  Defined to be -382 by IEEE-754.

    static const int min_exponent10 = min_exponent;
        // The lowest possible negative decimal exponent in the
        // 'BloombergLP::bdldfp::Decimal64' type that does not yet represent a
        // denormal number.  Defined to be -382 by IEEE-754.  Note that
        // 'min_exponent10' os the same as 'min_exponent' for decimal types.

    static const int max_exponent = 385;
        // The highest possible positive exponent for the native base of the
        // 'BloombergLP::bdldfp::Decimal64' type that represents a finite
        // value.  Defined to be 385 by IEEE-754.

    static const int max_exponent10 = max_exponent;
        // The highest possible positive decimal exponent of the
        // 'BloombergLP::bdldfp::Decimal64' type that represents a finite
        // value.  Defined to be 385 by IEEE-754.  Note that 'max_exponent10'
        // os the same as 'max_exponent' for decimal types.

    static const bool has_infinity = true;
        // 'BloombergLP::bdldfp::Decimal64' can represent infinity.

    static const bool has_quiet_NaN = true;
        // 'BloombergLP::bdldfp::Decimal64' can be a non-signaling Not a
        // Number.

    static const bool has_signaling_NaN = true;
        // 'BloombergLP::bdldfp::Decimal64' can be a signaling Not a Number.

    static const float_denorm_style has_denorm = denorm_present;
        // 'BloombergLP::bdldfp::Decimal64' may contain denormal values.

    static const bool has_denorm_loss = true;
        // 'BloombergLP::bdldfp::Decimal64' is able to distinguish loss of
        // precision (floating-point underflow) due to denormalization from
        // other causes.

    static BloombergLP::bdldfp::Decimal64 denorm_min() BSLS_NOTHROW_SPEC;
        // Return the smallest non-zero denormalized value for the
        // 'BloombergLP::bdldfp::Decimal64' type.
        // (IEEE-754: +0.000000000000001e-383)

    static BloombergLP::bdldfp::Decimal64 infinity() BSLS_NOTHROW_SPEC;
        // Return the the value that represents positive infinity for the
        // 'BloombergLP::bdldfp::Decimal64' type.

    static BloombergLP::bdldfp::Decimal64 quiet_NaN() BSLS_NOTHROW_SPEC;
        // Return a value that represents non-signaling NaN for the
        // 'BloombergLP::bdldfp::Decimal64' type.

    static BloombergLP::bdldfp::Decimal64 signaling_NaN() BSLS_NOTHROW_SPEC;
        // Return a value that represents signaling NaN for the
        // 'BloombergLP::bdldfp::Decimal64' type.

    static const bool is_iec559 = false;
        // Decimal floating-point is not covered by the IEC 559 standard.

    static const bool is_bounded = true;
        // Decimal floating-point types represent a finite set of values.

    static const bool is_modulo = false;
        // Decimal floating-point types do not have modulo representation.

    static const bool traps = true;
        // Decimal floating-point types implement traps to report arithmetic
        // exceptions (required by IEEE-754).

    static const bool tinyness_before = true;
        // Decimal floating-point types are able to detect if a value is too
        // small to represent as a normalized value before rounding it.

    static const float_round_style round_style = round_indeterminate;
        // Decimal floating-point rounding style is defined to be indeterminate
        // by the C and C++ Decimal TRs.
};

             // ===================================================
             // template<> class numeric_limits<bdldfp::Decimal128>
             // ===================================================

template<>
class numeric_limits<BloombergLP::bdldfp::Decimal128> {
        // Explicit full specialization of the standard "traits" template
        // 'std::numeric_limits' for the type
        // 'BloombergLP::bdldfp::Decimal128'.

  public:
    // CLASS DATA
    static const bool is_specialized = true;
        // The template instance
        // 'std::numeric_limits<BloombergLP::bdldfp::Decimal128>' is
        // meaningfully specialized.  Also means that
        // 'BloombergLP::bdldfp::Decimal128' is a numeric type.

    // CLASS METHODS
    static BloombergLP::bdldfp::Decimal128 min() BSLS_NOTHROW_SPEC;
        // Return the smallest positive (also non-zero) number
        // 'BloombergLP::bdldfp::Decimal128' can represent
        // (IEEE-754: +1e-6143).

    static BloombergLP::bdldfp::Decimal128 max() BSLS_NOTHROW_SPEC;
        // Return the largest number 'BloombergLP::bdldfp::Decimal128' can
        // represent (IEEE-754: +9.999999999999999999999999999999999e+6144).

    static const int digits = 34;
        // The maximum number of significant digits, in the native (10) radix
        // of the 'BloombergLP::bdldfp::Decimal128' type that the type is able
        // to represent.  Defined to be 34 by IEEE-754.

    static const int digits10 = digits;
        // The maximum number of significant decimal digits that the
        // 'BloombergLP::bdldfp::Decimal128' type is able to represent.
        // Defined to be 34 by IEEE-754.

    static const int max_digits10 = digits;
        // The number of significant decimal digits necessary to uniquely
        // represent the significant digits of any
        // 'BloombergLP::bdldfp::Decimal128' value.  Note that max_digit10 is
        // the same as digits10 for decimal floating-point values.

    static const bool is_signed = true;
        // 'BloombergLP::bdldfp::Decimal128' is a signed type.

    static const bool is_integer = false;
        // 'BloombergLP::bdldfp::Decimal128' is not an integer type.

    static const bool is_exact = false;
        // 'BloombergLP::bdldfp::Decimal128' is not an exact type, i.e.:
        // calculations done on the type are not free of rounding errors.
        // Note that integer and possibly rational types may be exact,
        // floating-point types are never exact.

    static const int radix = 10;
        // The base for 'BloombergLP::bdldfp::Decimal128' is decimal or 10.

    static BloombergLP::bdldfp::Decimal128 epsilon() BSLS_NOTHROW_SPEC;
        // Return the difference between 1 and the smallest value representable
        // by the 'BloombergLP::bdldfp::Decimal128' type.  (IEEE-754: +1e-33)

    static BloombergLP::bdldfp::Decimal128 round_error() BSLS_NOTHROW_SPEC;
        // Return the maximum rounding error for the
        // 'BloombergLP::bdldfp::Decimal128' type.  The actual value returned
        // depends on the current decimal floating point rounding setting.

    static const int min_exponent = -6142;
        // The lowest possible negative exponent for the native base of the
        // 'BloombergLP::bdldfp::Decimal128' type that does not yet represent a
        // denormal number.  Defined to be -6142 by IEEE-754.

    static const int min_exponent10 = min_exponent;
        // The lowest possible negative decimal exponent in the
        // 'BloombergLP::bdldfp::Decimal128' type that does not yet represent a
        // denormal number.  Defined to be -6142 by IEEE-754.  Note that
        // 'min_exponent10' os the same as 'min_exponent' for decimal types.

    static const int max_exponent = 6145;
        // The highest possible positive exponent for the native base of the
        // 'BloombergLP::bdldfp::Decimal128' type that represents a finite
        // value.  Defined to be 385 by IEEE-754.

    static const int max_exponent10 = max_exponent;
        // The highest possible positive decimal exponent of the
        // 'BloombergLP::bdldfp::Decimal128' type that represents a finite
        // value.  Defined to be 6145 by IEEE-754.  Note that 'max_exponent10'
        // os the same as 'max_exponent' for decimal types.

    static const bool has_infinity = true;
        // 'BloombergLP::bdldfp::Decimal128' can represent infinity.

    static const bool has_quiet_NaN = true;
        // 'BloombergLP::bdldfp::Decimal128' can be a non-signaling Not a
        // Number.

    static const bool has_signaling_NaN = true;
        // 'BloombergLP::bdldfp::Decimal128' can be a signaling Not a Number.

    static const float_denorm_style has_denorm = denorm_present;
        // 'BloombergLP::bdldfp::Decimal128' may contain denormal values.

    static const bool has_denorm_loss = true;
        // 'BloombergLP::bdldfp::Decimal128' is able to distinguish loss of
        // precision (floating-point underflow) due to denormalization from
        // other causes.

    static BloombergLP::bdldfp::Decimal128 denorm_min() BSLS_NOTHROW_SPEC;
        // Return the smallest non-zero denormalized value for the
        // 'BloombergLP::bdldfp::Decimal128' type.
        // (IEEE-754: +0.000000000000000000000000000000001e-6143)

    static BloombergLP::bdldfp::Decimal128 infinity() BSLS_NOTHROW_SPEC;
        // Return the the value that represents positive infinity for the
        // 'BloombergLP::bdldfp::Decimal128' type.

    static BloombergLP::bdldfp::Decimal128 quiet_NaN() BSLS_NOTHROW_SPEC;
        // Return a value that represents non-signaling NaN for the
        // 'BloombergLP::bdldfp::Decimal128' type.

    static BloombergLP::bdldfp::Decimal128 signaling_NaN() BSLS_NOTHROW_SPEC;
        // Return a value that represents signaling NaN for the
        // 'BloombergLP::bdldfp::Decimal128' type.

    static const bool is_iec559 = false;
        // Decimal floating-point is not covered by the IEC 559 standard.

    static const bool is_bounded = true;
        // Decimal floating-point types represent a finite set of values.

    static const bool is_modulo = false;
        // Decimal floating-point types do not have modulo representation.

    static const bool traps = true;
        // Decimal floating-point types implement traps to report arithmetic
        // exceptions (required by IEEE-754).

    static const bool tinyness_before = true;
        // Decimal floating-point types are able to detect if a value is too
        // small to represent as a normalized value before rounding it.

    static const float_round_style round_style = round_indeterminate;
        // Decimal floating-point rounding style is defined to be indeterminate
        // by the C and C++ Decimal TRs.
};

}  // close namespace std
#if defined(BDLDFP_DECIMAL_RESTORE_STD)
#   define std bsl
#   undef BDLDFP_DECIMAL_RESTORE_STD
#endif

#define BDLDFP_DECIMAL_SUN_WORKAROUND

#endif

// ----------------------------------------------------------------------------
// Copyright (C) 2014 Bloomberg L.P.
//
// Permission is hereby granted, free of charge, to any person obtaining a copy
// of this software and associated documentation files (the "Software"), to
// deal in the Software without restriction, including without limitation the
// rights to use, copy, modify, merge, publish, distribute, sublicense, and/or
// sell copies of the Software, and to permit persons to whom the Software is
// furnished to do so, subject to the following conditions:
//
// The above copyright notice and this permission notice shall be included in
// all copies or substantial portions of the Software.
//
// THE SOFTWARE IS PROVIDED "AS IS", WITHOUT WARRANTY OF ANY KIND, EXPRESS OR
// IMPLIED, INCLUDING BUT NOT LIMITED TO THE WARRANTIES OF MERCHANTABILITY,
// FITNESS FOR A PARTICULAR PURPOSE AND NONINFRINGEMENT.  IN NO EVENT SHALL THE
// AUTHORS OR COPYRIGHT HOLDERS BE LIABLE FOR ANY CLAIM, DAMAGES OR OTHER
// LIABILITY, WHETHER IN AN ACTION OF CONTRACT, TORT OR OTHERWISE, ARISING
// FROM, OUT OF OR IN CONNECTION WITH THE SOFTWARE OR THE USE OR OTHER DEALINGS
// IN THE SOFTWARE.
// ----------------------------- END-OF-FILE ----------------------------------<|MERGE_RESOLUTION|>--- conflicted
+++ resolved
@@ -3402,7 +3402,6 @@
         // Write characters (of 'char_type') that represent the specified
         // 'value' to the output stream determined by the specified 'out'
         // output iterator.  Use the 'bsl::ctype' and the 'bsl::numpunct'
-<<<<<<< HEAD
         // facets imbued to the stream-base 'str' as well as the formatting
         // flags of the specified 'str' ('bsl.flags()') to generate the
         // properly localized output.  For further, more detailed information
@@ -3417,18 +3416,6 @@
         // include the ASCII sub-range.  Because of potential future
         // improvements to support additional formatting flags, the operations
         // should not be used for serialization.
-=======
-        // facets imbued to the specified stream-base 'str' as well as the
-        // formatting flags of 'str' ('bsl.flags()') to generate the properly
-        // localized output.  For further, more detailed information please
-        // consult the section [lib.facet.num.put.virtuals] of the C++ Standard
-        // noting that the length modifiers "H", "D" and "DD" are added to the
-        // conversion specifiers of for the types Decimal32, 64 and 128,
-        // respectively.  Also note that these (possibly overridden) 'do_put'
-        // virtual function are used by every formatted C++ stream output
-        // operator call ('out << aDecNumber').  Finally note that the
-        // specified 'fill' is used according to the standard.
->>>>>>> b3d9ada5
 };
 
                     // =====================================
