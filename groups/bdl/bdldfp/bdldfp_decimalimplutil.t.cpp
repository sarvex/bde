--- conflicted
+++ resolved
@@ -301,17 +301,13 @@
 
     bsl::ostream &printHex(bsl::ostream &o) const
     {
-<<<<<<< HEAD
 #if BDLDFP_DECIMALPLATFORM_C99_TR
         char buffer[BDLDFP_DECIMALPLATFORM_SNPRINTF_BUFFER_SIZE];
         sprintf(buffer, "%#.7HG", &d_data);
         return o << bsl::hex << buffer;
 #elif BDLDFP_DECIMALPLATFORM_DECNUMBER
-        return o << bsl::hex << *d_data.words;
+        return o << bsl::hex << *d_data.words << bsl::dec;
 #endif
-=======
-        return o << bsl::hex << *d_data.words << bsl::dec;
->>>>>>> 9d38cb17
     }
 };
 
@@ -372,17 +368,13 @@
 
     bsl::ostream &printHex(bsl::ostream &o) const
     {
-<<<<<<< HEAD
 #if BDLDFP_DECIMALPLATFORM_C99_TR
         char buffer[BDLDFP_DECIMALPLATFORM_SNPRINTF_BUFFER_SIZE];
         sprintf(buffer, "%.16DG", &d_data);
         return o << bsl::hex << buffer;
 #elif BDLDFP_DECIMALPLATFORM_DECNUMBER
-        return o << bsl::hex << *d_data.words;
+        return o << bsl::hex << *d_data.words << bsl::dec;
 #endif
-=======
-        return o << bsl::hex << *d_data.words << bsl::dec;
->>>>>>> 9d38cb17
     }
 };
 
@@ -444,17 +436,13 @@
 
     bsl::ostream &printHex(bsl::ostream &o) const
     {
-<<<<<<< HEAD
 #if BDLDFP_DECIMALPLATFORM_C99_TR
         char buffer[BDLDFP_DECIMALPLATFORM_SNPRINTF_BUFFER_SIZE];
         sprintf(buffer, "%.34DDG", &d_data);
         return o << bsl::hex << buffer;
 #elif BDLDFP_DECIMALPLATFORM_DECNUMBER
-        return o << bsl::hex << *d_data.words;
+        return o << bsl::hex << *d_data.words << bsl::dec;
 #endif
-=======
-        return o << bsl::hex << *d_data.words << bsl::dec;
->>>>>>> 9d38cb17
     }
 };
 
