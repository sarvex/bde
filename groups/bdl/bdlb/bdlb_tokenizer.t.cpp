--- conflicted
+++ resolved
@@ -4,10 +4,6 @@
 #include <bslim_testutil.h>
 #include <bsls_assert.h>
 #include <bsls_asserttest.h>
-<<<<<<< HEAD
-=======
-#include <bdls_testutil.h>
->>>>>>> fcc24c2c
 
 #include <bsl_string.h>
 
@@ -247,18 +243,6 @@
 const char TOKEN_CHARS[]      = "0123";
 const char SOFT_DELIM_CHARS[] = "stuv";
 const char HARD_DELIM_CHARS[] = "HIJK";
-
-// Input string used in performance tests
-const char INPUT[] = {  "012345678901234567890123456789012 "
-                        "ddddddddddddddddddddddddddddddddd "
-                        "eeeeeeeeeeeeeeeeeeeeeeeeeeeeeeeee "
-                        "aaaaaaaaaaaaaaaaaaaaaaaaaaaaaaaaa "
-                        "ddddddddddddddddddddddddddddddddd "
-                        "bbbbbbbbbbbbbbbbbbbbbbbbbbbbbbbbb "
-                        "eeeeeeeeeeeeeeeeeeeeeeeeeeeeeeeee "
-                        "eeeeeeeeeeeeeeeeeeeeeeeeeeeeeeeee "
-                        "fffffffffffffffffffffffffffffffff "
-};
 
 //=============================================================================
 //                  GLOBAL HELPER FUNCTIONS FOR TESTING
@@ -3031,7 +3015,6 @@
                           << "BREATHING TEST" << endl
                           << "==============" << endl;
 
-
         if (verbose) cout << "\n'bdlb::Tokenizer' with const char*." << endl;
         {
             Obj tokenizer("Hello, world,,,", " ,");
@@ -3163,82 +3146,8 @@
             ASSERT(t1 == t2);
 
         }
-
-
       } break;
 
-<<<<<<< HEAD
-      case -1: {
-        // --------------------------------------------------------------------
-        // PERFORMANCE TEST
-        // Testing:
-        //   PERFORMANCE TEST
-        // --------------------------------------------------------------------
-
-        if (verbose) cout << endl
-                          << "PERFORMANCE TEST" << endl
-                          << "================" << endl;
-
-
-        if (verbose) cout << "\n'bdlb::TokenizerIterator' test." << endl;
-        {
-            Obj      tokenizer(INPUT, StringRef(" "));
-            for (int i = 0; i < 1000000; ++i) {
-                for (Obj::iterator it  = tokenizer.begin(),
-                                   end = tokenizer.end();
-                                   it != end;
-                                   ++it) {
-                     *it;
-                }
-            }
-        }
-      } break;
-      case -2: {
-        // --------------------------------------------------------------------
-        // PERFORMANCE TEST
-        // Testing:
-        //   PERFORMANCE TEST
-        // --------------------------------------------------------------------
-
-        if (verbose) cout << endl
-                          << "PERFORMANCE TEST" << endl
-                          << "================" << endl;
-
-
-        if (verbose) cout << "\n'bdlb::Tokenizer' test." << endl;
-        {
-            for (int i = 0; i < 1000000; ++i) {
-                for (Obj it(INPUT, StringRef(" ")); it.isValid(); ++it) {
-                     it.token();
-                }
-            }
-        }
-      } break;
-      case -3: {
-        // --------------------------------------------------------------------
-        // PERFORMANCE TEST
-        // Testing:
-        //   PERFORMANCE TEST
-        // --------------------------------------------------------------------
-
-        if (verbose) cout << endl
-                          << "PERFORMANCE TEST" << endl
-                          << "================" << endl;
-
-
-        if (verbose) cout << "\n'bdlb::Tokenizer' test." << endl;
-        {
-            for (int i = 0; i < 1000000; ++i) {
-                for (Obj it(StringRef(INPUT), StringRef(" "));
-                         it.isValid();
-                         ++it) {
-                     it.token();
-                }
-            }
-        }
-      } break;
-=======
->>>>>>> fcc24c2c
       default: {
         cerr << "WARNING: CASE `" << test << "' NOT FOUND." << endl;
         testStatus = -1;
