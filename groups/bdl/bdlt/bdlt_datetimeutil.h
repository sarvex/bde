// bdlt_datetimeutil.h                                                -*-C++-*-
#ifndef INCLUDED_BDLT_DATETIMEUTIL
#define INCLUDED_BDLT_DATETIMEUTIL

#ifndef INCLUDED_BSLS_IDENT
#include <bsls_ident.h>
#endif
BSLS_IDENT("$Id: $")

//@PURPOSE: Provide common non-primitive operations on 'bdlt::Datetime'.
//
//@CLASSES:
//   bdlt::DatetimeUtil: non-primitive functions on 'bdlt::Datetime'
//
//@SEE_ALSO: bdlt_datetime, bdlt_datetimeinterval, bdlt_epochutil
//
//@DESCRIPTION: This component provides non-primitive operations on
// 'bdlt::Datetime' objects.  In particular, 'bdlt::DatetimeUtil' supplies
// conversions of universal time to and from the C-standard 'struct' 'tm'
// (which we alias as 'bsl::tm') representations.
//
// This utility component provides the following (static) methods:
//..
//   int convertFromTm(bdlt::Datetime *result, const tm& timeStruct);
//   bsl::tm convertToTm(const bdlt::Datetime& datetime);
//..
//
///Usage
///-----
// This section illustrates intended use of this component.
//
///Example 1: Converting Between 'bsl::tm' and 'bdlt::Datetime'
/// - - - - - - - - - - - - - - - - - - - - - - - - - - - - - -
// When interfacing with legacy systems, we may encounter calls that represent
// date/time information using the standard 'bsl::tm'. In such cases, we have
// to be able to convert that information to/from a 'bdlt::Datetime' object in
// order to interface with the rest of our systems.
//
// Suppose we have a legacy system that tracks last-access times in terms of
// 'bsl::tm'. We can use the 'convertToTm' and 'convertFromTm' routines from
// this component to convert that information.
//
// First, we define a class, 'MyAccessTracker', that the legacy system uses to
// manage last-access times (eliding the implementation for brevity):
//..
//  class MyAccessTracker {
//      // This class provides a facility for tracking last access times
//      // associated with usernames.
//
//      // LOCAL TYPE
//      typedef bsl::map<bsl::string, bsl::tm>  TStringTmMap;
//
//      // DATA
//      TStringTmMap                            m_accesses; // map names to
//                                                          // accesses
//
//    public:
//      // TRAITS
//      BSLMF_NESTED_TRAIT_DECLARATION(MyAccessTracker,
//                                     bslma::UsesBslmaAllocator);
//
//      // CREATORS
//      explicit MyAccessTracker(bslma::Allocator *basicAllocator = 0);
//          // Create an object which will track the last access time ...
//
//      // MANIPULATORS
//      void updateLastAccess(const bsl::string&  username,
//                            const bsl::tm&      accessTime);
//          // Update the last access time for the specified 'username' with
//          // the specified 'accessTime'.
//
//      // ACCESSORS
//      int getLastAccess(bsl::tm *result, const bsl::string& username) const;
//          // Load into the specified 'result' the last access time associated
//          // with the specified 'username', if any.  Return 0 on success, and
//          // non-0 (with no effect on 'result') if there's no access time
//          // associated with 'username'.
//  };
//..
// Next, we define a utility to allow us to use 'bdlt::Datetime' with our
// legacy access tracker:
//..
//  class MyAccessTrackerUtil {
//    public:
//      static int getLastAccess(bdlt::Datetime         *result,
//                               const MyAccessTracker&  tracker,
//                               const bsl::string&      username);
//          // Load into the specified 'result' the last access time associated
//          // with the specified 'username' in the specified 'tracker', if
//          // any.  Returns 0 on success, and non-0 (with no effect on
//          // 'result') if there's no access time associated with 'username'
//          // or the associated access time cannot be converted to
//          // 'bdlt::Datetime'.
//
//      static void updateLastAccess(MyAccessTracker       *tracker,
//                                   const bsl::string&     username,
//                                   const bdlt::Datetime&  accessTime);
//          // Update the instance pointed to by the specified 'tracker' by
//          // adding the specified 'username' with its associated specified
//          // 'accessTime'.
//  };
//..
// Then, we implement 'getLastAccess':
//..
//                          // -------------------------
//                          // class MyAccessTrackerUtil
//                          // -------------------------
//
//  int MyAccessTrackerUtil::getLastAccess(bdlt::Datetime         *result,
//                                         const MyAccessTracker&  tracker,
//                                         const bsl::string&      username)
//  {
//      BSLS_ASSERT(result);
//
//      bsl::tm legacyAccessTime;
//
//      int rc = tracker.getLastAccess(&legacyAccessTime, username);
//
//      if (rc) {
//          return rc;                                                // RETURN
//      }
//
//      return bdlt::DatetimeUtil::convertFromTm(result, legacyAccessTime);
//  }
//..
// Next, we implement 'updateLastAccess':
//..
//  void MyAccessTrackerUtil::updateLastAccess(
//                                           MyAccessTracker       *tracker,
//                                           const bsl::string&     username,
//                                           const bdlt::Datetime&  accessTime)
//  {
//      BSLS_ASSERT(tracker);
//
//      bsl::tm legacyAccessTime;
//
//      legacyAccessTime = bdlt::DatetimeUtil::convertToTm(accessTime);
//
//      tracker->updateLastAccess(username, legacyAccessTime);
//  }
//..
// Finally, we create an access tracker then interact with it using
// 'bdlt::Datetime' times.
//..
//  void exerciseTracker()
//      // Exercise 'MyAccessTracker' for pedagogical purposes.
//  {
//      MyAccessTracker accessTracker; // Datetime each user last accessed a
//                                     // resource.
//
//      bsl::string    richtofenName = "Baron von Richtofen";
//      bdlt::Datetime richtofenDate(1918, 4, 21, 11, 0, 0);
//      MyAccessTrackerUtil::updateLastAccess(&accessTracker,
//                                             richtofenName,
//                                             richtofenDate);
//
//      // ... some time later ....
//
//      bdlt::Datetime lastAccessTime;
//      int rc = MyAccessTrackerUtil::getLastAccess(&lastAccessTime,
//                                                   accessTracker,
//                                                   richtofenName);
//      assert(0 == rc);
//      assert(lastAccessTime == richtofenDate);
//
//      // Do something with the retrieved date...
//  }
//..

#ifndef INCLUDED_BDLSCM_VERSION
#include <bdlscm_version.h>
#endif

#ifndef INCLUDED_BDLT_DATETIME
#include <bdlt_datetime.h>
#endif

#ifndef INCLUDED_BSLS_ASSERT
#include <bsls_assert.h>
#endif

#ifndef INCLUDED_BSL_CTIME
#include <bsl_ctime.h>            // 'bsl::tm'
#endif

namespace BloombergLP {
namespace bdlt {

                            // ===================
                            // struct DatetimeUtil
                            // ===================

struct DatetimeUtil {
    // This utility 'struct' provides a namespace for a suite of functions
    // operating on objects of type 'Datetime'.

  public:
    // CLASS METHODS
    static int convertFromTm(Datetime *result, const bsl::tm& timeStruct);
        // Load into the specified 'result' the value of the specified
        // 'timeStruct'.  Return 0 on success, and a non-zero value with no
        // effect on 'result' if 'timeStruct' is invalid or otherwise cannot be
        // represented as a 'Datetime'.  Values in fields 'tm_wday', 'tm_yday',
        // and 'tm_isdst' are ignored.  The time 24:00:00 will be recognized,
        // and leap seconds (i.e., values in 'tm_sec' of 60 or 61) which can
        // otherwise be represented as a 'Datetime' will cause the conversion
        // to succeed with the 'result' "rolling over" into the zeroth second
        // of next minute.  Note that time zones are irrelevant for this
        // conversion.

    static bsl::tm convertToTm(                 const Datetime& datetime);
    static void    convertToTm(bsl::tm *result, const Datetime& datetime);
        // Return or load into the specified 'result' the value of the
        // specified 'datetime' expressed as a 'bsl::tm'.  Each field in the
        // result is set to its proper value except 'tm_isdst', which is set to
        // '-1' to indicate that no information on daylight saving time is
        // available.  A time value of 24:00:00:00 will be converted to
        // 0:00:00.  Note that time zones are irrelevant for this conversion.
};

// ============================================================================
//                            INLINE DEFINITIONS
// ============================================================================

                            // -------------------
                            // struct DatetimeUtil
                            // -------------------

inline
int DatetimeUtil::convertFromTm(Datetime       *result,
                                const bsl::tm&  timeStruct)
{
    BSLS_ASSERT_SAFE(result);

    bool isLeapSecond = false;
    int  seconds      = timeStruct.tm_sec;

    if (seconds > 59) {
        // Start handling leap seconds by shifting to the previous non-leap
        // second time.
        isLeapSecond   = true;
        seconds        = 59;
    }

    int rc = result->setDatetimeIfValid(timeStruct.tm_year + 1900,
                                        timeStruct.tm_mon  + 1,
                                        timeStruct.tm_mday,
                                        timeStruct.tm_hour,
                                        timeStruct.tm_min,
                                        seconds);                   // msec = 0

    if (isLeapSecond && !rc) {
        // Finish leap second handling by rolling over into second '0' in the
        // next minute.
        result->addSeconds(1);
    }

    return rc;
}

inline
bsl::tm DatetimeUtil::convertToTm(const Datetime& datetime)
{

    // 'struct tm' may contain non POSIX standard fields (e.g., on Linux/OSX),
    // which we want to 0 initialize.

<<<<<<< HEAD
    bsl::tm result = bsl::tm();
=======
    bsl::tm result = bsl::tm();  // 0-init w/o "missing initialzer" warnings
>>>>>>> 2fa0986b

    result.tm_sec   = datetime.second();
    result.tm_min   = datetime.minute();
    const int hour   = datetime.hour();
    if (24 == hour) {
        result.tm_hour = 0;
    }
    else {
        result.tm_hour = hour;
    }
    result.tm_mday  = datetime.day();
    result.tm_mon   = datetime.month() - 1;
    result.tm_year  = datetime.year() - 1900;
    result.tm_wday  = datetime.date().dayOfWeek() - 1;
    result.tm_yday  = datetime.date().dayOfYear() - 1;
    result.tm_isdst = -1;  // This information is unavailable.

    return result;
}

inline
void DatetimeUtil::convertToTm(bsl::tm *result, const Datetime& datetime)
{
    BSLS_ASSERT_SAFE(result);

    *result = convertToTm(datetime);
}

}  // close package namespace
}  // close enterprise namespace

#endif

// ----------------------------------------------------------------------------
// Copyright 2014 Bloomberg Finance L.P.
//
// Licensed under the Apache License, Version 2.0 (the "License");
// you may not use this file except in compliance with the License.
// You may obtain a copy of the License at
//
//     http://www.apache.org/licenses/LICENSE-2.0
//
// Unless required by applicable law or agreed to in writing, software
// distributed under the License is distributed on an "AS IS" BASIS,
// WITHOUT WARRANTIES OR CONDITIONS OF ANY KIND, either express or implied.
// See the License for the specific language governing permissions and
// limitations under the License.
// ----------------------------- END-OF-FILE ----------------------------------<|MERGE_RESOLUTION|>--- conflicted
+++ resolved
@@ -265,11 +265,7 @@
     // 'struct tm' may contain non POSIX standard fields (e.g., on Linux/OSX),
     // which we want to 0 initialize.
 
-<<<<<<< HEAD
     bsl::tm result = bsl::tm();
-=======
-    bsl::tm result = bsl::tm();  // 0-init w/o "missing initialzer" warnings
->>>>>>> 2fa0986b
 
     result.tm_sec   = datetime.second();
     result.tm_min   = datetime.minute();
