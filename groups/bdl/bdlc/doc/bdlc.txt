 bdlc.txt

@PURPOSE: Provide container vocabulary types.

@MNEMONIC: Basic Development Library Container (bdlc)

@DESCRIPTION: The 'bdlc' ("Basic Development Library Container") package
 provides container vocabulary types.

/Hierarchical Synopsis
/---------------------
<<<<<<< HEAD
 The 'bdlc' package currently has 1 component.
=======
 The 'bdlc' package currently has 6 components having 2 levels of physical
 dependency.  The list below shows the hierarchical ordering of the components.
 The order of components within each level is not architecturally significant,
 just alphabetical.
>>>>>>> 377fd5f6
..
  2. bdlc_packedintarrayutil

  1. bdlc_bitarray
     bdlc_hashtable
     bdlc_indexclerk
     bdlc_packedintarray
     bdlc_queue                                          !DEPRECATED!
..

/Component Synopsis
/------------------
: 'bdlc_bitarray':
:      Provide a space-efficient, sequential container of boolean values.
:
: 'bdlc_hashtable':
:      Provide a double-hashed table with utility.
:
: 'bdlc_indexclerk':
:      Provide a manager of reusable, non-negative integer indices.
:
: 'bdlc_packedintarray':
:      Provide an extensible, packed array of integral values.
:
: 'bdlc_packedintarrayutil':
:      Provide common non-primitive operations on 'bdlc::PackedIntArray'.
:
: 'bdlc_queue':                                          !DEPRECATED!
:      Provide an in-place double-ended queue of 'T' values.<|MERGE_RESOLUTION|>--- conflicted
+++ resolved
@@ -9,14 +9,10 @@
 
 /Hierarchical Synopsis
 /---------------------
-<<<<<<< HEAD
- The 'bdlc' package currently has 1 component.
-=======
  The 'bdlc' package currently has 6 components having 2 levels of physical
  dependency.  The list below shows the hierarchical ordering of the components.
  The order of components within each level is not architecturally significant,
  just alphabetical.
->>>>>>> 377fd5f6
 ..
   2. bdlc_packedintarrayutil
 
