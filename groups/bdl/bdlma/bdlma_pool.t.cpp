--- conflicted
+++ resolved
@@ -1167,7 +1167,6 @@
             Strategy d_strategy;
             int      d_availBlocks;
         } DATA[] = {
-<<<<<<< HEAD
             //    block                           avail
             //LN  size    max chunk size   strat  blocks
             //--  -----  ----------------  -----  ------
@@ -1176,16 +1175,6 @@
             { L_,    12,                1,   GEO,      0 },
             { L_,    24,                5,   GEO,      2 },
             { L_,    32, k_MAX_CHUNK_SIZE,   GEO,     27 }
-=======
-            //    block                         avail
-            //LN  size   max chunk size  strat  blocks
-            //--  -----  --------------  -----  ------
-            { L_,     1,              5,   CON,      0 },
-            { L_,     5,             10,   CON,      0 },
-            { L_,    12,              1,   GEO,      0 },
-            { L_,    24,              5,   GEO,      2 },
-            { L_,    32, MAX_CHUNK_SIZE,   GEO,     27 }
->>>>>>> 06c1d109
         };
         const int NUM_DATA = sizeof DATA / sizeof *DATA;
 
@@ -1303,11 +1292,7 @@
                 }
 
                 bsls::Types::Int64 numAllocations = TAX.numAllocations();
-<<<<<<< HEAD
-                bsls::Types::Int64 numBytes = TAX.lastAllocatedNumBytes();
-=======
                 int numBytes = TAX.lastAllocatedNumBytes();
->>>>>>> 06c1d109
                 if (veryVerbose) { T_ P_(numAllocations); T_ P(numBytes); }
                 LOOP_ASSERT(chunkSize,
                             TAY.numAllocations() == numAllocations);
@@ -1344,11 +1329,7 @@
                 }
 
                 bsls::Types::Int64 numAllocations = TAX.numAllocations();
-<<<<<<< HEAD
-                bsls::Types::Int64 numBytes = TAX.lastAllocatedNumBytes();
-=======
                 int numBytes = TAX.lastAllocatedNumBytes();
->>>>>>> 06c1d109
                 if (veryVerbose) { T_ P_(numAllocations); T_ P(numBytes); }
                 LOOP_ASSERT(chunkSize, TAY.numAllocations() == numAllocations);
                 LOOP_ASSERT(chunkSize, (int)TAY.lastAllocatedNumBytes()
