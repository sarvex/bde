--- conflicted
+++ resolved
@@ -125,11 +125,7 @@
 
 #define END_BDEMA_EXCEPTION_TEST                                          \
         } catch (bslma::TestAllocatorException& e) {                      \
-<<<<<<< HEAD
-            if (veryVerbose && bdemaExceptionLimit || veryVeryVerbose) {  \
-=======
             if ((veryVerbose && bdemaExceptionLimit) || veryVeryVerbose) {\
->>>>>>> 7ccc84e4
                 --bdemaExceptionLimit;                                    \
                 cout << "(*** " << bdemaExceptionCounter << ')';          \
                 if (veryVeryVerbose) { cout << " BEDMA_EXCEPTION: "       \
@@ -638,16 +634,8 @@
         // Allocate 3 * limit, verify sufficient memory is allocated.
         //
         // Testing:
-<<<<<<< HEAD
-        //      void *allocate(int x);
-        //      bcema_ProtectableSequentialAllocator(
-        //                         size_type,
-        //                         bsls::Alignment::Strategy,
-        //                         bdema_ProtectableBlockDispenser *);
-=======
         //   bcema_ProtectableSA(Align::Strat, bdema_PBD *d = 0);
         //   CONCERN: Linear expansion on allocate
->>>>>>> 7ccc84e4
         // -------------------------------------------------------------------
         if (verbose) {
             bsl::cout << "\nVerify linear expansion"
@@ -682,15 +670,11 @@
             }
 
             if (veryVerbose) {P(LIMIT);}
-<<<<<<< HEAD
-            Obj a(bsls::Alignment::BSLS_NATURAL, LIMIT, &testDispenser);
-=======
 
             Obj a(bsls::Alignment::BSLS_NATURAL,
                   bsls::BlockGrowth::BSLS_CONSTANT,
                   LIMIT,
                   &testDispenser);
->>>>>>> 7ccc84e4
 
             const int EXPECTED = (((LIMIT + PG_SIZE - 1)/ PG_SIZE) * PG_SIZE);
             for (int i = 0; i < MAX_ALLOCS; ++i) {
@@ -732,16 +716,8 @@
         // again.  Verify that the memory allocated matches the size requested.
         //
         // Testing:
-<<<<<<< HEAD
-        //      void *allocate(int x);
-        //      bcema_ProtectableSequentialAllocator(
-        //                         size_type,
-        //                         bsls::Alignment::Strategy,
-        //                         bdema_ProtectableBlockDispenser *);
-=======
         //   bcema_ProtectableSA(Align::Strat, BG:Strat, s_t, PBD *d = 0);
         //   CONCERN: Geometric expansion and limit on allocate
->>>>>>> 7ccc84e4
         // -------------------------------------------------------------------
         if (verbose) {
             bsl::cout << "\nVerify geometric expansion & Limit"
@@ -774,10 +750,6 @@
                                          : LIMITS[i];
 
             if (veryVerbose) { P(LIMIT_PARAM); }
-<<<<<<< HEAD
-            Obj a(bsls::Alignment::BSLS_NATURAL, -LIMIT_PARAM, &testDispenser);
-=======
->>>>>>> 7ccc84e4
 
             Obj a(bsls::Alignment::BSLS_NATURAL,
                   bsls::BlockGrowth::BSLS_GEOMETRIC,
@@ -821,15 +793,11 @@
                 continue;
             }
             if (veryVerbose) {P(LIMIT);}
-<<<<<<< HEAD
-            Obj a(bsls::Alignment::BSLS_NATURAL, -LIMIT, &testDispenser);
-=======
 
             Obj a(bsls::Alignment::BSLS_NATURAL,
                   bsls::BlockGrowth::BSLS_GEOMETRIC,
                   LIMIT,
                   &testDispenser);
->>>>>>> 7ccc84e4
 
             // Expected allocation is the the allocated amount + block header
             // size rounded to the nearest page size.
@@ -939,11 +907,7 @@
 
         const int BHS = HEADER_SIZE;
         const int ALIGN = bsls::AlignmentUtil::BSLS_MAX_ALIGNMENT;
-<<<<<<< HEAD
-        struct {
-=======
         const struct {
->>>>>>> 7ccc84e4
             int d_firstAlloc;
             int d_secondAlloc;
             int d_actualAlloc;
@@ -1059,13 +1023,9 @@
                 newActualAlloc =  (expand) ? DATA[i].d_actualAlloc * 2 :
                                              DATA[i].d_actualAlloc;
             }
-<<<<<<< HEAD
+
             a.allocate(bsls::AlignmentUtil::BSLS_MAX_ALIGNMENT);
-=======
-
-            a.allocate(bsls::AlignmentUtil::BSLS_MAX_ALIGNMENT);
-
->>>>>>> 7ccc84e4
+
             LOOP_ASSERT(i, newActualAlloc == testDispenser.numBytesInUse());
         }
 
@@ -1332,17 +1292,10 @@
         }
         {
             const int ALIGN = bsls::AlignmentUtil::BSLS_MAX_ALIGNMENT;
-<<<<<<< HEAD
-            struct {
-                    int d_firstAlloc;
-                    int d_secondAlloc;
-                    int d_actualAlloc;
-=======
             const struct {
                 int d_firstAlloc;
                 int d_secondAlloc;
                 int d_actualAlloc;
->>>>>>> 7ccc84e4
             } DATA[] = {
           { 0,                         0,                         0},
           { 1,                         PG_SIZE - BHS - ALIGN - 1, PG_SIZE},
