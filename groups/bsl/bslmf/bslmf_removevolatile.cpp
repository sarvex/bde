// bslmf_removevolatile.cpp                                           -*-C++-*-
#include <bslmf_removevolatile.h>

#include <bsls_ident.h>
BSLS_IDENT("$Id$ $CSID$")

<<<<<<< HEAD
#include <bslmf_issame.h>  // for testing only

// ----------------------------------------------------------------------------
// NOTICE:
//      Copyright (C) Bloomberg L.P., 2012
//      All Rights Reserved.
//      Property of Bloomberg L.P. (BLP)
//      This software is made available solely pursuant to the
//      terms of a BLP license agreement which governs its use.
=======
// ----------------------------------------------------------------------------
// Copyright (C) 2013 Bloomberg L.P.
//
// Permission is hereby granted, free of charge, to any person obtaining a copy
// of this software and associated documentation files (the "Software"), to
// deal in the Software without restriction, including without limitation the
// rights to use, copy, modify, merge, publish, distribute, sublicense, and/or
// sell copies of the Software, and to permit persons to whom the Software is
// furnished to do so, subject to the following conditions:
//
// The above copyright notice and this permission notice shall be included in
// all copies or substantial portions of the Software.
//
// THE SOFTWARE IS PROVIDED "AS IS", WITHOUT WARRANTY OF ANY KIND, EXPRESS OR
// IMPLIED, INCLUDING BUT NOT LIMITED TO THE WARRANTIES OF MERCHANTABILITY,
// FITNESS FOR A PARTICULAR PURPOSE AND NONINFRINGEMENT.  IN NO EVENT SHALL THE
// AUTHORS OR COPYRIGHT HOLDERS BE LIABLE FOR ANY CLAIM, DAMAGES OR OTHER
// LIABILITY, WHETHER IN AN ACTION OF CONTRACT, TORT OR OTHERWISE, ARISING
// FROM, OUT OF OR IN CONNECTION WITH THE SOFTWARE OR THE USE OR OTHER DEALINGS
// IN THE SOFTWARE.
>>>>>>> fe8e28ee
// ----------------------------- END-OF-FILE ----------------------------------<|MERGE_RESOLUTION|>--- conflicted
+++ resolved
@@ -4,17 +4,6 @@
 #include <bsls_ident.h>
 BSLS_IDENT("$Id$ $CSID$")
 
-<<<<<<< HEAD
-#include <bslmf_issame.h>  // for testing only
-
-// ----------------------------------------------------------------------------
-// NOTICE:
-//      Copyright (C) Bloomberg L.P., 2012
-//      All Rights Reserved.
-//      Property of Bloomberg L.P. (BLP)
-//      This software is made available solely pursuant to the
-//      terms of a BLP license agreement which governs its use.
-=======
 // ----------------------------------------------------------------------------
 // Copyright (C) 2013 Bloomberg L.P.
 //
@@ -35,5 +24,4 @@
 // LIABILITY, WHETHER IN AN ACTION OF CONTRACT, TORT OR OTHERWISE, ARISING
 // FROM, OUT OF OR IN CONNECTION WITH THE SOFTWARE OR THE USE OR OTHER DEALINGS
 // IN THE SOFTWARE.
->>>>>>> fe8e28ee
 // ----------------------------- END-OF-FILE ----------------------------------