// bslmf_isclass.h                                                    -*-C++-*-
#ifndef INCLUDED_BSLMF_ISCLASS
#define INCLUDED_BSLMF_ISCLASS

#ifndef INCLUDED_BSLS_IDENT
#include <bsls_ident.h>
#endif
BSLS_IDENT("$Id: $")

//@PURPOSE: Provide a compile-time check for class types.
//
//@CLASSES:
//  bslmf::IsClass: meta-function for determining class types
//
//@AUTHOR: Clay Wilson (cwilson9)
//
//@DESCRIPTION: This component defines a simple template structure used to
// evaluate whether it's parameter is a 'class', 'struct', or 'union',
// optionally qualified with 'const' or 'volatile'.  'bslmf::IsClass' defines a
// 'VALUE' member that is initialized (at compile-time) to 1 if the parameter
// is of 'class', 'struct', or 'union' type (or a reference to such a type),
// and to 0 otherwise.  Note that 'bslmf::IsClass' will evaluate to true (i.e.,
// 1) when applied to an incomplete 'class', 'struct', or 'union' type.
//
///Usage
///-----
// For example:
//..
//  struct MyStruct {};
//  enum   MyEnum {};
//  class  MyClass {};
//  class  MyDerivedClass : public MyClass {};
//
//  assert(1 == bslmf::IsClass<MyStruct >::VALUE);
//  assert(1 == bslmf::IsClass<MyStruct&>::VALUE);
//  assert(0 == bslmf::IsClass<MyStruct*>::VALUE);
//
//  assert(1 == bslmf::IsClass<const MyClass          >::VALUE);
//  assert(1 == bslmf::IsClass<const MyDerivedClass&  >::VALUE);
//  assert(0 == bslmf::IsClass<const MyDerivedClass*  >::VALUE);
//  assert(0 == bslmf::IsClass<      MyDerivedClass[1]>::VALUE);
//
//  assert(0 == bslmf::IsClass<int   >::VALUE);
//  assert(0 == bslmf::IsClass<int * >::VALUE);
//  assert(0 == bslmf::IsClass<MyEnum>::VALUE);
//..

#ifndef INCLUDED_BSLSCM_VERSION
#include <bslscm_version.h>
#endif

#ifndef INCLUDED_BSLMF_METAINT
#include <bslmf_metaint.h>
#endif

#ifndef INCLUDED_BSLMF_INTEGERCONSTANT
#include <bslmf_integerconstant.h>
#endif

#ifndef INCLUDED_BSLMF_REMOVECVQ
#include <bslmf_removecvq.h>
#endif

#ifndef BDE_DONT_ALLOW_TRANSITIVE_INCLUDES

#ifndef INCLUDED_BSLMF_REMOVEREFERENCE
#include <bslmf_removereference.h>
#endif

#ifndef INCLUDED_CSTDLIB
#include <cstdlib>  // TBD Robo transitively needs this for 'bsl::atoi', etc.
#define INCLUDED_CSTDLIB
#endif

#endif

namespace BloombergLP {
namespace bslmf {

template <typename TYPE>
struct IsClass_Imp
{
    typedef struct { char a; }    YesType;
    typedef struct { char a[2]; } NoType;

    template <typename TEST_TYPE>
    static
    YesType test(int TEST_TYPE::*);
<<<<<<< HEAD

    template <typename TEST_TYPE>
    static
    NoType test(...);

    enum { Value = (sizeof(test<TYPE>(0)) == sizeof(YesType)) };
};

=======

    template <typename TEST_TYPE>
    static
    NoType test(...);

    enum { Value = (sizeof(test<TYPE>(0)) == sizeof(YesType)) };
};

>>>>>>> 0d22a8bd
}  // close package namespace
}  // close enterprise namespace

namespace bsl {

template <typename TYPE>
struct is_class : integer_constant<bool,
                                   BloombergLP::bslmf::IsClass_Imp<
                                        typename remove_cv<
                                            typename remove_reference<TYPE>::type>
                                                ::type>::Value>
{};

}

namespace BloombergLP {
namespace bslmf {

                         // ==============
                         // struct IsClass
                         // ==============

template <typename TYPE>
struct IsClass : MetaInt<bsl::is_class<TYPE>::value>
    // This metafunction derives from 'MetaInt<1>' if the specified 'TYPE' is a
    // class type, or is a reference to a class type, and from 'MetaInt<0>'
    // otherwise.
{};

}  // close package namespace

// ===========================================================================
//                           BACKWARD COMPATIBILITY
// ===========================================================================

#ifdef bslmf_IsClass
#undef bslmf_IsClass
#endif
#define bslmf_IsClass bslmf::IsClass
    // This alias is defined for backward compatibility.

}  // close enterprise namespace

#endif

// ---------------------------------------------------------------------------
// NOTICE:
//      Copyright (C) Bloomberg L.P., 2005
//      All Rights Reserved.
//      Property of Bloomberg L.P. (BLP)
//      This software is made available solely pursuant to the
//      terms of a BLP license agreement which governs its use.
// ----------------------------- END-OF-FILE ---------------------------------<|MERGE_RESOLUTION|>--- conflicted
+++ resolved
@@ -86,7 +86,6 @@
     template <typename TEST_TYPE>
     static
     YesType test(int TEST_TYPE::*);
-<<<<<<< HEAD
 
     template <typename TEST_TYPE>
     static
@@ -95,16 +94,6 @@
     enum { Value = (sizeof(test<TYPE>(0)) == sizeof(YesType)) };
 };
 
-=======
-
-    template <typename TEST_TYPE>
-    static
-    NoType test(...);
-
-    enum { Value = (sizeof(test<TYPE>(0)) == sizeof(YesType)) };
-};
-
->>>>>>> 0d22a8bd
 }  // close package namespace
 }  // close enterprise namespace
 
