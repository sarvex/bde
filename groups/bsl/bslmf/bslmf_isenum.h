// bslmf_isenum.h                                                     -*-C++-*-
#ifndef INCLUDED_BSLMF_ISENUM
#define INCLUDED_BSLMF_ISENUM

#ifndef INCLUDED_BSLS_IDENT
#include <bsls_ident.h>
#endif
BSLS_IDENT("$Id: $")

//@PURPOSE: Provide compile-time detection of enumerated types.
//
//@CLASSES:
//  bslmf::IsEnum: meta-function for detecting enumerated types
//
//@SEE_ALSO: bslmf_isfundamental
//
//@AUTHOR: Pablo Halpern (phalpern)
//
//@DESCRIPTION: This component defines a simple template structure used to
// evaluate whether it's single type parameter is of enumeration type.
// 'bslmf::IsEnum' defines a 'value' enumerator that is initialized (at
// compile-time) to 1 if the parameter is of enumeration type, and to 0
// otherwise.
//
///Usage
///-----
// For example:
//..
//  enum Enum { MY_ENUMERATOR = 5 };
//  class Class { Class(Enum); };
//
//  assert(1 == bslmf::IsEnum<Enum>::value);
//  assert(0 == bslmf::IsEnum<Class>::value);
//  assert(0 == bslmf::IsEnum<int>::value);
//  assert(0 == bslmf::IsEnum<int *>::value);
//..
// Note that the 'bslmf::IsEnum' meta-function also evaluates to true (i.e., 1)
// when applied to references to enumeration types:
//..
//  assert(1 == bslmf::IsEnum<const Enum&>::value);
//..

#ifndef INCLUDED_BSLSCM_VERSION
#include <bslscm_version.h>
#endif

#ifndef INCLUDED_BSLMF_INTEGRALCONSTANT
#include <bslmf_integralconstant.h>
#endif

#ifndef INCLUDED_BSLMF_ISCONVERTIBLE
#include <bslmf_isconvertible.h>
#endif

#ifndef INCLUDED_BSLMF_ISFUNDAMENTAL
#include <bslmf_isfundamental.h>
#endif

#ifndef INCLUDED_BSLMF_REMOVECV
#include <bslmf_removecv.h>
#endif

#ifndef INCLUDED_BSLMF_REMOVEREFERENCE
#include <bslmf_removereference.h>
#endif

#ifndef INCLUDED_BSLMF_ISREFERENCE
#include <bslmf_isreference.h>
#endif

#ifndef INCLUDED_BSLMF_METAINT
#include <bslmf_metaint.h>
#endif

namespace BloombergLP {

namespace bslmf {

                      // ==============================
                      // class IsEnum_AnyArithmeticType
                      // ==============================

struct IsEnum_AnyArithmeticType {
    // This struct provides a type that is convertible from any arithmetic type
    // (integral, floating-point, or enumeration).  Converting any type to a
    // 'IsEnum_AnyArithmeticType' is a user-defined conversion and cannot be
    // combined with any other implicit user-defined conversions.  Thus, even
    // class types that have conversion operators to arithmetic types will not
    // be implicitly convertible to 'IsEnum_AnyArithmeticType'.
    //
    // This is a component-private 'struct'.  Do *not* use.

    // NOT IMPLEMENTED
    IsEnum_AnyArithmeticType(wchar_t);
    IsEnum_AnyArithmeticType(int);
    IsEnum_AnyArithmeticType(unsigned int);
    IsEnum_AnyArithmeticType(long);
    IsEnum_AnyArithmeticType(unsigned long);
    IsEnum_AnyArithmeticType(long long);
    IsEnum_AnyArithmeticType(unsigned long long);
    IsEnum_AnyArithmeticType(double);
    IsEnum_AnyArithmeticType(long double);
        // Conversion constructor from any arithmetic type.  Note that it is
        // not necessary to provide overloads taking 'bool', 'char', or 'short'
        // because they are automatically promoted to 'int'; nor is a 'float'
        // overload needed because it is automatically promoted to 'double'.
        // Also note that the other variants are necessary because a conversion
        // from, e.g., a 'long double' to a 'double' does not take precedence
        // over a conversion from 'long double' to 'int' and, therefore, would
        // be ambiguous.
};

                        // ============
                        // class IsEnum
                        // ============

template <class TYPE>
struct IsEnum
    : bsl::integral_constant<
        bool,
        !bsl::is_fundamental<typename bsl::remove_reference<
                             typename bsl::remove_cv<TYPE>::type>::type>::value
        && bsl::is_convertible<TYPE, IsEnum_AnyArithmeticType>::value>
    // This struct provides a meta-function that computes, at compile time,
    // whether 'TYPE' is of enumeration type.  It derives from 'bsl::true_type'
    // if 'TYPE' is an enumeration type, or from 'bsl::false_type' otherwise.
    //
    // Enumeration types are the only user-defined types that have the
    // characteristics of a native arithmetic type (i.e., they can be promoted
    // to 'int' without invoking user-defined conversions).  This class takes
    // advantage if this property to distinguish 'enum' types from class types
    // that are convertible to 'int'.
{
};

}  // close package namespace

<<<<<<< HEAD
}  // close enterprise namespace

namespace bsl {

template <typename TYPE>
struct is_enum
    : integral_constant<
        bool,
        !is_fundamental<typename remove_cv<TYPE>::type>::value
        && !is_reference<TYPE>::value
        && is_convertible<TYPE,
                          BloombergLP::bslmf::IsEnum_AnyArithmeticType>::value>
{};

}

=======
#ifndef BDE_OMIT_TRANSITIONAL  // BACKWARD_COMPATIBILITY
>>>>>>> bfa2b423
// ===========================================================================
//                           BACKWARD COMPATIBILITY
// ===========================================================================

#ifdef bslmf_IsEnum
#undef bslmf_IsEnum
#endif
#define bslmf_IsEnum bslmf::IsEnum
    // This alias is defined for backward compatibility.
#endif  // BDE_OMIT_TRANSITIONAL -- BACKWARD_COMPATIBILITY

#endif

// ---------------------------------------------------------------------------
// NOTICE: //      Copyright (C) Bloomberg L.P., 2010
//      All Rights Reserved.
//      Property of Bloomberg L.P. (BLP)
//      This software is made available solely pursuant to the
//      terms of a BLP license agreement which governs its use.
// ----------------------------- END-OF-FILE ---------------------------------<|MERGE_RESOLUTION|>--- conflicted
+++ resolved
@@ -135,7 +135,6 @@
 
 }  // close package namespace
 
-<<<<<<< HEAD
 }  // close enterprise namespace
 
 namespace bsl {
@@ -152,9 +151,7 @@
 
 }
 
-=======
 #ifndef BDE_OMIT_TRANSITIONAL  // BACKWARD_COMPATIBILITY
->>>>>>> bfa2b423
 // ===========================================================================
 //                           BACKWARD COMPATIBILITY
 // ===========================================================================
