// bslmf_forwardingtype.h                                             -*-C++-*-
#ifndef INCLUDED_BSLMF_FORWARDINGTYPE
#define INCLUDED_BSLMF_FORWARDINGTYPE

#ifndef INCLUDED_BSLS_IDENT
#include <bsls_ident.h>
#endif
BSLS_IDENT("$Id: $")

//@PURPOSE: Provide a meta-function for determining an optimal forwarding type.
//
//@CLASSES:
//  bslmf::ForwardingType: meta-function to determine optimal forwarding type
//  bslmf::ForwardingTypeUtil: Namespace for forwarding functions
//
//@SEE_ALSO: bslmf_removecvq
//
//@AUTHORS: Ilougino Rocha (irocha), Pablo Halpern (phalpern)
//
//@DESCRIPTION: This component provides a meta function determining the most
// efficient forwarding type for a given template type 'TYPE'.  The forwarding
// type is used to pass an argument from the client of a component through a
// chain of nested function calls to the ultimate consumer of the argument.
//
// For instance, basic types (e.g., fundamental types, pointer types, function
// references and pointers) can efficiently be passed by value down a chain of
// nested function calls.  However a large object or one with a non-trivial
// copy constructor would be better passed by const reference, even if the
// ultimate consumer takes that argument by value.
//
// Another form of optimization is the early decay of arrays to pointers,
// preventing a proliferation of different template instantiations for every
// array size being used.  Although the outermost function may still be
// instantiated on the full array type, intermediate functions are all
// instantiated on the same pointer type, regardless of array size.
//
// An argument 'v' of type 'T' can be passed as type 'ForwardingType<T>::Type'
// down an arbitrarily-long chain of function calls without every calling
// 'std::forward'. However, in order to avoid an extra copy as well as to
// select the correct overload and instantiation of the eventual target
// function, it should be converted back to a type that more closely resembles
// the original 'T' by calling 'ForwardingTypeUtil<T>::forwardToTarget(v)'.
//
// This component is intended to be used when performance is of highest
// concern or when creating function wrappers that are intended to minimize
// perturbations on the interface of the functions that they wrap.
//
// Note that previous versions of this component forwarded const references to
// basic types by value instead of by const reference.  This transformation
// was an attempt to avoid an extra dereference operation, but in real use
// cases the extra dereference happened anyway, on the call to the outermost
// forwarding function.  Moreover, such a transformation is subtly broken
// because, in the rare case where the target function cares about the address
// of the reference (e.g., if it compares it to some known address), it would
// wind up with the address of a temporary copy, rather than the address of
// the original argument.  Thus, the current component forward references as
// references in call cases, including for basic types.
//
///Usage
///-----
// These examples demonstrate the expected use of this component.
// In this section we show intended use of this component.
//
///Example 1: Direct look at metafunction results
///- - - - - - - - - - - - - - - - - - - - - - -
// In this example, we invoke 'ForwardingType' on a variety of types and look
// at the resulting 'Type' member:
//..
//  struct MyType {};
//  typedef MyType& MyTypeRef;
//
//  void main()
//  {
//      typedef int                    T1;
//      typedef int&                   T2;
//      typedef const volatile double& T3;
//      typedef const double &         T4;
//      typedef const float * &        T5;
//      typedef const float * const &  T6;
//      typedef MyType                 T7;
//      typedef const MyType&          T8;
//      typedef MyType&                T9;
//      typedef MyType*                T10;
//
//      typedef int                    EXP1;
//      typedef int&                   EXP2;
//      typedef const volatile double& EXP3;
//      typedef const double &         EXP4;
//      typedef const float * &        EXP5;
//      typedef const float * const &  EXP6;
//      typedef const MyType&          EXP7;
//      typedef const MyType&          EXP8;
//      typedef MyType&                EXP9;
//      typedef MyType*                EXP10;
//
//      assert((bsl::is_same<bslmf::ForwardingType<T1>::Type, EXP1>::value));
//      assert((bsl::is_same<bslmf::ForwardingType<T2>::Type, EXP2>::value));
//      assert((bsl::is_same<bslmf::ForwardingType<T3>::Type, EXP3>::value));
//      assert((bsl::is_same<bslmf::ForwardingType<T4>::Type, EXP4>::value));
//      assert((bsl::is_same<bslmf::ForwardingType<T5>::Type, EXP5>::value));
//      assert((bsl::is_same<bslmf::ForwardingType<T6>::Type, EXP6>::value));
//      assert((bsl::is_same<bslmf::ForwardingType<T7>::Type, EXP7>::value));
//      assert((bsl::is_same<bslmf::ForwardingType<T8>::Type, EXP8>::value));
//      assert((bsl::is_same<bslmf::ForwardingType<T9>::Type, EXP9>::value));
//      assert((bsl::is_same<bslmf::ForwardingType<T10>::Type, EXP10>::value));
//  }
//..
//
///Example 2: A logging invocation wrapper
///- - - - - - - - - - - - - - - - - - - - - - -
// This example illustrates the use of 'ForwardingType' to efficiently
// implement a wrapper class that holds a function pointer and logs
// information about each call to the pointed-to-function through the wrapper.
// The pointed-to-function takes three arguments whose types are specified
// via template arguments.  The first argument is required to be convertible
// to 'int'.  The class definition looks as follows:
//..
//  // Primary template is never defined
//  template <class PROTOTYPE> class LoggingWrapper;
//
//  template <class RET, class ARG1, class ARG2, class ARG3>
//  class LoggingWrapper<RET(ARG1, ARG2, ARG3)> {
//      // Specialization of wrapper for specified function prototype.
//
//      RET (*d_function_p)(ARG1, ARG2, ARG3);
//
//  public:
//      LoggingWrapper(RET (*function_p)(ARG1, ARG2, ARG3))
//        : d_function_p(function_p) { }
//
//      RET operator()(ARG1, ARG2, ARG3) const;
//..
// Next, we declare a private member function that actually invokes the
// function. This member function will be called by 'operator()' and must
// therefore receive arguments indirectly through 'operator()'. In order to
// avoid excessive copies of pass-by-value arguments, we use 'ForwardingType'
// to declare a more efficient intermediate argument type for our private
// member function:
//..
//  private:
//      RET invoke(typename bslmf::ForwardingType<ARG1>::Type a1,
//                 typename bslmf::ForwardingType<ARG2>::Type a2,
//                 typename bslmf::ForwardingType<ARG3>::Type a3) const;
//  };
//..
// Next, we define logging functions that simply count the number of
// invocations and return from invocations (e.g., to count how may invocations
// completed without exceptions):
//..
//  int invocations = 0, returns = 0;
//  void logInvocation(int /* ignored */) { ++invocations; }
//  void logReturn(int /* ignored */) { ++returns; }
//..
// Next, we implement 'operator()' to call the logging functions and call
// 'invoke()':
//..
//  template <class RET, class ARG1, class ARG2, class ARG3>
//  RET LoggingWrapper<RET(ARG1, ARG2, ARG3)>::operator()(ARG1 a1,
//                                                        ARG2 a2,
//                                                        ARG3 a3) const {
//      logInvocation(a1);
//      RET r = invoke(a1, a2, a3);
//      logReturn(a1);
//      return r;
//  }
//..
// Next, we implement 'invoke()' to actually call the function through the
// pointer. To reconstitute the arguments to the function as close as possible
// to the types they were passed in as, we call the 'forwardToTarget' member
// of 'ForwardingTypeUtil':
//..
//  template <class RET, class ARG1, class ARG2, class ARG3>
//  RET LoggingWrapper<RET(ARG1,ARG2,ARG3)>::invoke(
//      typename bslmf::ForwardingType<ARG1>::Type a1,
//      typename bslmf::ForwardingType<ARG2>::Type a2,
//      typename bslmf::ForwardingType<ARG3>::Type a3) const
//  {
//      return d_function_p(
//          bslmf::ForwardingTypeUtil<ARG1>::forwardToTarget(a1),
//          bslmf::ForwardingTypeUtil<ARG2>::forwardToTarget(a2),
//          bslmf::ForwardingTypeUtil<ARG3>::forwardToTarget(a3));
//  }
//..
// Next, in order to see this wrapper in action, we must define the function
// we wish to wrap.  This function will take an argument of type 'ArgType',
// which, among other things, keeps track of whether it has been directly
// constructed or copied from anther 'ArgType' object.  If it has been copied,
// it keeps track of how many "generations" of copy were done:
//..
//  class ArgType {
//      int d_value;
//      int d_copies;
//  public:
//      ArgType(int v = 0) : d_value(v), d_copies(0) { }
//      ArgType(const ArgType& other)
//        : d_value(other.d_value)
//        , d_copies(other.d_copies + 1) { }
//
//      int value() const { return d_value; }
//      int copies() const { return d_copies; }
//  };
//
//  int myFunc(const short& i, ArgType& x, ArgType y)
//      // Assign 'x' the value of 'y' and return the 'value()' of 'x'.
//  {
//      assert(i == y.copies());
//      x = y;
//      return x.value();
//  }
//..
// Finally, we create a instance of 'LoggingWrapper' to wrap 'myFunc', and we
// invoke it.  Note that 'y' is copied into the second argument of
// 'operator()' and is copied again when 'myFunc' is invoked.  However, it is
// *not* copied when 'operator()' calls 'invoke()' because the 'ForwardType'
// of 'ArgType' is 'const ArgType&', which does not create another copy.  In
// C++11, if 'ArgType' had a move constructor, then the number of copies would
// be only 1, since the final forwarding would be a move instead of a copy.
//..
//  void main() {
//      ArgType x(0);
//      ArgType y(99);
//
//      LoggingWrapper<int(const short&, ArgType&, ArgType)> lw(myFunc);
//      assert(0 == invocations && 0 == returns);
//      lw(2, x, y);  // Expect two copies of 'y'
//      assert(1 == invocations && 1 == returns);
//      assert(99 == x.value());
//  }
//..    

#ifndef INCLUDED_BSLSCM_VERSION
#include <bslscm_version.h>
#endif

#ifndef INCLUDED_BSLMF_ISENUM
#include <bslmf_isenum.h>
#endif

#ifndef INCLUDED_BSLMF_ISFUNDAMENTAL
#include <bslmf_isfundamental.h>
#endif

#ifndef INCLUDED_BSLMF_ISPOINTER
#include <bslmf_ispointer.h>
#endif

#ifndef INCLUDED_BSLMF_ISFUNCTION
#include <bslmf_isfunction.h>
#endif

#ifndef INCLUDED_BSLMF_ISARRAY
#include <bslmf_isarray.h>
#endif

#ifndef INCLUDED_BSLMF_ISPOINTERTOMEMBER
#include <bslmf_ispointertomember.h>
#endif

#ifndef INCLUDED_BSLMF_REMOVECVQ
#include <bslmf_removecvq.h>
#endif

#ifndef INCLUDED_BSLMF_REMOVEREFERENCE
#include <bslmf_removereference.h>
#endif

#ifndef INCLUDED_BSLMF_CONDITIONAL
#include <bslmf_conditional.h>
#endif

#ifndef INCLUDED_CSTDDEF
#include <cstddef>       // 'std::size_t'
#define INCLUDED_CSTDDEF
#endif

namespace BloombergLP {


namespace bslmf {

enum {
    // Type categories
    BSLMF_FORWARDING_TYPE_FUNCTION,   // Function or pointer to function
    BSLMF_FORWARDING_TYPE_ARRAY,      // Array
    BSLMF_FORWARDING_TYPE_RVALUE_REF, // Rvalue reference
    BSLMF_FORWARDING_TYPE_BASIC,      // Built-in, pointer, or enum type
    BSLMF_FORWARDING_TYPE_CLASS       // Class, struct or union
};

template <class TYPE>
struct ForwardingTypeUtil;

template <class TYPE, int CATEGORY, bool IS_REFERENCE>
struct ForwardingType_Imp;

                        // ====================
                        // class ForwardingType
                        // ====================

template <class TYPE>
struct ForwardingType {
    // This template metafunction has a member 'Type' computed such that is used to specialize 'TYPE' such that arguments of type
    // 'TYPE' can be efficiently forwarded by reference or pointer.

    // Inheritance is used just to make the 'ForwardingType_Category' enum
    // visible without qualification.

private:
    typedef typename bsl::remove_reference<TYPE>::type UnrefType;

    enum {
        k_IS_REFERENCE = bsl::is_reference<TYPE>::value,

        k_CATEGORY = (bsl::is_function<UnrefType>::value    ?
                                             BSLMF_FORWARDING_TYPE_FUNCTION   :
                      bsl::is_array<UnrefType>::value       ?
                                             BSLMF_FORWARDING_TYPE_ARRAY      :
                      bsl::is_rvalue_reference<TYPE>::value ?
                                             BSLMF_FORWARDING_TYPE_RVALUE_REF :
                      bsl::is_fundamental<TYPE>::value ||
                      bsl::is_pointer<TYPE>::value ||
                      bsl::is_member_pointer<TYPE>::value ||
                      IsFunctionPointer<TYPE>::value ||
                      bsl::is_enum<TYPE>::value             ?
                                             BSLMF_FORWARDING_TYPE_BASIC      :
                                             BSLMF_FORWARDING_TYPE_CLASS)
    };

    typedef ForwardingType_Imp<UnrefType, k_CATEGORY, k_IS_REFERENCE> Imp;

    friend struct ForwardingTypeUtil<TYPE>;

public:

    typedef typename Imp::Type       Type;
        // The type that should be used to forward 'TYPE' through a chain of
        // function calls.

    typedef typename Imp::TargetType TargetType;
        // The closest type used to "reconstitute" 'TYPE' from
        // 'ForwardingType<TYPE>::Type'.  This type may differ from 'TYPE'
        // through the addition of a reference.
};

                        // ========================
                        // class ForwardingTypeUtil
                        // ========================

template <class TYPE>
struct ForwardingTypeUtil {
    // Provide a namespace for the 'forwardToTarget' function.

    typedef typename ForwardingType<TYPE>::Imp::TargetType TargetType;

    static TargetType
    forwardToTarget(typename ForwardingType<TYPE>::Type v);
        // Return 'std::forward<TYPE>(v)' for the specified 'v' argument of
        // type 'ForwardingType<TYPE>::Type', where 'v' is assumed to
        // originally have been an argument of 'TYPE' after forwarding through
        // an intermediate call chain.  Specifically, if 'TYPE' is an rvalue
        // type, return an rvalue reference to 'v', otherwise return 'v'
        // unchanged, thus converting an rvalue copy into an rvalue move when
        // possible.  For compilers that do not supprt rvalue references,
        // return 'v' unchanged.  This function is intended to be called to
        // forward an argument to the final target function of a forwarding
        // call chain.
};

                        // =========================
                        // class ConstForwardingType
                        // =========================

#ifndef BDE_OMIT_INTERNAL_DEPRECATED

template <class TYPE>
struct ConstForwardingType : public ForwardingType<TYPE> {
    // @DEPRECATED
    // Use 'ForwardingType' instead.
};

#endif // BDE_OMIT_INTERNAL_DEPRECATED

// ===========================================================================
//                           IMPLEMENTATION
// ===========================================================================

template <class TYPE>
inline typename ForwardingTypeUtil<TYPE>::TargetType
ForwardingTypeUtil<TYPE>::forwardToTarget(
                                         typename ForwardingType<TYPE>::Type v)
{
    return ForwardingType<TYPE>::Imp::forwardToTarget(v);
}

                        // ========================
                        // class ForwardingType_Imp
                        // ========================

// PRIMARY TEMPLATE HAS NO DEFINITION

// PARTIAL SPECIALIZATIONS
template <class UNREF_TYPE>
struct ForwardingType_Imp<UNREF_TYPE,
                          BSLMF_FORWARDING_TYPE_RVALUE_REF, true>
{
    // Rvalue reference is forwarded as a reference to const lvalue.

#if defined(BSLS_COMPILERFEATURES_SUPPORT_RVALUE_REFERENCES)
    typedef const UNREF_TYPE& Type;
    typedef UNREF_TYPE&&      TargetType;
    static TargetType forwardToTarget(Type v) {
        // Since rvalues are forwarded as *const* lvalues, we must cast away
        // the constness before converting to an rvalue reference.  If 'TYPE'
        // is a const reference, then the constness will be re-instated on
        // return.
        return static_cast<TargetType>(const_cast<UNREF_TYPE&>(v));
    }
#endif
};

template <class UNREF_TYPE, bool IS_REFERENCE>
struct ForwardingType_Imp<UNREF_TYPE,
                          BSLMF_FORWARDING_TYPE_FUNCTION, IS_REFERENCE>
{
    // Function and function reference is forwarded as function reference.

    typedef UNREF_TYPE& Type;
    typedef UNREF_TYPE& TargetType;
    static TargetType forwardToTarget(Type v) { return v; }
};

template <class UNREF_TYPE, std::size_t NUM_ELEMENTS, bool IS_REFERENCE>
struct ForwardingType_Imp<UNREF_TYPE [NUM_ELEMENTS],
                          BSLMF_FORWARDING_TYPE_ARRAY, IS_REFERENCE>
{
    // Array of known size and reference to array of known size is forwarded
    // as pointer to array element type.

    typedef UNREF_TYPE  *Type;
    typedef UNREF_TYPE (&TargetType)[NUM_ELEMENTS];
    static TargetType forwardToTarget(Type v) {
        return reinterpret_cast<TargetType>(*v);
    }
};

template <class UNREF_TYPE, bool IS_REFERENCE>
struct ForwardingType_Imp<UNREF_TYPE [],
                          BSLMF_FORWARDING_TYPE_ARRAY, IS_REFERENCE> {
    // Array of unknown size and reference to array of unknown size is
    // forwarded as pointer to array element type.

    typedef UNREF_TYPE *Type;
    typedef UNREF_TYPE (&TargetType)[];
    static TargetType forwardToTarget(Type v) {
        return reinterpret_cast<TargetType>(*v);
    }
};

template <class UNREF_TYPE>
struct ForwardingType_Imp<UNREF_TYPE,
                          BSLMF_FORWARDING_TYPE_BASIC, false> {
    // Rvalue of basic type is forwarded with cvq removed.

    typedef typename bsl::remove_cv<UNREF_TYPE>::type Type;
    typedef UNREF_TYPE                                TargetType;
    static TargetType forwardToTarget(Type v) { return v; }
};

template <class UNREF_TYPE>
struct ForwardingType_Imp<UNREF_TYPE,
                          BSLMF_FORWARDING_TYPE_BASIC, true> {
    // Lvalue reference to basic type is forwarded unchanged.

    typedef UNREF_TYPE& Type;
    typedef UNREF_TYPE& TargetType;
    static TargetType forwardToTarget(Type v) { return v; }
};

template <class UNREF_TYPE>
struct ForwardingType_Imp<UNREF_TYPE,
                          BSLMF_FORWARDING_TYPE_CLASS, false> {
    // Rvalue of user type (i.e., class or union) is forwarded as a const
    // reference.

    typedef const UNREF_TYPE& Type;
#if defined(BSLS_COMPILERFEATURES_SUPPORT_RVALUE_REFERENCES)
    typedef UNREF_TYPE&&      TargetType;
    static TargetType forwardToTarget(Type v) {
        // Since rvalues are forwarded as *const* lvalues, we must cast away
        // the constness before converting to an rvalue reference.  If 'TYPE'
        // is a const reference, then the constness will be re-instated on
        // return.
        return static_cast<TargetType>(const_cast<UNREF_TYPE&>(v));
    }
#else
    typedef const UNREF_TYPE& TargetType;
    static TargetType forwardToTarget(Type v) { return v; }
#endif
};

template <class UNREF_TYPE>
struct ForwardingType_Imp<UNREF_TYPE,
                          BSLMF_FORWARDING_TYPE_CLASS, true> {
    typedef UNREF_TYPE& Type;
    typedef UNREF_TYPE& TargetType;
    static TargetType forwardToTarget(Type v) { return v; }
};

}  // close package namespace

#ifndef BDE_OMIT_TRANSITIONAL  // BACKWARD_COMPATIBILITY
// ===========================================================================
//                           BACKWARD COMPATIBILITY
// ===========================================================================

#ifdef bslmf_ConstForwardingType
#undef bslmf_ConstForwardingType
#endif
#define bslmf_ConstForwardingType bslmf::ConstForwardingType
    // This alias is defined for backward compatibility.

#ifdef bslmf_ForwardingType
#undef bslmf_ForwardingType
#endif
#define bslmf_ForwardingType bslmf::ForwardingType
    // This alias is defined for backward compatibility.
#endif  // BDE_OMIT_TRANSITIONAL -- BACKWARD_COMPATIBILITY

}  // close enterprise namespace

#endif

// ----------------------------------------------------------------------------
<<<<<<< HEAD
// Copyright (C) 2014 Bloomberg Finance L.P.
=======
// Copyright 2013 Bloomberg Finance L.P.
>>>>>>> 6afa061b
//
// Licensed under the Apache License, Version 2.0 (the "License");
// you may not use this file except in compliance with the License.
// You may obtain a copy of the License at
//
//     http://www.apache.org/licenses/LICENSE-2.0
//
// Unless required by applicable law or agreed to in writing, software
// distributed under the License is distributed on an "AS IS" BASIS,
// WITHOUT WARRANTIES OR CONDITIONS OF ANY KIND, either express or implied.
// See the License for the specific language governing permissions and
// limitations under the License.
// ----------------------------- END-OF-FILE ----------------------------------<|MERGE_RESOLUTION|>--- conflicted
+++ resolved
@@ -531,11 +531,7 @@
 #endif
 
 // ----------------------------------------------------------------------------
-<<<<<<< HEAD
-// Copyright (C) 2014 Bloomberg Finance L.P.
-=======
 // Copyright 2013 Bloomberg Finance L.P.
->>>>>>> 6afa061b
 //
 // Licensed under the Apache License, Version 2.0 (the "License");
 // you may not use this file except in compliance with the License.
