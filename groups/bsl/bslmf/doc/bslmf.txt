 bslmf.txt

@PURPOSE: Provide meta-function versions of useful coding constructs.

@MNEMONIC: Basic Standard Library Meta-Functions (bslmf)

@DESCRIPTION: The 'bslmf' package provides meta-function equivalents of certain
 useful coding constructs.  A meta-function is a template-based, compile-time
 construct that behaves like a (runtime) function in that it "evaluates"
 arguments and does something different based on the input it is passed (in the
 case of templates, the input it is instantiated with).  'bslmf' provides
 metafunctions to evaluate (at compile time) constructs such as the following:
 an 'if'-statement equivalent, whether a (template) argument is a fundamental
 type, whether an argument is an 'enum' type, whether two arguments have the
 same type, and more.

 The "return value" of that function is generally a compile-time constant under
 the form of a nested 'enum' 'VALUE', or in some cases a nested 'Type', or
 both.  For instance, in order to evaluate whether two types are the same, one
 could write a meta-function predicate (evaluating to 0 or 1) as follows:
..
    template <class U, class V>
    struct IsSame {
        // This 'struct' provides a meta function parameterized by two types
        // 'U' and 'V', that takes 'VALUE == 0' unless 'U' and 'V' are the same
        // type, in which case it takes 'VALUE == 1'.

        // PUBLIC TYPES
        enum { VALUE = 0 };
        typedef bslmf_MetaInt<VALUE>  Type;
    };

    // SPECIALIZATIONS
    template <class T>
    struct IsSame<T, T> {
        // This specialization of the 'IsSame' meta function is parameterized
        // by a single type 'T' and is selected if the two parameters of
        // 'IsSame', 'U' and 'V', are both equal to 'T'.  It takes
        // 'VALUE == 1'.

        // PUBLIC TYPES
        enum { VALUE = 1 };
        typedef bslmf_MetaInt<VALUE>  Type;
    };
..
 Note the use of a 'bslmf_MetaInt' nested type usually employed for function
 dispatching.  See the 'bslmf_issame' component-level documentation for a more
 thorough usage example.

 Other meta-functions don't have a 'VALUE', but apply some type of
 transformation (e.g., removing top-level 'const' qualifiers, decaying array
 and function types to pointer types).  Those usually have a nested 'Type'.

/Hierarchical Synopsis
/---------------------
 The 'bslmf' package currently has 61 components having 10 levels of physical
 dependency.  The list below shows the hierarchical ordering of the components.
 The order of components within each level is not architecturally significant,
 just alphabetical.
..
<<<<<<< HEAD
  10. bslmf_isbitwisemoveable

   9. bslmf_addcv
      bslmf_forwardingtype
      bslmf_haspointersemantics
      bslmf_isbitwiseequalitycomparable
      bslmf_istriviallycopyable
      bslmf_istriviallydefaultconstructible

   8. bslmf_addconst
      bslmf_addvolatile
      bslmf_detectnestedtrait
      bslmf_isenum

   7. bslmf_enableif
      bslmf_isconvertibletoany
      bslmf_isfunction
      bslmf_ispointertomember
      bslmf_matcharithmetictype
      bslmf_memberfunctionpointertraits
      bslmf_removepointer

   6. bslmf_addpointer
      bslmf_addreference
      bslmf_functionpointertraits
      bslmf_if
      bslmf_isconvertible
      bslmf_ismemberpointer

   5. bslmf_addlvaluereference
      bslmf_addrvaluereference
      bslmf_arraytopointer
      bslmf_conditional
      bslmf_isfundamental
      bslmf_ismemberobjectpointer
      bslmf_removereference
      bslmf_typelist

   4. bslmf_isarithmetic
      bslmf_ismemberfunctionpointer
      bslmf_ispolymorphic
      bslmf_issame
      bslmf_isvoid
      bslmf_selecttrait

   3. bslmf_isclass
      bslmf_isfloatingpoint
      bslmf_isintegral
      bslmf_ispointer
      bslmf_isreference
      bslmf_metaint
      bslmf_removecvq
      bslmf_switch

   2. bslmf_isarray
      bslmf_isconst
      bslmf_islvaluereference
      bslmf_ispair
      bslmf_isrvaluereference
      bslmf_isvolatile
      bslmf_nil
      bslmf_removecv
      bslmf_tag

   1. bslmf_assert
      bslmf_integralconstant
      bslmf_matchanytype
      bslmf_nestedtraitdeclaration
      bslmf_removeconst
      bslmf_removevolatile
=======
10. bslmf_isbitwisemoveable

 9. bslmf_addcv
    bslmf_forwardingtype
    bslmf_haspointersemantics
    bslmf_isbitwiseequalitycomparable
    bslmf_istriviallycopyable
    bslmf_istriviallydefaultconstructible

 8. bslmf_addconst
    bslmf_addvolatile
    bslmf_detectnestedtrait
    bslmf_isenum

 7. bslmf_enableif
    bslmf_isconvertibletoany
    bslmf_isfunction
    bslmf_ispointertomember
    bslmf_matcharithmetictype
    bslmf_memberfunctionpointertraits
    bslmf_nestedtraitdeclaration
    bslmf_removepointer

 6. bslmf_addpointer
    bslmf_addreference
    bslmf_functionpointertraits
    bslmf_if
    bslmf_isconvertible
    bslmf_ismemberpointer

 5. bslmf_addlvaluereference
    bslmf_addrvaluereference
    bslmf_arraytopointer
    bslmf_conditional
    bslmf_isfundamental
    bslmf_ismemberobjectpointer
    bslmf_removereference
    bslmf_typelist

 4. bslmf_isarithmetic
    bslmf_ismemberfunctionpointer
    bslmf_ispolymorphic
    bslmf_issame
    bslmf_isvoid
    bslmf_selecttrait

 3. bslmf_isclass
    bslmf_isfloatingpoint
    bslmf_isintegral
    bslmf_ispointer
    bslmf_isreference
    bslmf_metaint
    bslmf_removecvq
    bslmf_switch

 2. bslmf_isarray
    bslmf_isconst
    bslmf_islvaluereference
    bslmf_ispair
    bslmf_isrvaluereference
    bslmf_isvolatile
    bslmf_nil
    bslmf_removecv
    bslmf_tag

 1. bslmf_assert
    bslmf_integralconstant
    bslmf_matchanytype
    bslmf_removeconst
    bslmf_removevolatile
>>>>>>> 24b15621
..

/Component Synopsis
/------------------
: 'bslmf_addconst':
:      Provide a meta-function for adding a top-level 'const'-qualifier.
:
: 'bslmf_addcv':
:      Provide a meta-function for adding top-level cv-qualifiers.
:
: 'bslmf_addlvaluereference':
:      Provide a compile-time type transformation to lvalue reference.
:
: 'bslmf_addpointer':
:      Provide meta-function to transform a type to pointer to that type.
:
: 'bslmf_addreference':
:      Provide a meta-function for adding "reference-ness" to a type.
:
: 'bslmf_addrvaluereference':
:      Provide a compile-time type transformation to rvalue reference.
:
: 'bslmf_addvolatile':
:      Provide a meta-function for adding a 'volatile'-qualifier.
:
: 'bslmf_arraytopointer':
:      Provide a meta-function to convert array types to pointer types.
:
: 'bslmf_assert':
:      Provide a compile-time assertion facility.
:
: 'bslmf_conditional':
:      Provide a compile-time conditional type selector.
:
: 'bslmf_detectnestedtrait':
:      Provide meta-function to test for nested trait.
:
: 'bslmf_enableif':
:      Provide a utility to set up SFINAE conditions in type deduction.
:
: 'bslmf_forwardingtype':
:      Provide a meta-function for determining an optimal forwarding type.
:
: 'bslmf_functionpointertraits':
:      Provide a meta-function for determining function pointer traits.
:
: 'bslmf_haspointersemantics':
:      Provide a type trait for pointer semantics.
:
: 'bslmf_if':
:      Provide a compile-time 'if/else' (conditional) meta-function.
:
: 'bslmf_integralconstant':
:      Provide a mapping from integral constants to unique types.
:
: 'bslmf_isarithmetic':
:      Provide a compile-time check for determining arithmetic types.
:
: 'bslmf_isarray':
:      Provide a compile-time check for array types.
:
: 'bslmf_isbitwiseequalitycomparable':
:      Provide a type trait for bitwise equality.
:
: 'bslmf_isbitwisemoveable':
:      Provide a primitive type trait for bitwise moveable classes.
:
: 'bslmf_isclass':
:      Provide a compile-time check for determining class types.
:
: 'bslmf_isconst':
:      Provide a compile-time check for 'const'-qualified types.
:
: 'bslmf_isconvertible':
:      Provide a compile-time check for type conversion.
:
: 'bslmf_isconvertibletoany':
:      Provide a compile-time check for types convertible to any type.
:
: 'bslmf_isenum':
:      Provide compile-time check for determining enumerated types.
:
: 'bslmf_isfloatingpoint':
:      Provide a compile-time check for floating-point types.
:
: 'bslmf_isfunction':
:      Provide a compile-time check for determining function types.
:
: 'bslmf_isfundamental':
:      Provide a compile-time check for determining fundamental types.
:
: 'bslmf_isintegral':
:      Provide a compile-time check for integral types.
:
: 'bslmf_islvaluereference':
:      Provide a compile-time check for lvalue reference types.
:
: 'bslmf_ismemberfunctionpointer':
:      Provide a compile-time check for member function pointer types.
:
: 'bslmf_ismemberobjectpointer':
:      Provide a compile-time check for member object pointer types.
:
: 'bslmf_ismemberpointer':
:      Provide a compile-time check for non-static member pointer types.
:
: 'bslmf_ispair':
:      Provide a compile-time check for the bsl::pair type.
:
: 'bslmf_ispointer':
:      Provide a compile-time check for pointer types.
:
: 'bslmf_ispointertomember':
:      Provide a compile-time check for pointer-to-member types.
:
: 'bslmf_ispolymorphic':
:      Provide a compile-time check for determining polymorphic types.
:
: 'bslmf_isreference':
:      Provide a meta-function to test reference types.
:
: 'bslmf_isrvaluereference':
:      Provide a compile-time check for rvalue reference types.
:
: 'bslmf_issame':
:      Provide a meta-function for testing if two types are the same.
:
: 'bslmf_istriviallycopyable':
:      Provide a meta-function for determining trivially copyable types.
:
: 'bslmf_istriviallydefaultconstructible':
:      Provide a compile-time check for trivially default-constructible.
:
: 'bslmf_isvoid':
:      Provide a compile-time check for 'void' types.
:
: 'bslmf_isvolatile':
:      Provide a compile-time check for 'volatile'-qualified types.
:
: 'bslmf_matchanytype':
:      Provide a generic type to which any type can be converted.
:
: 'bslmf_matcharithmetictype':
:      Provide a class supporting "do-the-right-thing clause" dispatch.
:
: 'bslmf_memberfunctionpointertraits':
:      Provide meta-functions to detect member function pointer traits.
:
: 'bslmf_metaint':
:      Provide a meta-function to map integral constants to unique types.
:
: 'bslmf_nestedtraitdeclaration':
:      Provide a way within a class to associate the class with traits
:
: 'bslmf_nil':
:      Provide a nil type.
:
: 'bslmf_removeconst':
:      Provide a meta-function for removing top-level 'const'-qualifier.
:
: 'bslmf_removecv':
:      Provide a meta-function for removing top-level cv-qualifiers.
:
: 'bslmf_removecvq':
:      Provide a meta-function for removing 'const'/'volatile' qualifiers.
:
: 'bslmf_removepointer':
:      Provide a meta-function to transform pointer type to referent type.
:
: 'bslmf_removereference':
:      Provide a meta-function for stripping reference-ness from types.
:
: 'bslmf_removevolatile':
:      Provide a meta-function for removing 'volatile'-qualifier.
:
: 'bslmf_selecttrait':
:      Provide clean compile-time dispatch based on multiple traits
:
: 'bslmf_switch':
:      Provide a compile-time 'switch' meta-function.
:
: 'bslmf_tag':
:      Provide an integral-constant-to-type conversion.
:
: 'bslmf_typelist':
:      Provide a typelist component
<|MERGE_RESOLUTION|>--- conflicted
+++ resolved
@@ -58,78 +58,6 @@
  The order of components within each level is not architecturally significant,
  just alphabetical.
 ..
-<<<<<<< HEAD
-  10. bslmf_isbitwisemoveable
-
-   9. bslmf_addcv
-      bslmf_forwardingtype
-      bslmf_haspointersemantics
-      bslmf_isbitwiseequalitycomparable
-      bslmf_istriviallycopyable
-      bslmf_istriviallydefaultconstructible
-
-   8. bslmf_addconst
-      bslmf_addvolatile
-      bslmf_detectnestedtrait
-      bslmf_isenum
-
-   7. bslmf_enableif
-      bslmf_isconvertibletoany
-      bslmf_isfunction
-      bslmf_ispointertomember
-      bslmf_matcharithmetictype
-      bslmf_memberfunctionpointertraits
-      bslmf_removepointer
-
-   6. bslmf_addpointer
-      bslmf_addreference
-      bslmf_functionpointertraits
-      bslmf_if
-      bslmf_isconvertible
-      bslmf_ismemberpointer
-
-   5. bslmf_addlvaluereference
-      bslmf_addrvaluereference
-      bslmf_arraytopointer
-      bslmf_conditional
-      bslmf_isfundamental
-      bslmf_ismemberobjectpointer
-      bslmf_removereference
-      bslmf_typelist
-
-   4. bslmf_isarithmetic
-      bslmf_ismemberfunctionpointer
-      bslmf_ispolymorphic
-      bslmf_issame
-      bslmf_isvoid
-      bslmf_selecttrait
-
-   3. bslmf_isclass
-      bslmf_isfloatingpoint
-      bslmf_isintegral
-      bslmf_ispointer
-      bslmf_isreference
-      bslmf_metaint
-      bslmf_removecvq
-      bslmf_switch
-
-   2. bslmf_isarray
-      bslmf_isconst
-      bslmf_islvaluereference
-      bslmf_ispair
-      bslmf_isrvaluereference
-      bslmf_isvolatile
-      bslmf_nil
-      bslmf_removecv
-      bslmf_tag
-
-   1. bslmf_assert
-      bslmf_integralconstant
-      bslmf_matchanytype
-      bslmf_nestedtraitdeclaration
-      bslmf_removeconst
-      bslmf_removevolatile
-=======
 10. bslmf_isbitwisemoveable
 
  9. bslmf_addcv
@@ -200,7 +128,6 @@
     bslmf_matchanytype
     bslmf_removeconst
     bslmf_removevolatile
->>>>>>> 24b15621
 ..
 
 /Component Synopsis
