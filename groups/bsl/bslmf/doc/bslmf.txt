 bslmf.txt

@PURPOSE: Provide meta-function versions of useful coding constructs.

@MNEMONIC: Basic Standard Library Meta-Functions (bslmf)

@AUTHOR: Herve Bronnimann (hbronnim)

@DESCRIPTION: The 'bdemf' package provides meta-function equivalents of certain
 useful coding constructs.  A meta-function is a template-based, compile-time
 construct that behaves like a (runtime) function in that it "evaluates"
 arguments and does something different based on the input it is passed (in the
 case of templates, the input it is instantiated with).  'bslmf' provides
 metafunctions to evaluate (at compile time) constructs such as the following:
 an 'if'-statement equivalent, whether a (template) argument is a fundamental
 type, whether an argument is an 'enum' type, whether two arguments have the
 same type, and more.

 The "return value" of that function is generally a compile-time constant under
 the form of a nested 'enum' 'VALUE', or in some cases a nested 'Type', or
 both.  For instance, in order to evaluate whether two types are the same, one
 could write a meta-function predicate (evaluating to 0 or 1) as follows:
..
    template <class U, class V>
    struct IsSame {
        // This 'struct' provides a meta function parameterized by two types
        // 'U' and 'V', that takes 'VALUE == 0' unless 'U' and 'V' are the same
        // type, in which case it takes 'VALUE == 1'.

        // PUBLIC TYPES
        enum { VALUE = 0 };
        typedef bslmf_MetaInt<VALUE>  Type;
    };

    // SPECIALIZATIONS
    template <class T>
    struct IsSame<T, T> {
        // This specialization of the 'IsSame' meta function is parameterized
        // by a single type 'T' and is selected if the two parameters of
        // 'IsSame', 'U' and 'V', are both equal to 'T'.  It takes
        // 'VALUE == 1'.

        // PUBLIC TYPES
        enum { VALUE = 1 };
        typedef bslmf_MetaInt<VALUE>  Type;
    };
..
 Note the use of a 'bslmf_MetaInt' nested type usually employed for function
 dispatching.  See the 'bslmf_issame' component-level documentation for a more
 thorough usage example.

 Other meta-functions don't have a 'VALUE', but apply some type transformation
 (e.g., removing top-level 'const' qualifiers, decaying array and function
 types to pointer types).  Those usually have a nested 'Type'.

/Hierarchical Synopsis
/---------------------
 The 'bslmf' package currently has 26 components having 8 levels of physical
 dependency.  The table below shows the hierarchical ordering of the
 components.  The order of components within each level is not architecturally
 significant, just alphabetical.
..
<<<<<<< HEAD
  Level 7:  ispolymorphic

  Level 6:  isclass

  Level 5:  forwardingtype    isenum         memberfunctionpointertraits

  Level 4:  if                isconvertible  switch
            matchinteger

  Level 3:  isfundamental     ispointer      ispointertomember
            issame            nil            or

  Level 2:  arraytopointer    isarray        functionpointertraits
            metaint

  Level 1:  anytype           assert         isbitwise
            removecvq         tag            typelist
            removereference
=======
  8. bslmf_enableif

  7. bslmf_forwardingtype
     bslmf_ispolymorphic

  6. bslmf_functionpointertraits
     bslmf_isclass
     bslmf_isenum
     bslmf_memberfunctionpointertraits

  5. bslmf_addreference
     bslmf_arraytopointer
     bslmf_if
     bslmf_isconvertible
     bslmf_removereference
     bslmf_switch
     bslmf_typelist

  4. bslmf_isarray
     bslmf_isfundamental
     bslmf_ispointer
     bslmf_ispointertomember
     bslmf_issame
     bslmf_isvoid
     bslmf_nil

  3. bslmf_metaint

  2. bslmf_tag

  1. bslmf_anytype
     bslmf_assert
     bslmf_removecvq
>>>>>>> 1303c1b3
..

/Component Synopsis
/------------------
<<<<<<< HEAD
 The following is a brief synopsis of the components in 'bsls'.  For the sake
 of brevity, we sometimes blur the distinction between a component and the
 primary types that the component provides.  We remind the reader that, in
 general, the distinction between a component and a class is important.
..
  'bslmf_anytype'           - a type convertible from any type.
  'bslmf_arraytopointer'    - type transformation decaying arrays to pointers.
  'bslmf_assert'            - compile-time assertion.
  'bslmf_forwardingtype'    - type transformation 
  'bslmf_functionpointertraits'
                            - extracting return and argument types from a
                              function type.
  'bslmf_if'                - compile-time selection of types.
  'bslmf_isarray'           - identifying array types.
  'bslmf_isbitwise'         - identifying bitwise copyability and movability.
  'bslmf_isclass'           - identifying class types.
  'bslmf_isconvertible'     - determining if one type can be converted into
                              another (without raising compiler errors if not).
  'bslmf_isenum'            - identifying enumeration types.
  'bslmf_isfundamental'     - identifying fundamental types.
  'bslmf_ispointer'         - identifying pointer types.
  'bslmf_ispointertomember' - identifying pointer-to-member types.
  'bslmf_ispolymorphic'     - identifying polymorphic types.
  'bslmf_issame'            - testing whether two types are the same.

  'bslstl_matchinteger'     - class for "do the right thing clause" dispatch

  'bslmf_memberfunctionpointertraits'
                            - extracting class, return, and argument types from
                              a member function type.
  'bslmf_metaint'           - provide distinct types for each integral value.
  'bslmf_nil'               - a type distinct from any other type, to indicate
                              the absence of a type.
  'bslmf_or'                - logical disjunction of meta-functions.
  'bslmf_removecvq'         - removing top-level 'const' and 'volatile'
                              qualifiers.
  'bslmf_removereference'   - removing top-level '&'.
  'bslmf_switch'            - compile-time selection of type based on integral
                              value.
  'bslmf_tag'               - provide distinct types for each integral value.
  'bslmf_typelist'          - bundle several types into a single type.
..

@Usage Examples

 This package provides disparate functionality close to the system layer.
 There is no natural usage example for the entire package.  It is best to refer
 to the usage example for each individual component.
=======
: 'bslmf_addreference':
:      Provide a meta-function for adding "reference-ness" to a type.
:
: 'bslmf_anytype':
:      Provide a generic type to which any type can be converted.
:
: 'bslmf_arraytopointer':
:      Provide a meta-function to convert array types to pointer types.
:
: 'bslmf_assert':
:      Provide a compile-time assertion facility.
:
: 'bslmf_enableif':
:      Provide a utility to set up SFINAE conditions in type deduction.
:
: 'bslmf_forwardingtype':
:      Provide a meta-function for determining an optimal forwarding type.
:
: 'bslmf_functionpointertraits':
:      Provide a meta-function for determining function pointer traits.
:
: 'bslmf_if':
:      Provide a compile-time 'if/else' (conditional) meta-function.
:
: 'bslmf_isarray':
:      Provide a compile-time check for array types.
:
: 'bslmf_isclass':
:      Provide a compile-time check for class types.
:
: 'bslmf_isconvertible':
:      Provide a compile-time type conversion checker.
:
: 'bslmf_isenum':
:      Provide compile-time detection of enumerated types.
:
: 'bslmf_isfundamental':
:      Provide a compile-time check for fundamental types.
:
: 'bslmf_ispointer':
:      Provide a compile-time check for pointer types.
:
: 'bslmf_ispointertomember':
:      Provide a compile-time check for pointer-to-member types.
:
: 'bslmf_ispolymorphic':
:      Provide a compile-time check for polymorphic types.
:
: 'bslmf_issame':
:      Provide an meta-function for checking if two types are the same.
:
: 'bslmf_isvoid':
:      Provide a compile-time check for 'void' types.
:
: 'bslmf_memberfunctionpointertraits':
:      Provide meta-functions to detect member function pointer traits.
:
: 'bslmf_metaint':
:      Provide a meta-function to map integral constants to unique types.
:
: 'bslmf_nil':
:      Provide a nil type.
:
: 'bslmf_removecvq':
:      Provide a meta-function for removing 'const'/'volatile' qualifiers.
:
: 'bslmf_removereference':
:      Provide a meta-function for removing reference-ness from types.
:
: 'bslmf_switch':
:      Provide a compile-time 'switch' meta-function.
:
: 'bslmf_tag':
:      Provide an integral-constant-to-type conversion.
:
: 'bslmf_typelist':
:      Provide a typelist component
>>>>>>> 1303c1b3
<|MERGE_RESOLUTION|>--- conflicted
+++ resolved
@@ -60,26 +60,6 @@
  components.  The order of components within each level is not architecturally
  significant, just alphabetical.
 ..
-<<<<<<< HEAD
-  Level 7:  ispolymorphic
-
-  Level 6:  isclass
-
-  Level 5:  forwardingtype    isenum         memberfunctionpointertraits
-
-  Level 4:  if                isconvertible  switch
-            matchinteger
-
-  Level 3:  isfundamental     ispointer      ispointertomember
-            issame            nil            or
-
-  Level 2:  arraytopointer    isarray        functionpointertraits
-            metaint
-
-  Level 1:  anytype           assert         isbitwise
-            removecvq         tag            typelist
-            removereference
-=======
   8. bslmf_enableif
 
   7. bslmf_forwardingtype
@@ -113,61 +93,10 @@
   1. bslmf_anytype
      bslmf_assert
      bslmf_removecvq
->>>>>>> 1303c1b3
 ..
 
 /Component Synopsis
 /------------------
-<<<<<<< HEAD
- The following is a brief synopsis of the components in 'bsls'.  For the sake
- of brevity, we sometimes blur the distinction between a component and the
- primary types that the component provides.  We remind the reader that, in
- general, the distinction between a component and a class is important.
-..
-  'bslmf_anytype'           - a type convertible from any type.
-  'bslmf_arraytopointer'    - type transformation decaying arrays to pointers.
-  'bslmf_assert'            - compile-time assertion.
-  'bslmf_forwardingtype'    - type transformation 
-  'bslmf_functionpointertraits'
-                            - extracting return and argument types from a
-                              function type.
-  'bslmf_if'                - compile-time selection of types.
-  'bslmf_isarray'           - identifying array types.
-  'bslmf_isbitwise'         - identifying bitwise copyability and movability.
-  'bslmf_isclass'           - identifying class types.
-  'bslmf_isconvertible'     - determining if one type can be converted into
-                              another (without raising compiler errors if not).
-  'bslmf_isenum'            - identifying enumeration types.
-  'bslmf_isfundamental'     - identifying fundamental types.
-  'bslmf_ispointer'         - identifying pointer types.
-  'bslmf_ispointertomember' - identifying pointer-to-member types.
-  'bslmf_ispolymorphic'     - identifying polymorphic types.
-  'bslmf_issame'            - testing whether two types are the same.
-
-  'bslstl_matchinteger'     - class for "do the right thing clause" dispatch
-
-  'bslmf_memberfunctionpointertraits'
-                            - extracting class, return, and argument types from
-                              a member function type.
-  'bslmf_metaint'           - provide distinct types for each integral value.
-  'bslmf_nil'               - a type distinct from any other type, to indicate
-                              the absence of a type.
-  'bslmf_or'                - logical disjunction of meta-functions.
-  'bslmf_removecvq'         - removing top-level 'const' and 'volatile'
-                              qualifiers.
-  'bslmf_removereference'   - removing top-level '&'.
-  'bslmf_switch'            - compile-time selection of type based on integral
-                              value.
-  'bslmf_tag'               - provide distinct types for each integral value.
-  'bslmf_typelist'          - bundle several types into a single type.
-..
-
-@Usage Examples
-
- This package provides disparate functionality close to the system layer.
- There is no natural usage example for the entire package.  It is best to refer
- to the usage example for each individual component.
-=======
 : 'bslmf_addreference':
 :      Provide a meta-function for adding "reference-ness" to a type.
 :
@@ -245,4 +174,3 @@
 :
 : 'bslmf_typelist':
 :      Provide a typelist component
->>>>>>> 1303c1b3
