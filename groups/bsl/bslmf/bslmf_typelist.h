--- conflicted
+++ resolved
@@ -1781,13 +1781,9 @@
 
 }  // close package namespace
 
-<<<<<<< HEAD
 #ifndef BDE_OPENSOURCE_PUBLICATION  // BACKWARD_COMPATIBILITY
-// ===========================================================================
-=======
-#ifndef BDE_OMIT_TRANSITIONAL  // BACKWARD_COMPATIBILITY
+
 // ============================================================================
->>>>>>> 82da6883
 //                           BACKWARD COMPATIBILITY
 // ============================================================================
 
@@ -1932,10 +1928,7 @@
 #endif
 #define bslmf_TypeListTypeOf bslmf::TypeListTypeOf
     // This alias is defined for backward compatibility.
-<<<<<<< HEAD
 #endif  // BDE_OPENSOURCE_PUBLICATION -- BACKWARD_COMPATIBILITY
-=======
->>>>>>> 82da6883
 
 }  // close enterprise namespace
 
