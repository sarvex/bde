// bslmf_isbitwisemoveable.h                                          -*-C++-*-
#ifndef INCLUDED_BSLMF_ISBITWISEMOVEABLE
#define INCLUDED_BSLMF_ISBITWISEMOVEABLE

#ifndef INCLUDED_BSLS_IDENT
#include <bsls_ident.h>
#endif
BSLS_IDENT("$Id: $")

//@PURPOSE: Provide a primitive type trait for bitwise moveable classes.
//
//@CLASSES:
//  bslmf::IsBitwiseMoveable<TYPE>: bitwise moveable trait metafunction
//
//@SEE_ALSO:
//
<<<<<<< HEAD
//@AUTHOR: Pablo Halpern (phalpern)
//
//@DESCRIPTION:This component provides a single trait metafunction,
=======
//@DESCRIPTION: This component provides a single trait metafunction,
>>>>>>> cee2a2d8
// 'bslmf::IsBitwiseMoveable<TYPE>', which allows generic code to determine
// whether 'TYPE' can be destructively moved using 'memcpy'.  Given a pointer,
// 'p1', to an object of 'TYPE', and a pointer 'p2' of the same type pointing
// to allocated but uninitialized storage, a destructive move from 'p1' to
// 'p2' comprises the following pair of operations:
//..
//  new ((void*) p2) TYPE(*p1);  // Or new ((void*) p2) TYPE(std::move(*p1));
//  p1->~TYPE();
//..
// An object of a 'TYPE' is *bitwise* *moveable*, if the above operation
// can be replaced by the following operation without affecting correctness:
//..
//  std::memcpy(p2, p1, sizeof(TYPE));
//..
// If 'IsBitwiseMoveable<TYPE>::value' inherits from 'true_type' for a given
// 'TYPE', then a generic algorithm can infer that 'TYPE' is bitwise
// moveable.
//
// This trait is used by various components for providing optimizations for
// types that can be bitwise moved.  The major benefit of this trait is not
// for a single object but for an array of such types, as a loop of
// copy/destroy operations can be replaced by a single call to 'memcpy'.
//
// 'IsBitwiseMoveable<TYPE>' will inherit from 'true_type' if 'TYPE' is a
// fundamental type, enumeration type, or pointer type.  Most user-defined
// classes are are bitwise moveable, but generic code must assume that an
// arbitrary 'TYPE' is not bitwise-moveable, as bitwise moving a type that is
// not bitwise moveable is likely to result in a dangling pointer.  Thus, it
// is necessary to explicitly associate the bitwise moveable trait with a
// class (via template specialization or by use of the
// 'BSLMF_DECLARE_NESTED_TRAIT' macro) in order to generic algorithms to
// recognize that class as bitwise moveable.
//
///What classes are not bitwise moveable?
///---------------------------------------
// A class that has any of the following attributes is !not! bitwise
// moveable:
//
//: o Its address is one of the salient attributes that comprise its value.
//: o It contains a pointer that might (directly or indirectly) point to
//:   itself or to one of its own members.  For example, a list implementation
//:   that includes an embedded sentinel node such that the last node in the
//:   list points back to the sentinel node within the list class object is
//:   not bitwise moveable.
//: o Its constructor registers a pointer to itself in some static registry.
//: o It contains a data member that is not bitwise moveable.
//
// Because of the destructive nature of a bitwise move (the original object
// must be treated as uninitialized storage after the move), a class can be
// bitwise moveable but not also bitwise copiable.  For example, a class
// that contains a pointer to heap-allocated storage is generally bitwise
// moveable.  The moved object simply refers to the same storage as the
// (defunct) original.  However a bitwise copy of the same object would
// incorrectly cause the original and the copy to share the same
// heap-allocated storage.
//
///Usage
///-----

#ifndef INCLUDED_BSLSCM_VERSION
#include <bslscm_version.h>
#endif

#ifndef INCLUDED_BSLMF_DETECTNESTEDTRAIT
#include <bslmf_detectnestedtrait.h>
#endif

#ifndef INCLUDED_BSLMF_INTEGRALCONSTANT
#include <bslmf_integralconstant.h>
#endif

#ifndef INCLUDED_BSLMF_ISENUM
#include <bslmf_isenum.h>
#endif

#ifndef INCLUDED_BSLMF_ISFUNDAMENTAL
#include <bslmf_isfundamental.h>
#endif

#ifndef INCLUDED_BSLMF_ISREFERENCE
#include <bslmf_isreference.h>
#endif

#ifndef INCLUDED_BSLMF_ISTRIVIALLYCOPYABLE
#include <bslmf_istriviallycopyable.h>
#endif

#ifndef INCLUDED_BSLMF_REMOVECV
#include <bslmf_removecv.h>
#endif

namespace BloombergLP {

namespace bslmf {

template <class TYPE>
struct IsBitwiseMoveable;

template <class TYPE>
struct IsBitwiseMoveable_Imp
    : bsl::integral_constant<bool,
                            !bsl::is_reference<TYPE>::value
                         && (  bsl::is_trivially_copyable<TYPE>::value
                            || DetectNestedTrait<TYPE,
                                                 IsBitwiseMoveable>::value)>
{};

                        // ========================
                        // struct IsBitwiseMoveable
                        // ========================

template <class TYPE>
struct IsBitwiseMoveable
   : IsBitwiseMoveable_Imp<typename bsl::remove_cv<TYPE>::type>::type
{
    // Trait metafunction that determines whether the specified parameter
    // 'TYPE' is bitwise moveable.  If 'IsBitwiseMoveable<TYPE>' is derived
    // from 'bsl::true_type' then 'TYPE' is bitwise moveable.  Otherwise,
    // bitwise moveability cannot be inferred for 'TYPE'.  This trait can be
    // associated with a bitwise moveable user-defined class by specializing
    // this class or by using the 'BSLMF_NESTED_TRAIT_DECLARATION' macro.
};

}  // close package namespace

}  // close namespace BloombergLP

#endif // ! defined(INCLUDED_BSLMF_ISBITWISEMOVEABLE)

// ----------------------------------------------------------------------------
// Copyright (C) 2013 Bloomberg Finance L.P.
//
// Permission is hereby granted, free of charge, to any person obtaining a copy
// of this software and associated documentation files (the "Software"), to
// deal in the Software without restriction, including without limitation the
// rights to use, copy, modify, merge, publish, distribute, sublicense, and/or
// sell copies of the Software, and to permit persons to whom the Software is
// furnished to do so, subject to the following conditions:
//
// The above copyright notice and this permission notice shall be included in
// all copies or substantial portions of the Software.
//
// THE SOFTWARE IS PROVIDED "AS IS", WITHOUT WARRANTY OF ANY KIND, EXPRESS OR
// IMPLIED, INCLUDING BUT NOT LIMITED TO THE WARRANTIES OF MERCHANTABILITY,
// FITNESS FOR A PARTICULAR PURPOSE AND NONINFRINGEMENT.  IN NO EVENT SHALL THE
// AUTHORS OR COPYRIGHT HOLDERS BE LIABLE FOR ANY CLAIM, DAMAGES OR OTHER
// LIABILITY, WHETHER IN AN ACTION OF CONTRACT, TORT OR OTHERWISE, ARISING
// FROM, OUT OF OR IN CONNECTION WITH THE SOFTWARE OR THE USE OR OTHER DEALINGS
// IN THE SOFTWARE.
// ----------------------------- END-OF-FILE ----------------------------------<|MERGE_RESOLUTION|>--- conflicted
+++ resolved
@@ -14,13 +14,9 @@
 //
 //@SEE_ALSO:
 //
-<<<<<<< HEAD
 //@AUTHOR: Pablo Halpern (phalpern)
 //
-//@DESCRIPTION:This component provides a single trait metafunction,
-=======
 //@DESCRIPTION: This component provides a single trait metafunction,
->>>>>>> cee2a2d8
 // 'bslmf::IsBitwiseMoveable<TYPE>', which allows generic code to determine
 // whether 'TYPE' can be destructively moved using 'memcpy'.  Given a pointer,
 // 'p1', to an object of 'TYPE', and a pointer 'p2' of the same type pointing
