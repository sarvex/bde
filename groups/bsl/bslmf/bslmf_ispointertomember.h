// bslmf_ispointertomember.h                                          -*-C++-*-
#ifndef INCLUDED_BSLMF_ISPOINTERTOMEMBER
#define INCLUDED_BSLMF_ISPOINTERTOMEMBER

#ifndef INCLUDED_BSLS_IDENT
#include <bsls_ident.h>
#endif
BSLS_IDENT("$Id: $")

//@PURPOSE: Provide a compile-time check for pointer-to-member types.
//
//@CLASSES:
//  bslmf::IsPointerToMember: check for pointer-to-member types
//  bslmf::IsPointerToMemberData: check for pointer-to-member data types
//  bslmf::IsPointerToMemberFunction: check for pointer-to-member function types
//
//@AUTHOR: Clay Wilson (cwilson9)
//
//@DESCRIPTION: This component defines a simple template structure used to
// evaluate whether it's parameter is a pointer to member, optionally qualified
// with 'const' or 'volatile'.  'bslmf::IsPointerToMember' defines a 'value'
// member that is initialized (at compile-time) to 1 if the parameter is a
// pointer to member (or a reference to such a type), and to 0 otherwise.  The
// meta-functions 'bslmf::IsPointerToMemberData' and
// 'bslmf::IsPointerToMemberFunction' are also provided to test specifically
// for pointers to (non-'static') data members and pointers to (non-'static')
// function members, respectively.  Note that, consistent with TR1, these
// metafunctions evaluate to 0 (false) for reference types (i.e.,
// reference-to-pointer-to-member types).
//
///Usage
///-----
// For example:
//..
//  struct MyStruct {};
//  enum   MyEnum {};
//  class  MyClass {};
//
//  typedef int (MyClass::* PMFdRi)(double, int&);
//  typedef int (MyClass::* PMFCe)(MyEnum) const;
//
//  assert(0 == bslmf::IsPointerToMember<int             *>::value);
//  assert(0 == bslmf::IsPointerToMember<    MyStruct    *>::value);
//  assert(1 == bslmf::IsPointerToMember<int MyStruct::*  >::value);
//  assert(0 == bslmf::IsPointerToMember<int MyStruct::*& >::value);
//  assert(0 == bslmf::IsPointerToMember<int MyStruct::* *>::value);
//
//  assert(1 == bslmf::IsPointerToMemberData<int MyStruct::*>::value);
//  assert(0 == bslmf::IsPointerToMemberData<PMFdRi         >::value);
//
//  assert(1 == bslmf::IsPointerToMember<PMFdRi >::value);
//  assert(0 == bslmf::IsPointerToMember<PMFdRi&>::value);
//  assert(1 == bslmf::IsPointerToMember<PMFCe  >::value);
//  assert(0 == bslmf::IsPointerToMember<PMFCe& >::value);
//
//  assert(1 == bslmf::IsPointerToMemberFunction<PMFdRi        >::value);
//  assert(0 == bslmf::IsPointerToMemberFunction<int MyClass::*>::value);
//..

#ifndef INCLUDED_BSLSCM_VERSION
#include <bslscm_version.h>
#endif

#ifndef INCLUDED_BSLMF_ISMEMBERFUNCTIONPOINTER
#include <bslmf_ismemberfunctionpointer.h>
#endif

#ifndef INCLUDED_BSLMF_ISMEMBEROBJECTPOINTER
#include <bslmf_ismemberobjectpointer.h>
#endif

#ifndef INCLUDED_BSLMF_ISMEMBERPOINTER
#include <bslmf_ismemberpointer.h>
#endif

#ifndef INCLUDED_BSLMF_METAINT
#include <bslmf_metaint.h>
#endif

namespace BloombergLP {
namespace bslmf {

                      // ================================
                      // struct IsPointerToMemberFunction
                      // ================================

template <class TYPE>
struct IsPointerToMemberFunction : bsl::is_member_function_pointer<TYPE>::type
{
    // Metafunction to test if 'TYPE' is a pointer to a member function.  Note
    // that the result is false if 'TYPE' is a reference.
};

                      // ============================
                      // struct IsPointerToMemberData
                      // ============================

template <class TYPE>
struct IsPointerToMemberData : bsl::is_member_object_pointer<TYPE>::type
{
    // Metafunction to test if 'TYPE' is a pointer to a member object.  Note
    // that the result is false if 'TYPE' is a reference.
};

                      // ========================
                      // struct IsPointerToMember
                      // ========================

template <class TYPE>
struct IsPointerToMember : bsl::is_member_pointer<TYPE>::type
{
    // Metafunction to test if 'TYPE' is a pointer to member (function or
    // object).  The result is false if 'TYPE' is a reference.
};

}  // close package namespace
}  // close enterprise namespace

#ifndef BDE_OPENSOURCE_PUBLICATION  // BACKWARD_COMPATIBILITY
<<<<<<< HEAD
// ===========================================================================
//                           BACKWARD COMPATIBILITY
// ===========================================================================
=======
// ============================================================================
//                           BACKWARD COMPATIBILITY
// ============================================================================
>>>>>>> 377fd5f6

#ifdef bslmf_IsPointerToMember
#undef bslmf_IsPointerToMember
#endif
#define bslmf_IsPointerToMember bslmf::IsPointerToMember
    // This alias is defined for backward compatibility.

#ifdef bslmf_IsPointerToMemberFunction
#undef bslmf_IsPointerToMemberFunction
#endif
#define bslmf_IsPointerToMemberFunction bslmf::IsPointerToMemberFunction
    // This alias is defined for backward compatibility.

#ifdef bslmf_IsPointerToMemberData
#undef bslmf_IsPointerToMemberData
#endif
#define bslmf_IsPointerToMemberData bslmf::IsPointerToMemberData
    // This alias is defined for backward compatibility.
#endif  // BDE_OPENSOURCE_PUBLICATION -- BACKWARD_COMPATIBILITY

#endif

// ----------------------------------------------------------------------------
// Copyright 2013 Bloomberg Finance L.P.
//
// Licensed under the Apache License, Version 2.0 (the "License");
// you may not use this file except in compliance with the License.
// You may obtain a copy of the License at
//
//     http://www.apache.org/licenses/LICENSE-2.0
//
// Unless required by applicable law or agreed to in writing, software
// distributed under the License is distributed on an "AS IS" BASIS,
// WITHOUT WARRANTIES OR CONDITIONS OF ANY KIND, either express or implied.
// See the License for the specific language governing permissions and
// limitations under the License.
// ----------------------------- END-OF-FILE ----------------------------------<|MERGE_RESOLUTION|>--- conflicted
+++ resolved
@@ -117,15 +117,9 @@
 }  // close enterprise namespace
 
 #ifndef BDE_OPENSOURCE_PUBLICATION  // BACKWARD_COMPATIBILITY
-<<<<<<< HEAD
-// ===========================================================================
-//                           BACKWARD COMPATIBILITY
-// ===========================================================================
-=======
 // ============================================================================
 //                           BACKWARD COMPATIBILITY
 // ============================================================================
->>>>>>> 377fd5f6
 
 #ifdef bslmf_IsPointerToMember
 #undef bslmf_IsPointerToMember
