--- conflicted
+++ resolved
@@ -146,7 +146,6 @@
 # endif
 #endif
 
-<<<<<<< HEAD
 #ifdef BSL_INCLUDE_BSL_UNORDERED_MAP
 # ifndef INCLUDED_BSLSTL_UNORDEREDMAP
 #   include <bslstl_unorderedmap.h>
@@ -165,7 +164,10 @@
 # endif
 # ifndef INCLUDED_BSLSTL_UNORDEREDMULTISET
 #   include <bslstl_unorderedmultiset.h>
-=======
+#   define INCLUDE_BSL_STDHDRS_EPILOGUE_RECURSIVE
+# endif
+#endif
+
 #ifdef BSL_INCLUDE_BSL_QUEUE
 # ifndef INCLUDED_BSLSTL_QUEUE
 #   include <bslstl_queue.h>
@@ -173,7 +175,6 @@
 # endif
 # ifndef INCLUDED_BSLSTL_PRIORITYQUEUE
 #   include <bslstl_priorityqueue.h>
->>>>>>> 070f9f56
 #   define INCLUDE_BSL_STDHDRS_EPILOGUE_RECURSIVE
 # endif
 #endif
@@ -245,11 +246,10 @@
 #   include <bslstp_exfunctional.h>
 #   define INCLUDE_BSL_STDHDRS_EPILOGUE_RECURSIVE
 # endif
-# ifndef INCLUDED_BSLSTL_HASH
+# ifndef INCLUDED_BSLSTL_EQUALTO
 #   include <bslstl_equalto.h>
 #   define INCLUDE_BSL_STDHDRS_EPILOGUE_RECURSIVE
 # endif
-#endif
 # ifndef INCLUDED_BSLSTL_HASH
 #   include <bslstl_hash.h>
 #   define INCLUDE_BSL_STDHDRS_EPILOGUE_RECURSIVE
