// bslalg_typetraits.h                                                -*-C++-*-
#ifndef INCLUDED_BSLALG_TYPETRAITS
#define INCLUDED_BSLALG_TYPETRAITS

#ifndef INCLUDED_BSLS_IDENT
#include <bsls_ident.h>
#endif
BSLS_IDENT("$Id: $")

//@PURPOSE: Provide facilities for associating types with compile-time traits.
//
//@CLASSES:
//  bslalg::TypeTraitNil: nil type trait (no traits)
//  bslalg::TypeTraitBitwiseMoveable: bitwise-moveable trait
//  bslalg::TypeTraitBitwiseCopyable: bitwise-copyable trait
//  bslalg::TypeTraitBitwiseEqualityComparable: bitwise-eq.-comparable trait
//  bslalg::TypeTraitHasStlIterators: has STL-like iterators
//  bslalg::TypeTraitHasTrivialDefaultConstructor: has trivial default ctor
//  bslalg::TypeTraitPair: for 'std::pair'-like classes
//  bslalg::TypeTraitUsesBslmaAllocator: uses 'bslma' allocators
//  bslalg::TypeTraitsGroupPod: POD trait
//  bslalg::TypeTraitsGroupStlSequence: for STL sequence containers
//  bslalg::TypeTraitsGroupStlOrdered: for STL ordered containers
//  bslalg::TypeTraitsGroupStlUnordered: for STL unordered containers
//  bslalg_TypeTraits: default trait computation
//
//@SEE_ALSO: bslmf_typetraits, bslalg_constructorproxy, bslalg_scalarprimitives
//
//@AUTHOR: Pablo Halpern (phalpern), Herve Bronnimann (hbronnim)
//
//@DESCRIPTION: This component provides a set of type traits, and a set of
// macros used to assign traits to user-defined class.  Traits are used to
// enable certain optimizations or discriminations at compile-time.  For
// instance, a class having the trait 'bslalg::TypeTraitBitwiseMoveable' may
// allow resizing an array of objects by simply calling 'std::memcpy' instead
// of invoking a copy-constructor on every objects.  The usage example shows
// how to use the 'bslalg::TypeTraitUsesBslmaAllocator' to propagate allocators
// to nested objects that may require them.
//
// This component should be used in conjunction with other components from the
// package 'bslalg'.  See the package-level documentation for an overview.  The
// most useful classes and macros defined in this component are:
//..
//  Entity                                    Description
//  ------                                    -----------
//  bslalg::TypeTraitNil                      The nil trait.  Types with no
//                                            other traits have the nil trait.
//
//  bslalg_TypeTraits<T>                      Traits for type 'T'.  The general
//                                            definition computes the nested
//                                            and implied traits.  A user can
//                                            specialize it to a combination of
//                                            one or more of the following:
//
//  bslalg::TypeTraitBitwiseMoveable         (See the corresponding class-level
//  bslalg::TypeTraitBitwiseCopyable                            documentation.)
//  bslalg::TypeTraitBitwiseEqualityComparable
//  bslalg::TypeTraitHasStlIterators
//  bslalg::TypeTraitHasTrivialDefaultConstructor
//  bslalg::TypeTraitPair
//  bslalg::TypeTraitUsesBslmaAllocator
//
//  BSLALG_DECLARE_NESTED_TRAITS(TYPE, TRAIT) A macro to attach a given 'TRAIT'
//                                            to a given type 'T' in a nested
//                                            fashion.  This macro must be used
//                                            within the 'public' section of a
//                                            class body.
//
//  bslalg::HasTrait<TYPE, TRAIT>             This meta-function computes
//                                            whether the parameterized 'TYPE'
//                                            possesses the parameterized
//                                            'TRAIT'.
//
//  bslalg::PassthroughTrait<TYPE, TRAIT>     This macro selects the
//                                            parameterized 'TRAIT' if the
//                                            parameterized 'TYPE' possesses
//                                            it, and a distinct and otherwise
//                                            unused trait otherwise.
//
//  bslalg::SelectTrait<T, TRAIT1, ...>       This meta-function selects the
//                                            first trait possessed by the
//                                            parameterized 'TYPE' from the
//                                            ordered list 'TRAIT1', ....
//..
//
///Macro List
///----------
// The macros defined in this component are:
//..
//   BSLALG_DECLARE_NESTED_TRAITS: declares a trait in a nested fashion
//  BSLALG_DECLARE_NESTED_TRAITS2: declares two traits in a nested fashion
//  BSLALG_DECLARE_NESTED_TRAITS3: declares three traits in a nested fashion
//  BSLALG_DECLARE_NESTED_TRAITS4: declares four traits in a nested fashion
//  BSLALG_DECLARE_NESTED_TRAITS5: declares five traits in a nested fashion
//           BSLALG_IMPLIES_TRAIT: computes a trait by introspection
//     BSLALG_CHECK_IMPLIED_TRAIT: detects a trait by introspection
//..
//
///Usage
///-----
// In this usage example, we show how to enable the 'bslma' allocator model for
// generic containers, by implementing simplified versions of the
// 'bslalg_constructorproxy' and 'bslalg_scalarprimitives' components.  The
// interested reader should refer to the documentation of those components.
//
///A generic container
///- - - - - - - - - -
// Suppose we want to implement a generic container of a parameterized 'TYPE',
// which may or may not follow the 'bslma' allocator model.  If it does, our
// container should pass an extra 'bslma::Allocator*' argument to copy
// construct a value; but if it does not, then passing this extra argument is
// going to generate a compile-time error.  It thus appears we need two
// implementations of our container.  This can be done more succinctly by
// encapsulating into the constructor some utilities which will, through a
// single interface, determine whether 'TYPE' has the trait
// 'bslalg::TypeTraitUsesBslmaAllocator' and copy-construct it accordingly.
//
// The container contains a single data member of the parameterized 'TYPE'.
// Since we are going to initialize this data member manually, we do not want
// it to be automatically constructed by the compiler.  For this reason, we
// encapsulate it in a 'bsls::ObjectBuffer'.
//..
//  // my_genericcontainer.hpp          -*-C++-*-
//
//  template <class TYPE>
//  class MyGenericContainer {
//      // This generic container type contains a single object, always
//      // initialized, which can be replaced and accessed.  This container
//      // always takes an allocator argument and thus follows the
//      // 'bslalg::TypeTraitUsesBslmaAllocator' protocol.
//
//      // PRIVATE DATA MEMBERS
//      bsls::ObjectBuffer<TYPE> d_object;
//..
// Since the container offers a uniform interface that always takes an extra
// allocator argument, regardless of whether 'TYPE' does or not, we can declare
// it to have the 'bslalg::TypeTraitUsesBslmaAllocator' trait:
//..
//  public:
//    // TRAITS
//    BSLALG_DECLARE_NESTED_TRAITS(MyGenericContainer,
//                                 bslalg::TypeTraitUsesBslmaAllocator);
//..
// For simplicity, we let the container contain only a single element, and
// require that an element always be initialized.
//..
//  // CREATORS
//  MyGenericContainer(const TYPE& object, bslma::Allocator *allocator = 0);
//      // Create an container containing the specified 'object', using the
//      // optionally specified 'allocator' to allocate memory.  If
//      // 'allocator' is 0, the currently installed allocator is used.
//
//  MyGenericContainer(const MyGenericContainer&  container,
//                     bslma::Allocator          *allocator = 0);
//      // Create an container containing the same object as the specified
//      // 'container', using the optionally specified 'allocator' to
//      // allocate memory.  If 'allocator' is 0, the currently installed
//      // allocator is used.
//
//  ~MyGenericContainer();
//      // Destroy this container.
//..
// We can also allow the container to change the object it contains, by
// granting modifiable as well as non-modifiable access to this object:
//..
//      // MANIPULATORS
//      TYPE& object();
//
//      // ACCESSORS
//      const TYPE& object() const;
//  };
//..
///Using the type traits
///- - - - - - - - - - -
// The challenge in the implementation lays in using the traits of the
// contained 'TYPE' to determine whether to pass the allocator argument to its
// copy constructor.  We rely here on a property of templates that templates
// are not compiled (and thus will not generate compilation errors) until they
// are instantiated.  Hence, we can use two function templates, and let the
// overloading resolution (based on the nested traits) decide which to
// instantiate.  The generic way to create an object, passing through all
// arguments (value and allocator) is as follows.  For brevity and to avoid
// breaking the flow of this example, we have embedded the function definition
// into the class.
//..
//  // my_genericcontainer.cpp          -*-C++-*-
//
//  struct my_GenericContainerUtil {
//      // This 'struct' provides a namespace for utilities implementing the
//      // allocator pass-through mechanism in a generic container.
//
//      template <class TYPE>
//      static void copyConstruct(TYPE             *location,
//                                const TYPE&       value,
//                                bslma::Allocator *allocator,
//                                bslalg::TypeTraitUsesBslmaAllocator)
//          // Create a copy of the specified 'value' at the specified
//          // 'location', using the specified 'allocator' to allocate memory.
//      {
//          new (location) TYPE(value, allocator);
//      }
//..
// For types that don't use an allocator, we offer the following overload which
// will be selected if the type trait of 'TYPE' cannot be converted to
// 'bslalg::TypeTraitUsesBslmaAllocator'.  In that case, note that the type
// traits always inherits from 'bslalg::TypeTraitNil'.
//..
//  template <class TYPE>
//  static void copyConstruct(TYPE             *location,
//                            const TYPE&       value,
//                            bslma::Allocator *allocator,
//                            bslalg::TypeTraitNil)
//      // Create a copy of the specified 'value' at the specified
//      // 'location'.  Note that the specified 'allocator' is ignored.
//  {
//      new (location) TYPE(value);
//  }
//..
// And finally, this function will instantiate the type trait and pass it to
// the appropriately (compiler-)chosen overload:
//..
//      template <class TYPE>
//      static void copyConstruct(TYPE             *location,
//                                const TYPE&       value,
//                                bslma::Allocator *allocator)
//          // Create a copy of the specified 'value' at the specified
//          // 'location', optionally using the specified 'allocator' to supply
//          // memory if the parameterized 'TYPE' possesses the
//          // 'bslalg::TypeTraitUsesBslmaAllocator'.
//      {
//          copyConstruct(location, value, allocator,
//                        bslalg_TypeTraits<TYPE>());
//      }
//
//  };
//..
///Generic container implementation
///- - - - - - - - - - - - - - - -
// With these utilities, we can now implement 'MyGenericContainer'.
//..
//  // CREATORS
//  template <typename TYPE>
//  MyGenericContainer<TYPE>::MyGenericContainer(const TYPE&       object,
//                                               bslma::Allocator *allocator)
//  {
//      my_GenericContainerUtil::copyConstruct(&d_object.object(),
//                                             object,
//                                             allocator);
//  }
//
//  template <typename TYPE>
//  MyGenericContainer<TYPE>::MyGenericContainer(
//                                        const MyGenericContainer&  container,
//                                        bslma::Allocator          *allocator)
//  {
//      my_GenericContainerUtil::copyConstruct(&d_object.object(),
//                                             container.object(),
//                                             allocator);
//  }
//..
// Note that all this machinery only affects the constructors, and not the
// destructor which only invokes the destructor of 'd_object'.
//..
//  template <typename TYPE>
//  MyGenericContainer<TYPE>::~MyGenericContainer()
//  {
//      (&d_object.object())->~TYPE();
//  }
//..
// To finish, the accessors and manipulators are trivially implemented.
//..
//  // MANIPULATORS
//  template <typename TYPE>
//  TYPE& MyGenericContainer<TYPE>::object()
//  {
//      return d_object.object();
//  }
//
//  // ACCESSORS
//  template <typename TYPE>
//  const TYPE& MyGenericContainer<TYPE>::object() const
//  {
//      return d_object.object();
//  }
//..
///Usage verification
///- - - - - - - - -
// We can check that our container actually forwards the correct allocator to
// its contained objects with a very simple test apparatus, consisting of two
// classes which have exactly the same signature and implementation except that
// one has the 'bslalg::TypeTraitUsesBslmaAllocator' trait and the other has
// not:
//..
//  bslma::Allocator *allocSlot;
//
//  struct MyTestTypeWithBslmaAllocatorTraits {
//      // Class with declared traits.  Calling copy constructor without an
//      // allocator will compile, but will not set 'allocSlot'.
//
//      // TRAITS
//      BSLALG_DECLARE_NESTED_TRAITS(MyTestTypeWithBslmaAllocatorTraits,
//                           BloombergLP::bslalg::TypeTraitUsesBslmaAllocator);
//
//      // CREATORS
//      MyTestTypeWithBslmaAllocatorTraits() {}
//
//      MyTestTypeWithBslmaAllocatorTraits(
//                       const MyTestTypeWithBslmaAllocatorTraits&,
//                       bslma::Allocator                           *allocator)
//      {
//          allocSlot = allocator;
//      }
//  };
//
//  struct MyTestTypeWithNoBslmaAllocatorTraits {
//      // Class with no declared traits.  Calling copy constructor without
//      // an allocator will not set the 'allocSlot', but passing it by mistake
//      // will set it.
//
//      // CREATORS
//      MyTestTypeWithNoBslmaAllocatorTraits() {}
//
//      MyTestTypeWithNoBslmaAllocatorTraits(
//                    const MyTestTypeWithNoBslmaAllocatorTraits &,
//                    bslma::Allocator                              *allocator)
//      {
//          allocSlot = allocator;
//      }
//  };
//..
// Our verification program simply instantiate several 'MyGenericContainer'
// templates with the two test types above, and checks that the allocator slot
// is as expected:
//..
//  void main()
//  {
//      bslma::TestAllocator ta0;
//      bslma::TestAllocator ta1;
//..
// With 'MyTestTypeWithNoBslmaAllocatorTraits', the slot should never be set.
//..
//  MyTestTypeWithNoBslmaAllocatorTraits x;
//
//  allocSlot = &ta0;
//  MyGenericContainer<MyTestTypeWithNoBslmaAllocatorTraits> x0(x);
//  assert(&ta0 == allocSlot);
//
//  allocSlot = &ta0;
//  MyGenericContainer<MyTestTypeWithNoBslmaAllocatorTraits> x1(x, &ta1);
//  assert(&ta0 == allocSlot);
//..
// With 'MyTestTypeWithBslmaAllocatorTraits', the slot should be set to the
// allocator argument, or to 0 if not specified:
//..
//      MyTestTypeWithBslmaAllocatorTraits y;
//
//      allocSlot = &ta0;
//      MyGenericContainer<MyTestTypeWithBslmaAllocatorTraits> y0(y);
//      assert(0 == allocSlot);
//
//      allocSlot = &ta0;
//      MyGenericContainer<MyTestTypeWithBslmaAllocatorTraits> y1(y, &ta1);
//      assert(&ta1 == allocSlot);
//  }
//..

#ifndef INCLUDED_BSLSCM_VERSION
#include <bslscm_version.h>
#endif

#ifndef INCLUDED_BSLALG_TYPETRAITBITWISECOPYABLE
#include <bslalg_typetraitbitwisecopyable.h>
#endif

#ifndef INCLUDED_BSLALG_TYPETRAITBITWISEEQUALITYCOMPARABLE
#include <bslalg_typetraitbitwiseequalitycomparable.h>
#endif

#ifndef INCLUDED_BSLALG_TYPETRAITBITWISEMOVEABLE
#include <bslalg_typetraitbitwisemoveable.h>
#endif

#ifndef INCLUDED_BSLALG_TYPETRAITHASPOINTERSEMANTICS
#include <bslalg_typetraithaspointersemantics.h>
#endif

#ifndef INCLUDED_BSLALG_TYPETRAITHASSTLITERATORS
#include <bslalg_typetraithasstliterators.h>
#endif

#ifndef INCLUDED_BSLALG_TYPETRAITHASTRIVIALDEFAULTCONSTRUCTOR
#include <bslalg_typetraithastrivialdefaultconstructor.h>
#endif

#ifndef INCLUDED_BSLALG_TYPETRAITNIL
#include <bslalg_typetraitnil.h>
#endif

#ifndef INCLUDED_BSLALG_TYPETRAITPAIR
#include <bslalg_typetraitpair.h>
#endif

#ifndef INCLUDED_BSLALG_TYPETRAITSGROUPPOD
#include <bslalg_typetraitsgrouppod.h>
#endif

#ifndef INCLUDED_BSLALG_TYPETRAITUSESBSLMAALLOCATOR
#include <bslalg_typetraitusesbslmaallocator.h>
#endif

#ifndef INCLUDED_BSLMA_ALLOCATOR
#include <bslma_allocator.h>
#endif

#ifndef INCLUDED_BSLMF_IF
#include <bslmf_if.h>
#endif

#ifndef INCLUDED_BSLMF_ISCONVERTIBLE
#include <bslmf_isconvertible.h>
#endif

#ifndef INCLUDED_BSLMF_ISENUM
#include <bslmf_isenum.h>
#endif

#ifndef INCLUDED_BSLMF_ISFUNDAMENTAL
#include <bslmf_isfundamental.h>
#endif

#ifndef INCLUDED_BSLMF_ISPOINTER
#include <bslmf_ispointer.h>
#endif

#ifndef INCLUDED_BSLMF_ISPOINTERTOMEMBER
#include <bslmf_ispointertomember.h>
#endif

#ifndef INCLUDED_BSLMF_METAINT
#include <bslmf_metaint.h>
#endif

#ifndef INCLUDED_BSLMF_NIL
#include <bslmf_nil.h>
#endif

#ifndef INCLUDED_BSLMF_REMOVECVQ
#include <bslmf_removecvq.h>
#endif

namespace BloombergLP {

// FORWARD DECLARATIONS

namespace bslalg {

struct TypeTraits_NestedYes;
template <class TYPE> struct TypeTraits_AutoDetectIndex;
template <class TYPE> struct TypeTraits_NestedProbe;
template <int PRIORITY> struct TypeTraits_OverloadPriority;
template <int INDEX, class TYPE> struct TypeTraits_AutoDetect;

template <typename TRAIT1, typename TRAIT2>
struct TypeTraits_MakeGroup2;
template <typename TRAIT1, typename TRAIT2, typename TRAIT3>
struct TypeTraits_MakeGroup3;
template <typename TRAIT1, typename TRAIT2, typename TRAIT3, typename TRAIT4>
struct TypeTraits_MakeGroup4;
template <typename TRAIT1, typename TRAIT2, typename TRAIT3, typename TRAIT4,
          typename TRAIT5>
struct TypeTraits_MakeGroup5;

}  // close package namespace

namespace bslalg_TypeTraits_ImpliedTraits {
}  // close namespace bslalg_TypeTraits_Impliedtraits

                          // =======================
                          // class bslalg_TypeTraits
                          // =======================

template<typename T>
struct bslalg_TypeTraits : bslalg::TypeTraits_AutoDetect<
                       bslalg::TypeTraits_AutoDetectIndex<T>::VALUE, T>::Type {
    // This 'struct' provides a mechanism to automatically detect traits for
    // fundamental types, pointers, enums, and types which have declared their
    // traits using the 'BSLALG_DECLARE_NESTED_TRAITS' macro.  Traits can be
    // assigned to other types either by defining a specialization of this
    // template or by using the 'BSLALG_DECLARE_NESTED_TRAITS' macro.  For all
    // other types, including all reference types, the default trait is
    // 'bslalg::TypeTraitNil'.  This 'struct' serves as the default traits
    // class for any type which does not have an explicit specialization of
    // 'BloombergLP::bslalg_TypeTraits'.
};

                    // ====================================
                    // macros BSLALG_DECLARE_NESTED_TRAITS*
                    // ====================================

#define BSLALG_DECLARE_NESTED_TRAITS(T, TRAITS)                   \
    typedef TRAITS NestedTypeTraits;                              \
    BloombergLP::bslalg::TypeTraits_NestedYes&                    \
        operator,(BloombergLP::bslalg::TypeTraits_NestedProbe<T>)
    // Declare the traits of the class as a nested type ('NestedTypeTraits').
    // The 'T' argument should be the name of the class being defined and the
    // 'TRAITS' argument should be the name of its corresponding traits class.
    // Note that this macro should be expanded only within the 'public' section
    // of a class.  Also note that the 'TRAITS' class may be a user-defined
    // class that inherits from several primitive traits and/or traits groups.
    // This macro is deliberately constructed so that the nested traits are not
    // inherited.
    //
    // CAVEAT: This macro defines a comma (,) member operator.  If 'T' inherits
    // from a class with a public comma operator, then it will be necessary to
    // declare 'using Base::operator,;' in order to make the base class
    // operator visible in the derived class.

#define BSLALG_DECLARE_NESTED_TRAITS2(T, TRAIT1, TRAIT2)                      \
    typedef bslalg::TypeTraits_MakeGroup2<TRAIT1, TRAIT2> NestedTypeTraits;   \
    BloombergLP::bslalg::TypeTraits_NestedYes&                                \
        operator,(BloombergLP::bslalg::TypeTraits_NestedProbe<T>)
    // Like 'BSLALG_DECLARE_NESTED_TRAITS', but for two traits.

#define BSLALG_DECLARE_NESTED_TRAITS3(T, TRAIT1, TRAIT2, TRAIT3)              \
    typedef bslalg::TypeTraits_MakeGroup3<TRAIT1, TRAIT2, TRAIT3>             \
                                                         NestedTypeTraits;    \
    BloombergLP::bslalg::TypeTraits_NestedYes&                                \
        operator,(BloombergLP::bslalg::TypeTraits_NestedProbe<T>)
    // Like 'BSLALG_DECLARE_NESTED_TRAITS', but for three traits.

#define BSLALG_DECLARE_NESTED_TRAITS4(T, TRAIT1, TRAIT2, TRAIT3, TRAIT4)      \
    typedef bslalg::TypeTraits_MakeGroup4<TRAIT1, TRAIT2, TRAIT3, TRAIT4>     \
                                                         NestedTypeTraits;    \
    BloombergLP::bslalg::TypeTraits_NestedYes&                                \
        operator,(BloombergLP::bslalg::TypeTraits_NestedProbe<T>)
    // Like 'BSLALG_DECLARE_NESTED_TRAITS', but for four traits.

#define BSLALG_DECLARE_NESTED_TRAITS5(T, TRAIT1,TRAIT2,TRAIT3,TRAIT4,TRAIT5)  \
    typedef bslalg::TypeTraits_MakeGroup5<TRAIT1,TRAIT2,TRAIT3,TRAIT4,TRAIT5> \
                                                         NestedTypeTraits;    \
    BloombergLP::bslalg::TypeTraits_NestedYes&                                \
        operator,(BloombergLP::bslalg::TypeTraits_NestedProbe<T>)

namespace bslalg {

    // Like 'BSLALG_DECLARE_NESTED_TRAITS', but for five traits.

// ---- Anything below this line is implementation specific.  Do not use.  ----

                        //=============================
                        // classes TypeTraits_MakeGroup
                        //=============================

template <typename TRAIT1, typename TRAIT2>
struct TypeTraits_MakeGroup2 : TRAIT1, TRAIT2 {
    // Combine two traits into a group.  This is needed to work-around an IBM
    // bug whereby a nested 'struct' is seen as private even if it is public.
};

template <typename TRAIT1, typename TRAIT2, typename TRAIT3>
struct TypeTraits_MakeGroup3 : TRAIT1, TRAIT2, TRAIT3 {
    // Combine three traits into a group.  This is needed to work-around an IBM
    // bug whereby a nested 'struct' is seen as private even if it is public.
};

template <typename TRAIT1, typename TRAIT2, typename TRAIT3, typename TRAIT4>
struct TypeTraits_MakeGroup4 : TRAIT1, TRAIT2, TRAIT3, TRAIT4 {
    // Combine four traits into a group.  This is needed to work-around an IBM
    // bug whereby a nested 'struct' is seen as private even if it is public.
};

template <typename TRAIT1, typename TRAIT2, typename TRAIT3, typename TRAIT4,
          typename TRAIT5>
struct TypeTraits_MakeGroup5 : TRAIT1, TRAIT2, TRAIT3, TRAIT4, TRAIT5 {
    // Combine five traits into a group.  This is needed to work-around an IBM
    // bug whereby a nested 'struct' is seen as private even if it is public.
};

                        //=============================
                        // class TypeTraits_NestedProbe
                        //=============================

template <typename T>
struct TypeTraits_NestedProbe {
    // Private type used to probe for nested type traits.
};

                         //===========================
                         // class TypeTraits_NestedYes
                         //===========================

struct TypeTraits_NestedYes {
    // Private type returned by a successful probe for nested traits.

    static bslmf::MetaInt<1> match(TypeTraits_NestedYes&);
    template <typename T> static bslmf::MetaInt<0> match(const T&);
    template <typename T> static bslmf::MetaInt<0> match(const volatile T&);
        // Return 'bslmf::MetaInt<1>' if called on an argument of type
        // 'TypeTraits_NestedYes' and 'bslmf::MetaInt<0>' otherwise.
};

                         //============================
                         // class TypeTraits_NestedTest
                         //============================

template <typename TYPE>
class TypeTraits_NestedTest {
    // This private meta-function tests for nested traits, and sets its 'VALUE'
    // member to non-zero if there is a nested traits declaration within the
    // parameterized 'TYPE'.

    typedef typename bslmf::RemoveCvq<TYPE>::Type NoCvqType;
        // The probe must be instantiated with no cv-qualifier or it won't be
        // an exact match.
  public:
    // PUBLIC TYPES
    enum {
        // This anonymous enumerated type declares a single member, 'VALUE',
        // which is true if 'TYPE' has nested traits and false otherwise.

        VALUE = BSLMF_METAINT_TO_BOOL(
            TypeTraits_NestedYes::match(
                (BloombergLP::bslmf::TypeRep<NoCvqType>::rep(),
                 BloombergLP::bslalg::TypeTraits_NestedProbe<NoCvqType>()) ))
    };

    typedef bslmf::MetaInt<VALUE> Type;
};

                     // ==========================
                     // struct TypeTraits_NotTrait
                     // ==========================

template <typename TRAIT> struct TypeTraits_NotTrait {
    // Private class: Given a trait, this template produces a unique type which
    // is NOT the trait type and is not a trait at all.
};

                     // ============================
                     // struct TypeTraits_AutoDetect
                     // ============================

template<int U, typename T> struct TypeTraits_AutoDetect {
    // This meta-function is used to assign traits for the templatized type 'T'
    // using the templatized index 'U'.  The index is determined by the
    // meta-function 'TypeTraits_AutoDetectIndex' for 4 different types:
    //..
    // Index|  Types                          |     Traits
    // =====+=================================+================================
    //  0   |references                       | no implied traits
    //  1   |fundamental type (int, pointers, | POD traits, equality comparable
    //      |                  enum... etc.)  |
    //  2   |nested traits                    | traits declared within class
    //  3   |convertible to 'bslma::Allocator'| usesBslmaAllocator trait
    //  4   |bslmf::Nil                       | bitwise copyable trait
    //..
    //
    // This default implementation of the auto-trait detection mechanism does
    // not assign any trait to its nested 'Type'.

    typedef TypeTraitNil   Type;
};

// PARTIAL SPECIALIZATIONS
template<typename T> struct TypeTraits_AutoDetect<1,T> {
    // This implementation of the auto-detected traits for builtin POD types
    // (fundamental, pointer, enum) assigns the 'TypeTraitsGroupPod' and
    // 'TypeTraitBitwiseEqualityComparable' traits to its nested 'Type'.  It
    // matches the auto-index 1.

    struct Type :
        TypeTraitsGroupPod,
        TypeTraitBitwiseEqualityComparable {};
};

template<typename T> struct TypeTraits_AutoDetect<2, T> {
    // This implementation of the auto-detected traits detects and assigns to
    // its nested 'Type' the nested type 'T::TypeTraits', if any.  It matches
    // the auto-index 2.

    typedef typename T::NestedTypeTraits Type;
};

template<typename T> struct TypeTraits_AutoDetect<3,T> {
    // Auto-detected traits for types constructible from 'bslma::Allocator*'.
    // It matches the auto-index 3.

  private:
    // IMPLEMENTATION NOTE: This meta-function is only evaluated if all other
    // attempts to sniff the traits for 'T' have failed.  Thus, problematic
    // calls to 'bslmf::IsConvertible' are minimized.

    typedef struct UniqueType {
        // A class convertible from this type must have a templated constructor
        // which makes it convertible from EVERY type.
    } *UniquePtrType;

    enum {
        // If a pointer to 'UniqueType' is convertible to 'T', it can only mean
        // that ANY POINTER is convertible to 'T'.

        ANY_POINTER = bslmf::IsConvertible<UniqueType*, T>::VALUE
    };

    enum {
        // Test for conversion from 'bslma::Allocator*'.  If 'ANY_POINTER' is
        // true, then 'bslma::Allocator*' is just like any other pointer and
        // its convertibility to 'T' does not imply that 'T' uses bslma
        // allocators.

        USES_BSLMA = !ANY_POINTER &&
                              bslmf::IsConvertible<bslma::Allocator*, T>::VALUE
    };

  public:
    typedef typename bslmf::If<USES_BSLMA,
                              TypeTraitUsesBslmaAllocator,
                              TypeTraitNil>::Type Type;
};

template <typename T> struct TypeTraits_AutoDetect<4, T> {
    // Auto-detect and assign bitwise copyable traits for 'bslmf::Nil'.  It
    // matches auto-index 4.
    struct Type : TypeTraitBitwiseCopyable
    {
    };
};

                  // ================================
                  // class TypeTraits_AutoDetectIndex
                  // ================================

template <typename T>
struct TypeTraits_AutoDetectIndex {
    // Compute the index of auto-detected traits.  This is used to map an index
    // to 5 different types:
    //..
    //  0. no traits (including references)
    //  1. fundamental types (int, pointers, enum... etc.)
    //  2. nested traits
    //  3. convertible to 'bslma::Allocator'
    //  4. bslmf::Nil
    //..
    // This index value maps to the traits defined in 'TypeTraits_AutoDetect'

  public:
    enum { VALUE = (bslmf::IsFundamental<T>::VALUE      ? 1 :
                    bslmf::IsPointer<T>::VALUE          ? 1 :
                    bslmf::IsPointerToMember<T>::VALUE  ? 1 :
                    bslmf::IsEnum<T>::VALUE             ? 1 :
                    TypeTraits_NestedTest<T>::VALUE     ? 2 :
                    3)
    };
};

// PARTIAL SPECIALIZATIONS
template <typename T> struct TypeTraits_AutoDetectIndex<T&> {
    // This partial specialization of 'TypeTraits_AutoDetectIndex' matches
    // reference types, and assigns an auto-index 0 (nil traits).

    enum { VALUE = 0 };
};

template<> struct TypeTraits_AutoDetectIndex<bslmf::Nil> {
    // This partial specialization of 'TypeTraits_AutoDetectIndex' matches
    // 'bslmf::Nil' type, and assigns an auto-index 4 (bitwise copyable
    // traits).  The use of auto detect index is necessary since 'bslmf::Nil'
    // is defined in the 'bslmf' package, which is below 'bslalg'.

    enum { VALUE = 4 };
};

}  // close package namespace

#if !defined(BSL_LEGACY) || 1 == BSL_LEGACY

// ===========================================================================
//                           BACKWARD COMPATIBILITY
// ===========================================================================

#define bdealg_TypeTraits bslalg_TypeTraits
    // This alias is defined for backward compatibility.

#define BDEALG_DECLARE_NESTED_TRAITS(T, TRAITS)                               \
    BSLALG_DECLARE_NESTED_TRAITS(T, TRAITS)
    // This alias is defined for backward compatibility.

#define BDEALG_DECLARE_NESTED_TRAITS2(T, TRAIT1, TRAIT2)                      \
    BSLALG_DECLARE_NESTED_TRAITS2(T, TRAIT1, TRAIT2)
    // This alias is defined for backward compatibility.

#define BDEALG_DECLARE_NESTED_TRAITS3(T, TRAIT1, TRAIT2, TRAIT3)              \
    BSLALG_DECLARE_NESTED_TRAITS3(T, TRAIT1, TRAIT2, TRAIT3)
    // This alias is defined for backward compatibility.

#define BDEALG_DECLARE_NESTED_TRAITS4(T, TRAIT1, TRAIT2, TRAIT3, TRAIT4)      \
    BSLALG_DECLARE_NESTED_TRAITS4(T, TRAIT1, TRAIT2, TRAIT3, TRAIT4)
    // This alias is defined for backward compatibility.

#define BDEALG_DECLARE_NESTED_TRAITS5(T, TRAIT1,TRAIT2,TRAIT3,TRAIT4,TRAIT5)  \
    BSLALG_DECLARE_NESTED_TRAITS5(T, TRAIT1,TRAIT2,TRAIT3,TRAIT4,TRAIT5)
    // This alias is defined for backward compatibility.

#ifdef bdealg_HasTrait
#undef bdealg_HasTrait
#endif
#define bdealg_HasTrait bslalg::HasTrait
    // This alias is defined for backward compatibility.

#ifdef bdealg_PassthroughTrait
#undef bdealg_PassthroughTrait
#endif
#define bdealg_PassthroughTrait bslalg::PassthroughTrait
    // This alias is defined for backward compatibility.

#ifdef bdealg_Passthrough_BdemaAllocator
#undef bdealg_Passthrough_BdemaAllocator
#endif
#define bdealg_Passthrough_BdemaAllocator bslalg::Passthrough_BslmaAllocator
    // This alias is defined for backward compatibility.

#ifdef bdealg_PassthroughTraitBdemaAllocator
#undef bdealg_PassthroughTraitBdemaAllocator
#endif
#define bdealg_PassthroughTraitBdemaAllocator bslalg::Passthrough_BslmaAllocator
    // This alias is defined for backward compatibility.

#ifdef bdealg_TypeTraitsGroupPod
#undef bdealg_TypeTraitsGroupPod
#endif
#define bdealg_TypeTraitsGroupPod bslalg::TypeTraitsGroupPod
    // This alias is defined for backward compatibility.

#ifdef bdealg_TypeTraitsGroupStlSequence
#undef bdealg_TypeTraitsGroupStlSequence
#endif
#define bdealg_TypeTraitsGroupStlSequence bslalg::TypeTraitsGroupStlSequence
    // This alias is defined for backward compatibility.

#ifdef bdealg_TypeTraitsGroupStlOrdered
#undef bdealg_TypeTraitsGroupStlOrdered
#endif
#define bdealg_TypeTraitsGroupStlOrdered bslalg::TypeTraitsGroupStlOrdered
    // This alias is defined for backward compatibility.

#ifdef bdealg_TypeTraitsGroupStlHashed
#undef bdealg_TypeTraitsGroupStlHashed
#endif
#define bdealg_TypeTraitsGroupStlHashed bslalg::TypeTraitsGroupStlUnordered
    // This alias is defined for backward compatibility.

#ifdef bdealg_TypeTraitsGroupStlUnordered
#undef bdealg_TypeTraitsGroupStlUnordered
#endif
#define bdealg_TypeTraitsGroupStlUnordered bslalg::TypeTraitsGroupStlUnordered
    // This alias is defined for backward compatibility.

#ifdef bdealg_SelectTrait
#undef bdealg_SelectTrait
#endif
#define bdealg_SelectTrait bslalg::SelectTrait
    // This alias is defined for backward compatibility.

#endif

<<<<<<< HEAD
=======
#ifdef bslalg_TypeTraits_NotTrait
#undef bslalg_TypeTraits_NotTrait
#endif
#define bslalg_TypeTraits_NotTrait bslalg::TypeTraits_NotTrait
    // This alias is defined for backward compatibility.

>>>>>>> b338d04c
}  // close enterprise namespace

#endif // INCLUDED_BSLALG_TYPETRAITS

// ---------------------------------------------------------------------------
// NOTICE:
//      Copyright (C) Bloomberg L.P., 2008
//      All Rights Reserved.
//      Property of Bloomberg L.P. (BLP)
//      This software is made available solely pursuant to the
//      terms of a BLP license agreement which governs its use.
// ----------------------------- END-OF-FILE ---------------------------------<|MERGE_RESOLUTION|>--- conflicted
+++ resolved
@@ -863,15 +863,12 @@
 
 #endif
 
-<<<<<<< HEAD
-=======
 #ifdef bslalg_TypeTraits_NotTrait
 #undef bslalg_TypeTraits_NotTrait
 #endif
 #define bslalg_TypeTraits_NotTrait bslalg::TypeTraits_NotTrait
     // This alias is defined for backward compatibility.
 
->>>>>>> b338d04c
 }  // close enterprise namespace
 
 #endif // INCLUDED_BSLALG_TYPETRAITS
