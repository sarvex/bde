// bslalg_typetraits.h                                                -*-C++-*-
#ifndef INCLUDED_BSLALG_TYPETRAITS
#define INCLUDED_BSLALG_TYPETRAITS

#ifndef INCLUDED_BSLS_IDENT
#include <bsls_ident.h>
#endif
BSLS_IDENT("$Id: $")

//@PURPOSE: Provide facilities for associating types with compile-time traits.
//
//@DEPRECATED: See bslmf_nestedtraitdeclaration.
//
//@CLASSES:
//  bslalg::TypeTraitNil: nil type trait (no traits)
//  bslalg::TypeTraitBitwiseMoveable: bitwise-moveable trait
//  bslalg::TypeTraitBitwiseCopyable: bitwise-copyable trait
//  bslalg::TypeTraitBitwiseEqualityComparable: bitwise-eq.-comparable trait
//  bslalg::TypeTraitHasStlIterators: has STL-like iterators
//  bslalg::TypeTraitHasTrivialDefaultConstructor: has trivial default ctor
//  bslalg::TypeTraitPair: for 'std::pair'-like classes
//  bslalg::TypeTraitUsesBslmaAllocator: uses 'bslma' allocators
//  bslalg::TypeTraitsGroupStlSequence: for STL sequence containers
//  bslalg::TypeTraitsGroupStlOrdered: for STL ordered containers
//  bslalg::TypeTraitsGroupStlUnordered: for STL unordered containers
//  bslalg_TypeTraits: default trait computation
//
//@MACROS:
//  BSLALG_DECLARE_NESTED_TRAITS: declares a trait in a nested fashion
//  BSLALG_DECLARE_NESTED_TRAITS2: declares two traits in a nested fashion
//  BSLALG_DECLARE_NESTED_TRAITS3: declares three traits in a nested fashion
//  BSLALG_DECLARE_NESTED_TRAITS4: declares four traits in a nested fashion
//  BSLALG_DECLARE_NESTED_TRAITS5: declares five traits in a nested fashion
//  BSLALG_IMPLIES_TRAIT: computes a trait by introspection
//  BSLALG_CHECK_IMPLIED_TRAIT: detects a trait by introspection
//
//@SEE_ALSO: bslmf_typetraits, bslalg_constructorproxy, bslalg_scalarprimitives
//
//@AUTHOR: Pablo Halpern (phalpern), Herve Bronnimann (hbronnim)
//
//@DESCRIPTION: This component provides a set of type traits, and a set of
// macros used to assign traits to user-defined class.  Traits are used to
// enable certain optimizations or discriminations at compile-time.  For
// instance, a class having the trait 'bslalg::TypeTraitBitwiseMoveable' may
// allow resizing an array of objects by simply calling 'std::memcpy' instead
// of invoking a copy-constructor on every objects.  The usage example shows
// how to use the 'bslalg::TypeTraitUsesBslmaAllocator' to propagate allocators
// to nested objects that may require them.
//
// This component should be used in conjunction with other components from the
// package 'bslalg'.  See the package-level documentation for an overview.  The
// most useful classes and macros defined in this component are:
//..
//  Entity                                    Description
//  ------                                    -----------
//  bslalg::TypeTraitBitwiseMoveable         (See the corresponding class-level
//  bslalg::TypeTraitBitwiseCopyable                            documentation.)
//  bslalg::TypeTraitBitwiseEqualityComparable
//  bslalg::TypeTraitHasStlIterators
//  bslalg::TypeTraitHasTrivialDefaultConstructor
//  bslalg::TypeTraitPair
//  bslalg::TypeTraitUsesBslmaAllocator
//
//  BSLALG_DECLARE_NESTED_TRAITS(TYPE, TRAIT) A macro to attach a given 'TRAIT'
//                                            to a given type 'T' in a nested
//                                            fashion.  This macro must be used
//                                            within the 'public' section of a
//                                            class body.
//
//  bslalg::HasTrait<TYPE, TRAIT>             This meta-function computes
//                                            whether the parameterized 'TYPE'
//                                            possesses the parameterized
//                                            'TRAIT'.
//
//  bslalg::SelectTrait<T, TRAIT1, ...>       This meta-function selects the
//                                            first trait possessed by the
//                                            parameterized 'TYPE' from the
//                                            ordered list 'TRAIT1', ....
//..
//
///Usage
///-----
// In this usage example, we show how to enable the 'bslma' allocator model for
// generic containers, by implementing simplified versions of the
// 'bslalg_constructorproxy' and 'bslalg_scalarprimitives' components.  The
// interested reader should refer to the documentation of those components.
//
///A generic container
///- - - - - - - - - -
// Suppose we want to implement a generic container of a parameterized 'TYPE',
// which may or may not follow the 'bslma' allocator model.  If it does, our
// container should pass an extra 'bslma::Allocator*' argument to copy
// construct a value; but if it does not, then passing this extra argument is
// going to generate a compile-time error.  It thus appears we need two
// implementations of our container.  This can be done more succinctly by
// encapsulating into the constructor some utilities which will, through a
// single interface, determine whether 'TYPE' has the trait
// 'bslalg::TypeTraitUsesBslmaAllocator' and copy-construct it accordingly.
//
// The container contains a single data member of the parameterized 'TYPE'.
// Since we are going to initialize this data member manually, we do not want
// it to be automatically constructed by the compiler.  For this reason, we
// encapsulate it in a 'bsls::ObjectBuffer'.
//..
//  // my_genericcontainer.hpp          -*-C++-*-
//
//  template <class TYPE>
//  class MyGenericContainer {
//      // This generic container type contains a single object, always
//      // initialized, which can be replaced and accessed.  This container
//      // always takes an allocator argument and thus follows the
//      // 'bslalg::TypeTraitUsesBslmaAllocator' protocol.
//
//      // PRIVATE DATA MEMBERS
//      bsls::ObjectBuffer<TYPE> d_object;
//..
// Since the container offers a uniform interface that always takes an extra
// allocator argument, regardless of whether 'TYPE' does or not, we can declare
// it to have the 'bslalg::TypeTraitUsesBslmaAllocator' trait:
//..
//  public:
//    // TRAITS
//    BSLALG_DECLARE_NESTED_TRAITS(MyGenericContainer,
//                                 bslalg::TypeTraitUsesBslmaAllocator);
//..
// For simplicity, we let the container contain only a single element, and
// require that an element always be initialized.
//..
//  // CREATORS
//  MyGenericContainer(const TYPE& object, bslma::Allocator *allocator = 0);
//      // Create an container containing the specified 'object', using the
//      // optionally specified 'allocator' to allocate memory.  If
//      // 'allocator' is 0, the currently installed allocator is used.
//
//  MyGenericContainer(const MyGenericContainer&  container,
//                     bslma::Allocator          *allocator = 0);
//      // Create an container containing the same object as the specified
//      // 'container', using the optionally specified 'allocator' to
//      // allocate memory.  If 'allocator' is 0, the currently installed
//      // allocator is used.
//
//  ~MyGenericContainer();
//      // Destroy this container.
//..
// We can also allow the container to change the object it contains, by
// granting modifiable as well as non-modifiable access to this object:
//..
//      // MANIPULATORS
//      TYPE& object();
//
//      // ACCESSORS
//      const TYPE& object() const;
//  };
//..
///Using the type traits
///- - - - - - - - - - -
// The challenge in the implementation lays in using the traits of the
// contained 'TYPE' to determine whether to pass the allocator argument to its
// copy constructor.  We rely here on a property of templates that templates
// are not compiled (and thus will not generate compilation errors) until they
// are instantiated.  Hence, we can use two function templates, and let the
// overloading resolution (based on the nested traits) decide which to
// instantiate.  The generic way to create an object, passing through all
// arguments (value and allocator) is as follows.  For brevity and to avoid
// breaking the flow of this example, we have embedded the function definition
// into the class.
//..
//  // my_genericcontainer.cpp          -*-C++-*-
//
//  struct my_GenericContainerUtil {
//      // This 'struct' provides a namespace for utilities implementing the
//      // allocator pass-through mechanism in a generic container.
//
//      template <class TYPE>
//      static void copyConstruct(TYPE             *location,
//                                const TYPE&       value,
//                                bslma::Allocator *allocator,
//                                bslalg::TypeTraitUsesBslmaAllocator)
//          // Create a copy of the specified 'value' at the specified
//          // 'location', using the specified 'allocator' to allocate memory.
//      {
//          new (location) TYPE(value, allocator);
//      }
//..
// For types that don't use an allocator, we offer the following overload which
// will be selected if the type trait of 'TYPE' cannot be converted to
// 'bslalg::TypeTraitUsesBslmaAllocator'.  In that case, note that the type
// traits always inherits from 'bslalg::TypeTraitNil'.
//..
//  template <class TYPE>
//  static void copyConstruct(TYPE             *location,
//                            const TYPE&       value,
//                            bslma::Allocator *allocator,
//                            bslalg::TypeTraitNil)
//      // Create a copy of the specified 'value' at the specified
//      // 'location'.  Note that the specified 'allocator' is ignored.
//  {
//      new (location) TYPE(value);
//  }
//..
// And finally, this function will instantiate the type trait and pass it to
// the appropriately (compiler-)chosen overload:
//..
//      template <class TYPE>
//      static void copyConstruct(TYPE             *location,
//                                const TYPE&       value,
//                                bslma::Allocator *allocator)
//          // Create a copy of the specified 'value' at the specified
//          // 'location', optionally using the specified 'allocator' to supply
//          // memory if the parameterized 'TYPE' possesses the
//          // 'bslalg::TypeTraitUsesBslmaAllocator'.
//      {
//          copyConstruct(location, value, allocator,
//                        bslalg_TypeTraits<TYPE>());
//      }
//
//  };
//..
///Generic container implementation
///- - - - - - - - - - - - - - - -
// With these utilities, we can now implement 'MyGenericContainer'.
//..
//  // CREATORS
//  template <typename TYPE>
//  MyGenericContainer<TYPE>::MyGenericContainer(const TYPE&       object,
//                                               bslma::Allocator *allocator)
//  {
//      my_GenericContainerUtil::copyConstruct(&d_object.object(),
//                                             object,
//                                             allocator);
//  }
//
//  template <typename TYPE>
//  MyGenericContainer<TYPE>::MyGenericContainer(
//                                        const MyGenericContainer&  container,
//                                        bslma::Allocator          *allocator)
//  {
//      my_GenericContainerUtil::copyConstruct(&d_object.object(),
//                                             container.object(),
//                                             allocator);
//  }
//..
// Note that all this machinery only affects the constructors, and not the
// destructor which only invokes the destructor of 'd_object'.
//..
//  template <typename TYPE>
//  MyGenericContainer<TYPE>::~MyGenericContainer()
//  {
//      (&d_object.object())->~TYPE();
//  }
//..
// To finish, the accessors and manipulators are trivially implemented.
//..
//  // MANIPULATORS
//  template <typename TYPE>
//  TYPE& MyGenericContainer<TYPE>::object()
//  {
//      return d_object.object();
//  }
//
//  // ACCESSORS
//  template <typename TYPE>
//  const TYPE& MyGenericContainer<TYPE>::object() const
//  {
//      return d_object.object();
//  }
//..
///Usage verification
///- - - - - - - - -
// We can check that our container actually forwards the correct allocator to
// its contained objects with a very simple test apparatus, consisting of two
// classes which have exactly the same signature and implementation except that
// one has the 'bslalg::TypeTraitUsesBslmaAllocator' trait and the other has
// not:
//..
//  bslma::Allocator *allocSlot;
//
//  struct MyTestTypeWithBslmaAllocatorTraits {
//      // Class with declared traits.  Calling copy constructor without an
//      // allocator will compile, but will not set 'allocSlot'.
//
//      // TRAITS
//      BSLALG_DECLARE_NESTED_TRAITS(MyTestTypeWithBslmaAllocatorTraits,
//                           BloombergLP::bslalg::TypeTraitUsesBslmaAllocator);
//
//      // CREATORS
//      MyTestTypeWithBslmaAllocatorTraits() {}
//
//      MyTestTypeWithBslmaAllocatorTraits(
//                       const MyTestTypeWithBslmaAllocatorTraits&,
//                       bslma::Allocator                           *allocator)
//      {
//          allocSlot = allocator;
//      }
//  };
//
//  struct MyTestTypeWithNoBslmaAllocatorTraits {
//      // Class with no declared traits.  Calling copy constructor without
//      // an allocator will not set the 'allocSlot', but passing it by mistake
//      // will set it.
//
//      // CREATORS
//      MyTestTypeWithNoBslmaAllocatorTraits() {}
//
//      MyTestTypeWithNoBslmaAllocatorTraits(
//                    const MyTestTypeWithNoBslmaAllocatorTraits &,
//                    bslma::Allocator                              *allocator)
//      {
//          allocSlot = allocator;
//      }
//  };
//..
// Our verification program simply instantiate several 'MyGenericContainer'
// templates with the two test types above, and checks that the allocator slot
// is as expected:
//..
//  int main()
//  {
//      bslma::TestAllocator ta0;
//      bslma::TestAllocator ta1;
//..
// With 'MyTestTypeWithNoBslmaAllocatorTraits', the slot should never be set.
//..
//  MyTestTypeWithNoBslmaAllocatorTraits x;
//
//  allocSlot = &ta0;
//  MyGenericContainer<MyTestTypeWithNoBslmaAllocatorTraits> x0(x);
//  assert(&ta0 == allocSlot);
//
//  allocSlot = &ta0;
//  MyGenericContainer<MyTestTypeWithNoBslmaAllocatorTraits> x1(x, &ta1);
//  assert(&ta0 == allocSlot);
//..
// With 'MyTestTypeWithBslmaAllocatorTraits', the slot should be set to the
// allocator argument, or to 0 if not specified:
//..
//      MyTestTypeWithBslmaAllocatorTraits y;
//
//      allocSlot = &ta0;
//      MyGenericContainer<MyTestTypeWithBslmaAllocatorTraits> y0(y);
//      assert(0 == allocSlot);
//
//      allocSlot = &ta0;
//      MyGenericContainer<MyTestTypeWithBslmaAllocatorTraits> y1(y, &ta1);
//      assert(&ta1 == allocSlot);
//
//      return 0;
//  }
//..

#ifndef INCLUDED_BSLSCM_VERSION
#include <bslscm_version.h>
#endif

#ifndef INCLUDED_BSLMF_NESTEDTRAITDECLARATION
#include <bslmf_nestedtraitdeclaration.h>
#endif

#ifndef INCLUDED_BSLALG_TYPETRAITBITWISECOPYABLE
#include <bslalg_typetraitbitwisecopyable.h>
#endif

#ifndef INCLUDED_BSLALG_TYPETRAITBITWISEEQUALITYCOMPARABLE
#include <bslalg_typetraitbitwiseequalitycomparable.h>
#endif

#ifndef INCLUDED_BSLALG_TYPETRAITBITWISEMOVEABLE
#include <bslalg_typetraitbitwisemoveable.h>
#endif

#ifndef INCLUDED_BSLALG_TYPETRAITHASPOINTERSEMANTICS
#include <bslalg_typetraithaspointersemantics.h>
#endif

#ifndef INCLUDED_BSLALG_TYPETRAITHASSTLITERATORS
#include <bslalg_typetraithasstliterators.h>
#endif

#ifndef INCLUDED_BSLALG_TYPETRAITHASTRIVIALDEFAULTCONSTRUCTOR
#include <bslalg_typetraithastrivialdefaultconstructor.h>
#endif

#ifndef INCLUDED_BSLALG_TYPETRAITNIL
#include <bslalg_typetraitnil.h>
#endif

#ifndef INCLUDED_BSLALG_TYPETRAITPAIR
#include <bslalg_typetraitpair.h>
#endif

#ifndef INCLUDED_BSLALG_TYPETRAITUSESBSLMAALLOCATOR
#include <bslalg_typetraitusesbslmaallocator.h>
#endif

// All headers below here are not really needed, but are kept here in case
// legacy code is depending on a transitive include.
#ifndef INCLUDED_BSLMA_ALLOCATOR
#include <bslma_allocator.h>
#endif

#ifndef INCLUDED_BSLMF_IF
#include <bslmf_if.h>
#endif

#ifndef INCLUDED_BSLMF_ISCONVERTIBLE
#include <bslmf_isconvertible.h>
#endif

#ifndef INCLUDED_BSLMF_ISENUM
#include <bslmf_isenum.h>
#endif

#ifndef INCLUDED_BSLMF_ISFUNDAMENTAL
#include <bslmf_isfundamental.h>
#endif

#ifndef INCLUDED_BSLMF_ISPOINTER
#include <bslmf_ispointer.h>
#endif

#ifndef INCLUDED_BSLMF_ISPOINTERTOMEMBER
#include <bslmf_ispointertomember.h>
#endif

#ifndef INCLUDED_BSLMF_METAINT
#include <bslmf_metaint.h>
#endif

#ifndef INCLUDED_BSLMF_NIL
#include <bslmf_nil.h>
#endif

#ifndef INCLUDED_BSLMF_REMOVECVQ
#include <bslmf_removecvq.h>
#endif

#ifndef BDE_DONT_ALLOW_TRANSITIVE_INCLUDES

#ifndef INCLUDED_BSLALG_HASTRAIT
#include <bslalg_hastrait.h>
#endif

#endif

namespace BloombergLP {

                    // ========================================
                    // macros BSLALG_DECLARE_NESTED_TRAITS[1-5]
                    // ========================================

#define BSLALG_DECLARE_NESTED_TRAITS(T, TRAIT)            \
    operator TRAIT::NestedTraitDeclaration<T>() const {   \
        return TRAIT::NestedTraitDeclaration<T>();        \
    }
    // Associate the specified 'TRAIT' tag with the specified 'T' class.  This
    // macro must be invoked only within the public part of the definition of
    // class 'T'.  'TRAIT' must name a class such that
    // 'TRAIT::NestedTraitDeclaration<T>' designates a class derived from
    // 'bslmf::DetectNestedTrait'.

#define BSLALG_DECLARE_NESTED_TRAITS2(T, TRAIT1, TRAIT2)                      \
    BSLALG_DECLARE_NESTED_TRAITS(T, TRAIT1);                                  \
    BSLALG_DECLARE_NESTED_TRAITS(T, TRAIT2)
    // Like 'BSLALG_DECLARE_NESTED_TRAITS', but for two traits.

#define BSLALG_DECLARE_NESTED_TRAITS3(T, TRAIT1, TRAIT2, TRAIT3)              \
    BSLALG_DECLARE_NESTED_TRAITS(T, TRAIT1);                                  \
    BSLALG_DECLARE_NESTED_TRAITS(T, TRAIT2);                                  \
    BSLALG_DECLARE_NESTED_TRAITS(T, TRAIT3)
    // Like 'BSLALG_DECLARE_NESTED_TRAITS', but for three traits.

#define BSLALG_DECLARE_NESTED_TRAITS4(T, TRAIT1, TRAIT2, TRAIT3, TRAIT4)      \
    BSLALG_DECLARE_NESTED_TRAITS(T, TRAIT1);                                  \
    BSLALG_DECLARE_NESTED_TRAITS(T, TRAIT2);                                  \
    BSLALG_DECLARE_NESTED_TRAITS(T, TRAIT3);                                  \
    BSLALG_DECLARE_NESTED_TRAITS(T, TRAIT4)
    // Like 'BSLALG_DECLARE_NESTED_TRAITS', but for four traits.

#define BSLALG_DECLARE_NESTED_TRAITS5(T, TRAIT1,TRAIT2,TRAIT3,TRAIT4,TRAIT5)  \
    BSLALG_DECLARE_NESTED_TRAITS(T, TRAIT1);                                  \
    BSLALG_DECLARE_NESTED_TRAITS(T, TRAIT2);                                  \
    BSLALG_DECLARE_NESTED_TRAITS(T, TRAIT3);                                  \
    BSLALG_DECLARE_NESTED_TRAITS(T, TRAIT4);                                  \
    BSLALG_DECLARE_NESTED_TRAITS(T, TRAIT5)
    // Like 'BSLALG_DECLARE_NESTED_TRAITS', but for five traits.

<<<<<<< HEAD
#if !defined(BSL_LEGACY) || 1 == BSL_LEGACY
=======
// ---- Anything below this line is implementation specific.  Do not use.  ----

                        //=============================
                        // classes TypeTraits_MakeGroup
                        //=============================

template <typename TRAIT1, typename TRAIT2>
struct TypeTraits_MakeGroup2 : TRAIT1, TRAIT2 {
    // Combine two traits into a group.  This is needed to work-around an IBM
    // bug whereby a nested 'struct' is seen as private even if it is public.
};

template <typename TRAIT1, typename TRAIT2, typename TRAIT3>
struct TypeTraits_MakeGroup3 : TRAIT1, TRAIT2, TRAIT3 {
    // Combine three traits into a group.  This is needed to work-around an IBM
    // bug whereby a nested 'struct' is seen as private even if it is public.
};

template <typename TRAIT1, typename TRAIT2, typename TRAIT3, typename TRAIT4>
struct TypeTraits_MakeGroup4 : TRAIT1, TRAIT2, TRAIT3, TRAIT4 {
    // Combine four traits into a group.  This is needed to work-around an IBM
    // bug whereby a nested 'struct' is seen as private even if it is public.
};

template <typename TRAIT1, typename TRAIT2, typename TRAIT3, typename TRAIT4,
          typename TRAIT5>
struct TypeTraits_MakeGroup5 : TRAIT1, TRAIT2, TRAIT3, TRAIT4, TRAIT5 {
    // Combine five traits into a group.  This is needed to work-around an IBM
    // bug whereby a nested 'struct' is seen as private even if it is public.
};

                        //=============================
                        // class TypeTraits_NestedProbe
                        //=============================

template <typename T>
struct TypeTraits_NestedProbe {
    // Private type used to probe for nested type traits.
};

                         //===========================
                         // class TypeTraits_NestedYes
                         //===========================

struct TypeTraits_NestedYes {
    // Private type returned by a successful probe for nested traits.

    static bslmf::MetaInt<1> match(TypeTraits_NestedYes&);
    template <typename T> static bslmf::MetaInt<0> match(const T&);
    template <typename T> static bslmf::MetaInt<0> match(const volatile T&);
        // Return 'bslmf::MetaInt<1>' if called on an argument of type
        // 'TypeTraits_NestedYes' and 'bslmf::MetaInt<0>' otherwise.
};

                         //============================
                         // class TypeTraits_NestedTest
                         //============================

template <typename TYPE>
class TypeTraits_NestedTest {
    // This private meta-function tests for nested traits, and sets its 'VALUE'
    // member to non-zero if there is a nested traits declaration within the
    // parameterized 'TYPE'.

    typedef typename bslmf::RemoveCvq<TYPE>::Type NoCvqType;
        // The probe must be instantiated with no cv-qualifier or it won't be
        // an exact match.
  public:
    // PUBLIC TYPES
    enum {
        // This anonymous enumerated type declares a single member, 'VALUE',
        // which is true if 'TYPE' has nested traits and false otherwise.

        VALUE = BSLMF_METAINT_TO_BOOL(
            TypeTraits_NestedYes::match(
                (BloombergLP::bslmf::TypeRep<NoCvqType>::rep(),
                 BloombergLP::bslalg::TypeTraits_NestedProbe<NoCvqType>()) ))
    };

    typedef bslmf::MetaInt<VALUE> Type;
};

                     // ==========================
                     // struct TypeTraits_NotTrait
                     // ==========================

template <typename TRAIT> struct TypeTraits_NotTrait {
    // Private class: Given a trait, this template produces a unique type which
    // is NOT the trait type and is not a trait at all.
};

                     // ============================
                     // struct TypeTraits_AutoDetect
                     // ============================

template<int U, typename T> struct TypeTraits_AutoDetect {
    // This meta-function is used to assign traits for the templatized type 'T'
    // using the templatized index 'U'.  The index is determined by the
    // meta-function 'TypeTraits_AutoDetectIndex' for 4 different types:
    //..
    // Index|  Types                          |     Traits
    // =====+=================================+================================
    //  0   |references                       | no implied traits
    //  1   |fundamental type (int, pointers, | POD traits, equality comparable
    //      |                  enum... etc.)  |
    //  2   |nested traits                    | traits declared within class
    //  3   |convertible to 'bslma::Allocator'| usesBslmaAllocator trait
    //  4   |bslmf::Nil                       | bitwise copyable trait
    //..
    //
    // This default implementation of the auto-trait detection mechanism does
    // not assign any trait to its nested 'Type'.

    typedef TypeTraitNil   Type;
};

// PARTIAL SPECIALIZATIONS
template<typename T> struct TypeTraits_AutoDetect<1,T> {
    // This implementation of the auto-detected traits for builtin POD types
    // (fundamental, pointer, enum) assigns the 'TypeTraitsGroupPod' and
    // 'TypeTraitBitwiseEqualityComparable' traits to its nested 'Type'.  It
    // matches the auto-index 1.

    struct Type :
        TypeTraitsGroupPod,
        TypeTraitBitwiseEqualityComparable {};
};

template<typename T> struct TypeTraits_AutoDetect<2, T> {
    // This implementation of the auto-detected traits detects and assigns to
    // its nested 'Type' the nested type 'T::TypeTraits', if any.  It matches
    // the auto-index 2.

    typedef typename T::NestedTypeTraits Type;
};

template<typename T> struct TypeTraits_AutoDetect<3,T> {
    // Auto-detected traits for types constructible from 'bslma::Allocator*'.
    // It matches the auto-index 3.

  private:
    // IMPLEMENTATION NOTE: This meta-function is only evaluated if all other
    // attempts to sniff the traits for 'T' have failed.  Thus, problematic
    // calls to 'bslmf::IsConvertible' are minimized.

    typedef struct UniqueType {
        // A class convertible from this type must have a templated constructor
        // which makes it convertible from EVERY type.
    } *UniquePtrType;

    enum {
        // If a pointer to 'UniqueType' is convertible to 'T', it can only mean
        // that ANY POINTER is convertible to 'T'.

        ANY_POINTER = bslmf::IsConvertible<UniqueType*, T>::VALUE
    };

    enum {
        // Test for conversion from 'bslma::Allocator*'.  If 'ANY_POINTER' is
        // true, then 'bslma::Allocator*' is just like any other pointer and
        // its convertibility to 'T' does not imply that 'T' uses bslma
        // allocators.

        USES_BSLMA = !ANY_POINTER &&
                              bslmf::IsConvertible<bslma::Allocator*, T>::VALUE
    };

  public:
    typedef typename bslmf::If<USES_BSLMA,
                              TypeTraitUsesBslmaAllocator,
                              TypeTraitNil>::Type Type;
};

template <typename T> struct TypeTraits_AutoDetect<4, T> {
    // Auto-detect and assign bitwise copyable traits for 'bslmf::Nil'.  It
    // matches auto-index 4.
    struct Type : TypeTraitBitwiseCopyable
    {
    };
};

                  // ================================
                  // class TypeTraits_AutoDetectIndex
                  // ================================

template <typename T>
struct TypeTraits_AutoDetectIndex {
    // Compute the index of auto-detected traits.  This is used to map an index
    // to 5 different types:
    //..
    //  0. no traits (including references)
    //  1. fundamental types (int, pointers, enum... etc.)
    //  2. nested traits
    //  3. convertible to 'bslma::Allocator'
    //  4. bslmf::Nil
    //..
    // This index value maps to the traits defined in 'TypeTraits_AutoDetect'

  public:
    enum { VALUE = (bslmf::IsFundamental<T>::VALUE      ? 1 :
                    bslmf::IsPointer<T>::VALUE          ? 1 :
                    bslmf::IsPointerToMember<T>::VALUE  ? 1 :
                    bslmf::IsEnum<T>::VALUE             ? 1 :
                    TypeTraits_NestedTest<T>::VALUE     ? 2 :
                    3)
    };
};

// PARTIAL SPECIALIZATIONS
template <typename T> struct TypeTraits_AutoDetectIndex<T&> {
    // This partial specialization of 'TypeTraits_AutoDetectIndex' matches
    // reference types, and assigns an auto-index 0 (nil traits).

    enum { VALUE = 0 };
};

template<> struct TypeTraits_AutoDetectIndex<bslmf::Nil> {
    // This partial specialization of 'TypeTraits_AutoDetectIndex' matches
    // 'bslmf::Nil' type, and assigns an auto-index 4 (bitwise copyable
    // traits).  The use of auto detect index is necessary since 'bslmf::Nil'
    // is defined in the 'bslmf' package, which is below 'bslalg'.

    enum { VALUE = 4 };
};

}  // close package namespace

#ifndef BDE_OMIT_TRANSITIONAL  // BACKWARD_COMPATIBILITY
>>>>>>> bfa2b423

// ===========================================================================
//                           BACKWARD COMPATIBILITY
// ===========================================================================

<<<<<<< HEAD
=======
#ifndef BDE_OMIT_INTERNAL_DEPRECATED

#define bdealg_TypeTraits bslalg_TypeTraits
    // This alias is defined for backward compatibility.

>>>>>>> bfa2b423
#define BDEALG_DECLARE_NESTED_TRAITS(T, TRAITS)                               \
    BSLALG_DECLARE_NESTED_TRAITS(T, TRAITS)
    // This alias is defined for backward compatibility.

#define BDEALG_DECLARE_NESTED_TRAITS2(T, TRAIT1, TRAIT2)                      \
    BSLALG_DECLARE_NESTED_TRAITS2(T, TRAIT1, TRAIT2)
    // This alias is defined for backward compatibility.

#define BDEALG_DECLARE_NESTED_TRAITS3(T, TRAIT1, TRAIT2, TRAIT3)              \
    BSLALG_DECLARE_NESTED_TRAITS3(T, TRAIT1, TRAIT2, TRAIT3)
    // This alias is defined for backward compatibility.

#define BDEALG_DECLARE_NESTED_TRAITS4(T, TRAIT1, TRAIT2, TRAIT3, TRAIT4)      \
    BSLALG_DECLARE_NESTED_TRAITS4(T, TRAIT1, TRAIT2, TRAIT3, TRAIT4)
    // This alias is defined for backward compatibility.

#define BDEALG_DECLARE_NESTED_TRAITS5(T, TRAIT1,TRAIT2,TRAIT3,TRAIT4,TRAIT5)  \
    BSLALG_DECLARE_NESTED_TRAITS5(T, TRAIT1,TRAIT2,TRAIT3,TRAIT4,TRAIT5)
    // This alias is defined for backward compatibility.

#ifdef bdealg_HasTrait
#undef bdealg_HasTrait
#endif
#define bdealg_HasTrait bslalg::HasTrait
    // This alias is defined for backward compatibility.

#ifdef bdealg_SelectTrait
#undef bdealg_SelectTrait
#endif
#define bdealg_SelectTrait bslalg::SelectTrait
    // This alias is defined for backward compatibility.

<<<<<<< HEAD
#endif // !defined(BSL_LEGACY) || 1 == BSL_LEGACY
=======
#endif // BDE_OMIT_INTERNAL_DEPRECATED

#ifdef bslalg_TypeTraits_NotTrait
#undef bslalg_TypeTraits_NotTrait
#endif
#define bslalg_TypeTraits_NotTrait bslalg::TypeTraits_NotTrait
    // This alias is defined for backward compatibility.
>>>>>>> bfa2b423

#endif  // BDE_OMIT_TRANSITIONAL -- BACKWARD_COMPATIBILITY

}  // close enterprise namespace

#endif // INCLUDED_BSLALG_TYPETRAITS

// ---------------------------------------------------------------------------
// NOTICE:
//      Copyright (C) Bloomberg L.P., 2008-2012
//      All Rights Reserved.
//      Property of Bloomberg L.P. (BLP)
//      This software is made available solely pursuant to the
//      terms of a BLP license agreement which governs its use.
// ----------------------------- END-OF-FILE ---------------------------------<|MERGE_RESOLUTION|>--- conflicted
+++ resolved
@@ -484,251 +484,14 @@
     BSLALG_DECLARE_NESTED_TRAITS(T, TRAIT5)
     // Like 'BSLALG_DECLARE_NESTED_TRAITS', but for five traits.
 
-<<<<<<< HEAD
-#if !defined(BSL_LEGACY) || 1 == BSL_LEGACY
-=======
-// ---- Anything below this line is implementation specific.  Do not use.  ----
-
-                        //=============================
-                        // classes TypeTraits_MakeGroup
-                        //=============================
-
-template <typename TRAIT1, typename TRAIT2>
-struct TypeTraits_MakeGroup2 : TRAIT1, TRAIT2 {
-    // Combine two traits into a group.  This is needed to work-around an IBM
-    // bug whereby a nested 'struct' is seen as private even if it is public.
-};
-
-template <typename TRAIT1, typename TRAIT2, typename TRAIT3>
-struct TypeTraits_MakeGroup3 : TRAIT1, TRAIT2, TRAIT3 {
-    // Combine three traits into a group.  This is needed to work-around an IBM
-    // bug whereby a nested 'struct' is seen as private even if it is public.
-};
-
-template <typename TRAIT1, typename TRAIT2, typename TRAIT3, typename TRAIT4>
-struct TypeTraits_MakeGroup4 : TRAIT1, TRAIT2, TRAIT3, TRAIT4 {
-    // Combine four traits into a group.  This is needed to work-around an IBM
-    // bug whereby a nested 'struct' is seen as private even if it is public.
-};
-
-template <typename TRAIT1, typename TRAIT2, typename TRAIT3, typename TRAIT4,
-          typename TRAIT5>
-struct TypeTraits_MakeGroup5 : TRAIT1, TRAIT2, TRAIT3, TRAIT4, TRAIT5 {
-    // Combine five traits into a group.  This is needed to work-around an IBM
-    // bug whereby a nested 'struct' is seen as private even if it is public.
-};
-
-                        //=============================
-                        // class TypeTraits_NestedProbe
-                        //=============================
-
-template <typename T>
-struct TypeTraits_NestedProbe {
-    // Private type used to probe for nested type traits.
-};
-
-                         //===========================
-                         // class TypeTraits_NestedYes
-                         //===========================
-
-struct TypeTraits_NestedYes {
-    // Private type returned by a successful probe for nested traits.
-
-    static bslmf::MetaInt<1> match(TypeTraits_NestedYes&);
-    template <typename T> static bslmf::MetaInt<0> match(const T&);
-    template <typename T> static bslmf::MetaInt<0> match(const volatile T&);
-        // Return 'bslmf::MetaInt<1>' if called on an argument of type
-        // 'TypeTraits_NestedYes' and 'bslmf::MetaInt<0>' otherwise.
-};
-
-                         //============================
-                         // class TypeTraits_NestedTest
-                         //============================
-
-template <typename TYPE>
-class TypeTraits_NestedTest {
-    // This private meta-function tests for nested traits, and sets its 'VALUE'
-    // member to non-zero if there is a nested traits declaration within the
-    // parameterized 'TYPE'.
-
-    typedef typename bslmf::RemoveCvq<TYPE>::Type NoCvqType;
-        // The probe must be instantiated with no cv-qualifier or it won't be
-        // an exact match.
-  public:
-    // PUBLIC TYPES
-    enum {
-        // This anonymous enumerated type declares a single member, 'VALUE',
-        // which is true if 'TYPE' has nested traits and false otherwise.
-
-        VALUE = BSLMF_METAINT_TO_BOOL(
-            TypeTraits_NestedYes::match(
-                (BloombergLP::bslmf::TypeRep<NoCvqType>::rep(),
-                 BloombergLP::bslalg::TypeTraits_NestedProbe<NoCvqType>()) ))
-    };
-
-    typedef bslmf::MetaInt<VALUE> Type;
-};
-
-                     // ==========================
-                     // struct TypeTraits_NotTrait
-                     // ==========================
-
-template <typename TRAIT> struct TypeTraits_NotTrait {
-    // Private class: Given a trait, this template produces a unique type which
-    // is NOT the trait type and is not a trait at all.
-};
-
-                     // ============================
-                     // struct TypeTraits_AutoDetect
-                     // ============================
-
-template<int U, typename T> struct TypeTraits_AutoDetect {
-    // This meta-function is used to assign traits for the templatized type 'T'
-    // using the templatized index 'U'.  The index is determined by the
-    // meta-function 'TypeTraits_AutoDetectIndex' for 4 different types:
-    //..
-    // Index|  Types                          |     Traits
-    // =====+=================================+================================
-    //  0   |references                       | no implied traits
-    //  1   |fundamental type (int, pointers, | POD traits, equality comparable
-    //      |                  enum... etc.)  |
-    //  2   |nested traits                    | traits declared within class
-    //  3   |convertible to 'bslma::Allocator'| usesBslmaAllocator trait
-    //  4   |bslmf::Nil                       | bitwise copyable trait
-    //..
-    //
-    // This default implementation of the auto-trait detection mechanism does
-    // not assign any trait to its nested 'Type'.
-
-    typedef TypeTraitNil   Type;
-};
-
-// PARTIAL SPECIALIZATIONS
-template<typename T> struct TypeTraits_AutoDetect<1,T> {
-    // This implementation of the auto-detected traits for builtin POD types
-    // (fundamental, pointer, enum) assigns the 'TypeTraitsGroupPod' and
-    // 'TypeTraitBitwiseEqualityComparable' traits to its nested 'Type'.  It
-    // matches the auto-index 1.
-
-    struct Type :
-        TypeTraitsGroupPod,
-        TypeTraitBitwiseEqualityComparable {};
-};
-
-template<typename T> struct TypeTraits_AutoDetect<2, T> {
-    // This implementation of the auto-detected traits detects and assigns to
-    // its nested 'Type' the nested type 'T::TypeTraits', if any.  It matches
-    // the auto-index 2.
-
-    typedef typename T::NestedTypeTraits Type;
-};
-
-template<typename T> struct TypeTraits_AutoDetect<3,T> {
-    // Auto-detected traits for types constructible from 'bslma::Allocator*'.
-    // It matches the auto-index 3.
-
-  private:
-    // IMPLEMENTATION NOTE: This meta-function is only evaluated if all other
-    // attempts to sniff the traits for 'T' have failed.  Thus, problematic
-    // calls to 'bslmf::IsConvertible' are minimized.
-
-    typedef struct UniqueType {
-        // A class convertible from this type must have a templated constructor
-        // which makes it convertible from EVERY type.
-    } *UniquePtrType;
-
-    enum {
-        // If a pointer to 'UniqueType' is convertible to 'T', it can only mean
-        // that ANY POINTER is convertible to 'T'.
-
-        ANY_POINTER = bslmf::IsConvertible<UniqueType*, T>::VALUE
-    };
-
-    enum {
-        // Test for conversion from 'bslma::Allocator*'.  If 'ANY_POINTER' is
-        // true, then 'bslma::Allocator*' is just like any other pointer and
-        // its convertibility to 'T' does not imply that 'T' uses bslma
-        // allocators.
-
-        USES_BSLMA = !ANY_POINTER &&
-                              bslmf::IsConvertible<bslma::Allocator*, T>::VALUE
-    };
-
-  public:
-    typedef typename bslmf::If<USES_BSLMA,
-                              TypeTraitUsesBslmaAllocator,
-                              TypeTraitNil>::Type Type;
-};
-
-template <typename T> struct TypeTraits_AutoDetect<4, T> {
-    // Auto-detect and assign bitwise copyable traits for 'bslmf::Nil'.  It
-    // matches auto-index 4.
-    struct Type : TypeTraitBitwiseCopyable
-    {
-    };
-};
-
-                  // ================================
-                  // class TypeTraits_AutoDetectIndex
-                  // ================================
-
-template <typename T>
-struct TypeTraits_AutoDetectIndex {
-    // Compute the index of auto-detected traits.  This is used to map an index
-    // to 5 different types:
-    //..
-    //  0. no traits (including references)
-    //  1. fundamental types (int, pointers, enum... etc.)
-    //  2. nested traits
-    //  3. convertible to 'bslma::Allocator'
-    //  4. bslmf::Nil
-    //..
-    // This index value maps to the traits defined in 'TypeTraits_AutoDetect'
-
-  public:
-    enum { VALUE = (bslmf::IsFundamental<T>::VALUE      ? 1 :
-                    bslmf::IsPointer<T>::VALUE          ? 1 :
-                    bslmf::IsPointerToMember<T>::VALUE  ? 1 :
-                    bslmf::IsEnum<T>::VALUE             ? 1 :
-                    TypeTraits_NestedTest<T>::VALUE     ? 2 :
-                    3)
-    };
-};
-
-// PARTIAL SPECIALIZATIONS
-template <typename T> struct TypeTraits_AutoDetectIndex<T&> {
-    // This partial specialization of 'TypeTraits_AutoDetectIndex' matches
-    // reference types, and assigns an auto-index 0 (nil traits).
-
-    enum { VALUE = 0 };
-};
-
-template<> struct TypeTraits_AutoDetectIndex<bslmf::Nil> {
-    // This partial specialization of 'TypeTraits_AutoDetectIndex' matches
-    // 'bslmf::Nil' type, and assigns an auto-index 4 (bitwise copyable
-    // traits).  The use of auto detect index is necessary since 'bslmf::Nil'
-    // is defined in the 'bslmf' package, which is below 'bslalg'.
-
-    enum { VALUE = 4 };
-};
-
-}  // close package namespace
-
 #ifndef BDE_OMIT_TRANSITIONAL  // BACKWARD_COMPATIBILITY
->>>>>>> bfa2b423
 
 // ===========================================================================
 //                           BACKWARD COMPATIBILITY
 // ===========================================================================
 
-<<<<<<< HEAD
-=======
 #ifndef BDE_OMIT_INTERNAL_DEPRECATED
 
-#define bdealg_TypeTraits bslalg_TypeTraits
-    // This alias is defined for backward compatibility.
-
->>>>>>> bfa2b423
 #define BDEALG_DECLARE_NESTED_TRAITS(T, TRAITS)                               \
     BSLALG_DECLARE_NESTED_TRAITS(T, TRAITS)
     // This alias is defined for backward compatibility.
@@ -761,17 +524,7 @@
 #define bdealg_SelectTrait bslalg::SelectTrait
     // This alias is defined for backward compatibility.
 
-<<<<<<< HEAD
-#endif // !defined(BSL_LEGACY) || 1 == BSL_LEGACY
-=======
 #endif // BDE_OMIT_INTERNAL_DEPRECATED
-
-#ifdef bslalg_TypeTraits_NotTrait
-#undef bslalg_TypeTraits_NotTrait
-#endif
-#define bslalg_TypeTraits_NotTrait bslalg::TypeTraits_NotTrait
-    // This alias is defined for backward compatibility.
->>>>>>> bfa2b423
 
 #endif  // BDE_OMIT_TRANSITIONAL -- BACKWARD_COMPATIBILITY
 
