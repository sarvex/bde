// bslalg_arrayprimitives.h                                           -*-C++-*-
#ifndef INCLUDED_BSLALG_ARRAYPRIMITIVES
#define INCLUDED_BSLALG_ARRAYPRIMITIVES

#ifndef INCLUDED_BSLS_IDENT
#include <bsls_ident.h>
#endif
BSLS_IDENT("$Id$ $CSID$")

//@PURPOSE: Provide primitive algorithms that operate on arrays.
//
//@CLASSES:
//  bslalg::ArrayPrimitives: namespace for array algorithms
//
//@SEE_ALSO: bslalg_scalarprimitives, bslalg_typetraits
//
//@DESCRIPTION: This component provides utilies to initialize, move, and
// otherwise perform various primitive manipulations on arrays with a uniform
// interface, but selecting a different implementation according to the various
// traits possessed by the underlying type.  Such primitives are exceptionally
// useful for implementing generic components such as containers.
//
// Several algorithms are provided, with the following short synopsis
// describing the observable behavior and mentioning the relevant traits.  See
// the full function-level contract for detailed description, including
// exception-safety guarantees.  In the description below, 'Sc' stands for
// 'bslalg::ScalarPrimitives' and 'ADP' stands for
// 'bslalg::ArrayDestructionPrimitives' (for brevity).  Note that some
// algorithms (e.g., 'insert') are explained in terms of previous algorithms
// (e.g., 'destructiveMove').
//..
//  Algorithm                     Short description of observable behavior
//  ----------------------------  ---------------------------------------------
//  defaultConstruct              'Sc::defaultConstruct' from value for each
//                                element in the target range, or 'std::memset'
//                                if type has a trivial default constructor
//
//  uninitializedFillN            'Sc::copyConstruct' from value for each
//                                element in the target range, or 'std::memset'
//                                if value is all 0s or 1s bits, and type is
//                                bit-wise copyable
//
//  copyConstruct                 'Sc::copyConstruct' from each element in the
//                                original range to the corresponding element
//                                in the target range, or 'std::memcpy' if
//                                value is null and type is bit-wise copyable
//
//  destructiveMove               'Sc::destructiveMove' from each element in
//                                the original range to the corresponding
//                                element in the target range, or 'std::memcpy'
//                                if type is bit-wise moveable
//
//  destructiveMoveAndInsert      'Sc::destructiveMove' from each element in
//                                the original range to the corresponding
//                                element in the target range, leaving a hole
//                                in the middle, followed by
//                                'uninitializedFillN' or 'copyConstruct' to
//                                fill hole with the appropriate values
//
//  destructiveMoveAndMoveInsert  'destructiveMove' from the original range to
//                                the target range, leaving a hole in the
//                                middle, followed by 'destructiveMove'
//                                from second range to fill hole
//
//  insert                        'std::memmove' or 'copyConstruct' by some
//                                positive offset to create a hole, followed by
//                                'uninitializedFillN', 'copyConstruct', or
//                                copy assignment to fill hole with the
//                                appropriate values
//
//  emplace                       'std::memmove' or 'copyConstruct' by some
//                                positive offset to create a hole, followed by
//                                in-place construction, 'copyConstruct', or
//                                copy assignment to fill hole with the
//                                appropriate values
//
//  moveInsert                    'destructiveMove' by some positive offset to
//                                create a hole, followed by 'destructiveMove'
//                                to fill hole with the appropriate values
//
//  erase                         'ADP::destroy' elements in target range until
//                                specified position, followed by
//                                'destructiveMove' by some negative offset
//                                from the end of the range to fill hole with
//                                the remaining values
//
//  rotate                        'Sc::destructiveMove' to move elements into a
//                                shifting hole along parallel cyclic
//                                permutations, or 'std::memmove' for small
//                                rotations if type is bit-wise moveable
//..
// The traits under consideration by this component are:
//..
//  Trait                                         English description
//  --------------------------------------------  -----------------------------
//  bsl::is_trivially_default_constructible       "TYPE has the trivial default
//                                                constructor trait", or
//                                                "TYPE has a trivial default
//                                                constructor"
//
//  bsl::is_trivially_copyable                    "TYPE has the bit-wise
//                                                copyable trait", or
//                                                "TYPE is bit-wise copyable"
//
//  bslmf::IsBitwiseMoveable                      "TYPE has the bit-wise
//                                                moveable trait", or
//                                                "TYPE is bit-wise moveable"
//..
///Aliasing
///--------
// There are some aliasing concerns in this component, due to the presence of
// the reference 'const TARGET_TYPE& value' argument, which may belong to a
// range that will be modified during the course of the operation.  All such
// aliasing concerns are taken care of properly.  Other aliasing concerns due
// to the copying or a range '[first, last)' are *not* taken care of, since
// their intended use is for range assignments and insertions in standard
// containers, for which the standard explicitly says that 'first' and 'last'
// shall not be iterators into the container.
//
///Usage
///-----
// In this section we show intended use of this component.
//
///Example 1: Defining a Vector-Like Type
/// - - - - - - - - - - - - - - - - - - -
// Suppose we want to define a STL-vector-like type.  One requirement is that
// an object of this vector should forward its allocator to its contained
// elements when appropriate.  Another requirement is that the vector should
// take advantage of the optimizations available for certain traits of the
// contained element type.  For example, if the contained element type has the
// 'bslalg::TypeTraitBitwiseMoveable' trait, moving an element in a vector can
// be done using 'memcpy' instead of copy construction.
//
// We can utilize the class methods provided by 'bslalg::ArrayPrimitives' to
// satisfy the above requirements.  Unlike 'bslalg::ScalarPrimitives', which
// operates on a single element, 'bslalg::ArrayPrimitives' operates on arrays,
// which will further help simplify our implementation.
//
// First, we create an elided definition of the class template 'MyVector':
//..
//  template <class TYPE>
//  class MyVector {
//      // This class implements a vector of elements of the (template
//      // parameter) 'TYPE', which must be copy constructible.  Note that for
//      // the brevity of the usage example, this class does not provide any
//      // Exception-Safety guarantee.
//
//      // DATA
//      TYPE             *d_array_p;      // pointer to the allocated array
//
//      int               d_capacity;     // capacity of the allocated array
//
//      int               d_size;         // number of objects
//
//      bslma::Allocator *d_allocator_p;  // allocation pointer (held, not
//                                        // owned)
//
//    public:
//      // ...
//
//      MyVector(const MyVector&   original,
//               bslma::Allocator *basicAllocator = 0);
//          // Create a 'MyVector' object having the same value as the
//          // specified 'original' object.  Optionally specify a
//          // 'basicAllocator' used to supply memory.  If 'basicAllocator' is
//          // 0, the currently installed default allocator is used.
//
//      // ...
//
//      // MANIPULATORS
//      void reserve(int capacity);
//          // Change the capacity of this vector to the specified 'capacity'
//          // if it is greater than the vector's current capacity.
//
//      void insert(int dstIndex, int numElements, const TYPE& value);
//          // Insert, into this vector, the specified 'numElements' of the
//          // specified 'value' at the specified 'dstIndex'.  The behavior is
//          // undefined unless '0 <= dstIndex <= size()'.
//  };
//..
// Then, we implement the copy constructor of 'MyVector':
//..
//  template <class TYPE>
//  MyVector<TYPE>::MyVector(const MyVector<TYPE>&  original,
//                           bslma::Allocator      *basicAllocator)
//  : d_array_p(0)
//  , d_capacity(0)
//  , d_size(0)
//  , d_allocator_p(bslma::Default::allocator(basicAllocator))
//  {
//      reserve(d_size);
//..
// Here, we call the 'bslalg::ArrayPrimitives::copyConstruct' class method to
// copy each element from 'original.d_array_p' to 'd_array_p' (When
// appropriate, this class method passes this vector's allocator to the copy
// constructor of 'TYPE' or uses bit-wise copy.):
//..
//      bslalg::ArrayPrimitives::copyConstruct(
//                                        d_array_p,
//                                        original.d_array_p,
//                                        original.d_array_p + original.d_size,
//                                        d_allocator_p);
//      d_size = original.d_size;
//  }
//..
// Now, we implement the 'reserve' method of 'MyVector':
//..
//  template <class TYPE>
//  void MyVector<TYPE>::reserve(int capacity)
//  {
//      if (d_capacity >= capacity) return;
//
//      TYPE *newArrayPtr = static_cast<TYPE*>(d_allocator_p->allocate(
//         BloombergLP::bslma::Allocator::size_type(capacity * sizeof(TYPE))));
//
//      if (d_array_p) {
//..
// Here, we call the 'bslalg::ArrayPrimitives::destructiveMove' class method to
// copy each original element from 'd_array_p' to 'newArrayPtr' and then
// destroy all the original elements (When appropriate, this class method
// passes this vector's allocator to the copy constructor of 'TYPE' or uses
// bit-wise copy.):
//..
//          bslalg::ArrayPrimitives::destructiveMove(newArrayPtr,
//                                                   d_array_p,
//                                                   d_array_p + d_size,
//                                                   d_allocator_p);
//          d_allocator_p->deallocate(d_array_p);
//      }
//
//      d_array_p = newArrayPtr;
//      d_capacity = capacity;
//  }
//..
// Finally, we implement the 'insert' method of 'MyVector':
//..
//  template <class TYPE>
//  void MyVector<TYPE>::insert(int         dstIndex,
//                              int         numElements,
//                              const TYPE& value)
//  {
//      int newSize = d_size + numElements;
//
//      if (newSize > d_capacity) {
//          int newCapacity = d_capacity == 0 ? 2 : d_capacity * 2;
//          reserve(newCapacity);
//      }
//..
// Here, we call the 'bslalg::ArrayPrimitives::insert' class method to first
// move each element after 'dstIndex' by 'numElements' and then copy construct
// 'numElements' of 'value' at 'dstIndex'.  (When appropriate, this class
// method passes this vector's allocator to the copy constructor of 'TYPE' or
// uses bit-wise copy.):
//..
//      bslalg::ArrayPrimitives::insert(d_array_p + dstIndex,
//                                      d_array_p + d_size,
//                                      value,
//                                      numElements,
//                                      d_allocator_p);
//
//      d_size = newSize;
//  }
//..

#ifndef INCLUDED_BSLSCM_VERSION
#include <bslscm_version.h>
#endif

#ifndef INCLUDED_BSLALG_ARRAYDESTRUCTIONPRIMITIVES
#include <bslalg_arraydestructionprimitives.h>
#endif

#ifndef INCLUDED_BSLALG_AUTOARRAYDESTRUCTOR
#include <bslalg_autoarraydestructor.h>
#endif

#ifndef INCLUDED_BSLALG_AUTOARRAYMOVEDESTRUCTOR
#include <bslalg_autoarraymovedestructor.h>
#endif

#ifndef INCLUDED_BSLALG_CONSTRUCTORPROXY
#include <bslalg_constructorproxy.h>
#endif

#ifndef INCLUDED_BSLALG_SCALARDESTRUCTIONPRIMITIVES
#include <bslalg_scalardestructionprimitives.h>
#endif

#ifndef INCLUDED_BSLALG_SCALARPRIMITIVES
#include <bslalg_scalarprimitives.h>
#endif

#ifndef INCLUDED_BSLMA_ALLOCATOR
#include <bslma_allocator.h>
#endif

#ifndef INCLUDED_BSLMA_DEFAULT
#include <bslma_default.h>
#endif

#ifndef INCLUDED_BSLMF_ASSERT
#include <bslmf_assert.h>
#endif

#ifndef INCLUDED_BSLMF_FUNCTIONPOINTERTRAITS
#include <bslmf_functionpointertraits.h>
#endif

#ifndef INCLUDED_BSLMF_ISBITWISEMOVEABLE
#include <bslmf_isbitwisemoveable.h>
#endif

#ifndef INCLUDED_BSLMF_ISCONVERTIBLE
#include <bslmf_isconvertible.h>
#endif

#ifndef INCLUDED_BSLMF_ISFUNDAMENTAL
#include <bslmf_isfundamental.h>
#endif

#ifndef INCLUDED_BSLMF_ISPOINTER
#include <bslmf_ispointer.h>
#endif

#ifndef INCLUDED_BSLMF_ISSAME
#include <bslmf_issame.h>
#endif

#ifndef INCLUDED_BSLMF_ISTRIVIALLYCOPYABLE
#include <bslmf_istriviallycopyable.h>
#endif

#ifndef INCLUDED_BSLMF_ISTRIVIALLYDEFAULTCONSTRUCTIBLE
#include <bslmf_istriviallydefaultconstructible.h>
#endif

#ifndef INCLUDED_BSLMF_MATCHANYTYPE
#include <bslmf_matchanytype.h>
#endif

#ifndef INCLUDED_BSLMF_METAINT
#include <bslmf_metaint.h>
#endif

#ifndef INCLUDED_BSLMF_REMOVECVQ
#include <bslmf_removecvq.h>
#endif

#ifndef INCLUDED_BSLMF_REMOVECONST
#include <bslmf_removeconst.h>
#endif

#ifndef INCLUDED_BSLMF_REMOVEPOINTER
#include <bslmf_removepointer.h>
#endif

#ifndef INCLUDED_BSLS_ALIGNMENTUTIL
#include <bsls_alignmentutil.h>
#endif

#ifndef INCLUDED_BSLS_ASSERT
#include <bsls_assert.h>
#endif

#ifndef INCLUDED_BSLS_OBJECTBUFFER
#include <bsls_objectbuffer.h>
#endif

#ifndef INCLUDED_BSLS_TYPES
#include <bsls_types.h>
#endif

#ifndef INCLUDED_BSLS_UTIL
#include <bsls_util.h>
#endif

#ifndef INCLUDED_CSTDDEF
#include <cstddef>  // 'std::size_t'
#define INCLUDED_CSTDDEF
#endif

#ifndef INCLUDED_CSTRING
#include <cstring>  // 'memset', 'memcpy', 'memmove'
#define INCLUDED_CSTRING
#endif

#ifndef INCLUDED_CWCHAR
#include <cwchar>   // 'wmemset'
#define INCLUDED_CWCHAR
#endif

#ifndef INCLUDED_UTILITY
#include <utility>  // 'std::forward'
#define INCLUDED_UTILITY
#endif

namespace BloombergLP {

namespace bslalg {

struct ArrayPrimitives_Imp;

                        // ======================
                        // struct ArrayPrimitives
                        // ======================

struct ArrayPrimitives {
    // This 'struct' provides a namespace for a suite of independent utility
    // functions that operate on arrays of elements of parameterized type
    // 'TARGET_TYPE'.  Depending on the traits of 'TARGET_TYPE', the default
    // and copy constructors, destructor, assignment operators, etc. may not be
    // invoked, optimized away by no-op or bit-wise move or copy.

    // TYPES
    typedef ArrayPrimitives_Imp         Imp;
    typedef std::size_t                 size_type;
    typedef std::ptrdiff_t              difference_type;

    // CLASS METHODS
    template <class TARGET_TYPE, class ALLOCATOR>
    static void defaultConstruct(TARGET_TYPE *begin,
                                 size_type    numElements,
                                 ALLOCATOR   *allocator);
        // Call the default constructor on each of the elements of an array of
        // the specified 'numElements' of the parameterized 'TARGET_TYPE'
        // starting at the 'toBegin' address.  If the parameterized 'ALLOCATOR'
        // is derived from 'bslma::Allocator' and 'TARGET_TYPE' supports
        // 'bslma' allocators, then the specified 'allocator' is passed to each
        // 'TARGET_TYPE' default constructor call.  The behavior is undefined
        // unless 'begin <= end'.  If a 'TARGET_TYPE' constructor throws an
        // exception during the operation, then the destructor is called on any
        // newly-constructed elements, leaving the input array in an
        // uninitialized state.

    template <class TARGET_TYPE, class ALLOCATOR>
    static void uninitializedFillN(TARGET_TYPE        *begin,
                                   size_type           numElements,
                                   const TARGET_TYPE&  value,
                                   ALLOCATOR          *allocator);
        // Construct copies of the specified 'value' of the parameterized type
        // 'TARGET_TYPE' into the uninitialized array containing the specified
        // 'numElements' starting at the specified 'begin' address.  If the
        // parameterized 'ALLOCATOR' is derived from 'bslma::Allocator' and
        // 'TARGET_TYPE' supports 'bslma' allocators, then the specified
        // 'allocator' is passed to each invocation of the 'TARGET_TYPE' copy
        // constructor.  If a 'TARGET_TYPE' constructor throws an exception
        // during the operation, then the destructor is called on any
        // newly-constructed elements, leaving the input array in an
        // uninitialized state.  Note that the argument order was chosen to
        // maintain compatibility with the existing 'bslalg'.

    template <class TARGET_TYPE, class ALLOCATOR, class FWD_ITER>
    static void copyConstruct(TARGET_TYPE *toBegin,
                              FWD_ITER     fromBegin,
                              FWD_ITER     fromEnd,
                              ALLOCATOR   *allocator);
        // Copy into an uninitialized array of the parameterized 'TARGET_TYPE'
        // beginning at the specified 'toBegin' address, the elements in the
        // array of 'TARGET_TYPE' starting at the specified 'fromBegin' address
        // and ending immediately before the specified 'fromEnd' address.  If
        // the parameterized 'ALLOCATOR' is derived from 'bslma::Allocator' and
        // 'TARGET_TYPE' supports 'bslma' allocators, then the specified
        // 'allocator' is passed to each invocation of the 'TARGET_TYPE' copy
        // constructor.  If a 'TARGET_TYPE' constructor throws an exception
        // during the operation, then the destructor is called on any
        // newly-constructed elements, leaving the input array in an
        // uninitialized state.

    template <class TARGET_TYPE, class ALLOCATOR>
    static void destructiveMove(TARGET_TYPE *toBegin,
                                TARGET_TYPE *fromBegin,
                                TARGET_TYPE *fromEnd,
                                ALLOCATOR   *allocator);
        // Move the elements of the parameterized 'TARGET_TYPE' in the array
        // starting at the specified 'fromBegin' address and ending immediately
        // before the specified 'fromEnd' address into an uninitialized array
        // of 'TARGET_TYPE' beginning at the specified 'toBegin' address.  On
        // return, the elements in the input range are invalid, i.e., their
        // destructors must not be called after this operation returns.  If the
        // parameterized 'ALLOCATOR' type is derived from 'bslma::Allocator'
        // and 'TARGET_TYPE' supports 'bslma' allocators, then the specified
        // 'allocator' is used by the objects in their new location.  If an
        // exception is thrown by a 'TARGET_TYPE' constructor during the
        // operation, then the output array is left in an uninitialized state
        // and the input elements remain in their original state.

    template <class TARGET_TYPE, class ALLOCATOR>
    static void destructiveMoveAndInsert(TARGET_TYPE         *toBegin,
                                         TARGET_TYPE        **fromEndPtr,
                                         TARGET_TYPE         *fromBegin,
                                         TARGET_TYPE         *position,
                                         TARGET_TYPE         *fromEnd,
                                         const TARGET_TYPE&   value,
                                         size_type            numElements,
                                         ALLOCATOR           *allocator);
        // Move the elements of the parameterized 'TARGET_TYPE' in the array
        // starting at the specified 'fromBegin' address and ending immediately
        // before the specified 'fromEnd' address into an uninitialized array
        // of 'TARGET_TYPE' at the specified 'toBegin' address, inserting at
        // the specified 'position' (after translating from 'fromBegin' to
        // 'toBegin') the specified 'numElements' copies of the specified
        // 'value'.  Keep the pointer at the specified 'fromEndptr' address
        // pointing to the first uninitialized element in
        // '[ fromBegin, fromEnd)' as the elements are moved from source to
        // destination.  The behavior is undefined unless
        // 'fromBegin <= position <= fromEnd' and the destination array
        // contains at least '(fromEnd - fromBegin) + numElements'
        // uninitialized elements.  If a copy constructor or assignment
        // operator for 'TARGET_TYPE' throws an exception, then any elements
        // created in the output array are destroyed and the elements in the
        // range '[ fromBegin, *fromEndPtr )' will have unspecified but valid
        // values.

    template <class TARGET_TYPE, class FWD_ITER, class ALLOCATOR>
    static void destructiveMoveAndInsert(TARGET_TYPE  *toBegin,
                                         TARGET_TYPE **fromEndPtr,
                                         TARGET_TYPE  *fromBegin,
                                         TARGET_TYPE  *position,
                                         TARGET_TYPE  *fromEnd,
                                         FWD_ITER      first,
                                         FWD_ITER      last,
                                         size_type     numElements,
                                         ALLOCATOR    *allocator);
        // Move the elements of the parameterized 'TARGET_TYPE' in the array
        // starting at the specified 'fromBegin' address and ending immediately
        // before the specified 'fromEnd' address into an uninitialized array
        // of 'TARGET_TYPE' at the specified 'toBegin' address, inserting at
        // the specified 'position' (after translating from 'fromBegin' to
        // 'toBegin') the specified 'numElements' copies of the non-modifiable
        // elements from the range starting at the specified 'first' iterator
        // of the parameterized 'FWD_ITER' type and ending immediately before
        // the specified 'last' iterator.  Keep the pointer at the specified
        // 'fromEndptr' to point to the first uninitialized element in
        // '[fromBegin, fromEnd)' as the elements are moved from source to
        // destination.  The behavior is undefined unless
        // 'fromBegin <= position <= fromEnd' the destination array contains at
        // least '(fromEnd - fromBegin) + numElements' uninitialized elements
        // after 'toBegin', and 'numElements' is the distance from 'first' to
        // 'last'.  If a copy constructor or assignment operator for
        // 'TARGET_TYPE' throws an exception, then any elements created in the
        // output array are destroyed and the elements in the range
        // '[ fromBegin, *fromEndPtr )' will have unspecified but valid values.

    template <class TARGET_TYPE, class ALLOCATOR>
    static void destructiveMoveAndMoveInsert(TARGET_TYPE  *toBegin,
                                             TARGET_TYPE **fromEndPtr,
                                             TARGET_TYPE **lastPtr,
                                             TARGET_TYPE  *fromBegin,
                                             TARGET_TYPE  *position,
                                             TARGET_TYPE  *fromEnd,
                                             TARGET_TYPE  *first,
                                             TARGET_TYPE  *last,
                                             size_type     numElements,
                                             ALLOCATOR    *allocator);
        // Move the elements of the parameterized 'TARGET_TYPE' in the array
        // starting at the 'fromBegin' address and ending immediately before
        // the 'fromEnd' address into an uninitialized array of 'TARGET_TYPE'
        // at the specified 'toBegin' address, moving into the specified
        // 'position' (after translating from 'fromBegin' to 'toBegin') the
        // specified 'numElements' of the 'TARGET_TYPE' from the array starting
        // at the specified 'first' address and ending immediately before the
        // specified 'last' address.  Keep the pointer at the specified
        // 'fromEndptr' address pointing to the first uninitialized element in
        // '[fromBegin, fromEnd)', and the pointer at the specified 'lastPtr'
        // address pointing to the end of the moved range as the elements from
        // the range '[ first, last)' are moved from source to destination.
        // The behavior is undefined unless 'fromBegin <= position <= fromEnd',
        // the destination array contains at least
        // '(fromEnd - fromBegin) + numElements' uninitialized elements after
        // 'toBegin', and 'numElements' is the distance from 'first' to 'last'.
        // If a copy constructor or assignment operator for 'TARGET_TYPE'
        // throws an exception, then any elements in '[ *lastPtr, last )' as
        // well as in '[ toBegin, ... )' are destroyed, and the elements in the
        // ranges '[ first, *lastPtr )' and '[ fromBegin, *fromEndPtr )' will
        // have unspecified but valid values.

    template <class TARGET_TYPE, class ALLOCATOR>
    static void insert(TARGET_TYPE        *toBegin,
                       TARGET_TYPE        *toEnd,
                       const TARGET_TYPE&  value,
                       size_type           numElements,
                       ALLOCATOR          *allocator);
        // Insert the specified 'numElements' copies of the specified 'value'
        // into the array of the parameterized 'TARGET_TYPE' starting at the
        // 'toBegin' address and ending immediately before the specified
        // 'toEnd' address, shifting the elements in the array by 'numElements'
        // positions towards larger addresses.  The behavior is undefined
        // unless the destination array contains at least 'numElements'
        // uninitialized elements after 'toEnd'.  If a copy constructor or
        // assignment operator for 'TARGET_TYPE' throws an exception, then any
        // elements created after 'toEnd' are destroyed and the elements in the
        // range '[ toBegin, toEnd )' will have unspecified, but valid, values.

#if !BSLS_COMPILERFEATURES_SIMULATE_CPP11_FEATURES
    template <class TARGET_TYPE, class ALLOCATOR, class... Args>
    static void emplace(TARGET_TYPE               *toBegin,
                        TARGET_TYPE               *toEnd,
                        size_type                  numElements,
                        ALLOCATOR                 *allocator,
                        Args&&...                  args);
        // Construct 'numElements' elements in-place using the specified 'args'
        // as the parameter passed to the constructor of the (template
        // parameter) 'TARGET_TYPE' into the array, starting at the 'toBegin'
        // address and ending immediately before the specified 'toEnd' address,
        // shifting the elements in the array by 'numElements' positions
        // towards larger addresses.  The behavior is undefined unless the
        // destination array contains at least 'numElements' uninitialized
        // elements after 'toEnd'.  If a copy constructor or assignment
        // operator for 'TARGET_TYPE' throws an exception, then any elements
        // created after 'toEnd' are destroyed and the elements in the range '[
        // toBegin, toEnd )' will have unspecified, but valid, values.
#elif BSLS_COMPILERFEATURES_SIMULATE_VARIADIC_TEMPLATES
// {{{ BEGIN GENERATED CODE
// The following section is automatically generated.  **DO NOT EDIT**
// Generator command line: sim_cpp11_features.pl --var-args=5 bslalg_arrayprimitives.h
    template <class TARGET_TYPE, class ALLOCATOR>
    static void emplace(TARGET_TYPE               *toBegin,
                        TARGET_TYPE               *toEnd,
                        size_type                  numElements,
                        ALLOCATOR                 *allocator);

    template <class TARGET_TYPE, class ALLOCATOR, class Args_1>
    static void emplace(TARGET_TYPE               *toBegin,
                        TARGET_TYPE               *toEnd,
                        size_type                  numElements,
                        ALLOCATOR                 *allocator,
                        BSLS_COMPILERFEATURES_FORWARD_REF(Args_1) args_1);

    template <class TARGET_TYPE, class ALLOCATOR, class Args_1,
                                                  class Args_2>
    static void emplace(TARGET_TYPE               *toBegin,
                        TARGET_TYPE               *toEnd,
                        size_type                  numElements,
                        ALLOCATOR                 *allocator,
                        BSLS_COMPILERFEATURES_FORWARD_REF(Args_1) args_1,
                        BSLS_COMPILERFEATURES_FORWARD_REF(Args_2) args_2);

    template <class TARGET_TYPE, class ALLOCATOR, class Args_1,
                                                  class Args_2,
                                                  class Args_3>
    static void emplace(TARGET_TYPE               *toBegin,
                        TARGET_TYPE               *toEnd,
                        size_type                  numElements,
                        ALLOCATOR                 *allocator,
                        BSLS_COMPILERFEATURES_FORWARD_REF(Args_1) args_1,
                        BSLS_COMPILERFEATURES_FORWARD_REF(Args_2) args_2,
                        BSLS_COMPILERFEATURES_FORWARD_REF(Args_3) args_3);

    template <class TARGET_TYPE, class ALLOCATOR, class Args_1,
                                                  class Args_2,
                                                  class Args_3,
                                                  class Args_4>
    static void emplace(TARGET_TYPE               *toBegin,
                        TARGET_TYPE               *toEnd,
                        size_type                  numElements,
                        ALLOCATOR                 *allocator,
                        BSLS_COMPILERFEATURES_FORWARD_REF(Args_1) args_1,
                        BSLS_COMPILERFEATURES_FORWARD_REF(Args_2) args_2,
                        BSLS_COMPILERFEATURES_FORWARD_REF(Args_3) args_3,
                        BSLS_COMPILERFEATURES_FORWARD_REF(Args_4) args_4);

    template <class TARGET_TYPE, class ALLOCATOR, class Args_1,
                                                  class Args_2,
                                                  class Args_3,
                                                  class Args_4,
                                                  class Args_5>
    static void emplace(TARGET_TYPE               *toBegin,
                        TARGET_TYPE               *toEnd,
                        size_type                  numElements,
                        ALLOCATOR                 *allocator,
                        BSLS_COMPILERFEATURES_FORWARD_REF(Args_1) args_1,
                        BSLS_COMPILERFEATURES_FORWARD_REF(Args_2) args_2,
                        BSLS_COMPILERFEATURES_FORWARD_REF(Args_3) args_3,
                        BSLS_COMPILERFEATURES_FORWARD_REF(Args_4) args_4,
                        BSLS_COMPILERFEATURES_FORWARD_REF(Args_5) args_5);

#else
    template <class TARGET_TYPE, class ALLOCATOR, class... Args>
    static void emplace(TARGET_TYPE               *toBegin,
                        TARGET_TYPE               *toEnd,
                        size_type                  numElements,
                        ALLOCATOR                 *allocator,
                        BSLS_COMPILERFEATURES_FORWARD_REF(Args)... args);
// }}} END GENERATED CODE
#endif

    template <class TARGET_TYPE, class FWD_ITER, class ALLOCATOR>
    static void insert(TARGET_TYPE *toBegin,
                       TARGET_TYPE *toEnd,
                       FWD_ITER     fromBegin,
                       FWD_ITER     fromEnd,
                       size_type    numElements,
                       ALLOCATOR   *allocator);
        // Insert the specified 'numElements' from the range starting at the
        // 'fromBegin' and ending immediately before the 'fromEnd' iterators of
        // the parameterized 'FWD_ITER' type, into the array of elements of the
        // parameterized 'TARGET_TYPE' starting at the 'toBegin' address and
        // ending immediately before the 'toEnd' address, shifting the elements
        // in the array by the specified 'numElements' positions towards larger
        // addresses.  The behavior is undefined unless the destination array
        // contains 'numElements' uninitialized elements after 'toEnd',
        // 'numElements' is the distance between 'fromBegin' and 'fromEnd', and
        // the input array and the destination array do not overlap.  If a copy
        // constructor or assignment operator for 'TARGET_TYPE' throws an
        // exception, then any elements created after 'toEnd' are destroyed and
        // the elements in the range '[ toBegin, toEnd )' will have
        // unspecified, but valid, values.

    template <class TARGET_TYPE, class ALLOCATOR>
    static void moveInsert(TARGET_TYPE  *toBegin,
                           TARGET_TYPE  *toEnd,
                           TARGET_TYPE **fromEndPtr,
                           TARGET_TYPE  *fromBegin,
                           TARGET_TYPE  *fromEnd,
                           size_type     numElements,
                           ALLOCATOR    *allocator);
        // Move the elements of the parameterized 'TARGET_TYPE' in the array
        // starting at the 'toBegin' address and ending immediately before the
        // 'toEnd' address by the specified 'numElements' positions towards
        // larger addresses, and fill the specified 'numElements' at the
        // 'toBegin' address by moving the elements from the array starting at
        // the 'fromBegin' and ending immediately before the 'fromEnd' address.
        // Keep the iterator at the specified 'fromEndPtr' address pointing to
        // the end of the range as the elements from '[ fromBegin, fromEnd )'
        // are moved from source to destination.  The behavior is undefined
        // unless the destination array contains 'numElements' uninitialized
        // elements after 'toEnd', 'numElements' is the distance from
        // 'fromBegin' to 'fromEnd', and the input and destination arrays do
        // not overlap.  If a copy constructor or assignment operator for
        // 'TARGET_TYPE' throws an exception, then any elements created after
        // 'toEnd' are destroyed, the elements in the ranges
        // '[ toBegin, toEnd)' and '[ fromBegin, *fromEndPtr )' will have
        // unspecified, but valid, values, and the elements in
        // '[ *fromEndPtr, fromEnd )' will be destroyed.

    template <class TARGET_TYPE, class ALLOCATOR>
    static void erase(TARGET_TYPE *first,
                      TARGET_TYPE *middle,
                      TARGET_TYPE *last,
                      ALLOCATOR   *allocator);
        // Destroy the elements of the parameterized 'TARGET_TYPE' in the array
        // starting at the specified 'first' address and ending immediately
        // before the specified 'middle' address, and move the elements in the
        // array starting at 'middle' and ending at the specified 'last'
        // address down to the 'first' address.  If an assignment throws an
        // exception during this process, all of the elements in the range
        // '[ first, last )' will have unspecified but valid values, and no
        // elements are destroyed.  The behavior is undefined unless
        // 'first <= middle <= last'.

    template <class TARGET_TYPE>
    static void rotate(TARGET_TYPE *first,
                       TARGET_TYPE *middle,
                       TARGET_TYPE *last);
        // Move the elements of the parameterized 'TARGET_TYPE' in the array
        // starting at the specified 'first' address and ending immediately
        // before the specified 'middle' address to the array of the same
        // length ending at the specified 'last' address (and thus starting at
        // the 'last - (middle - first)' address), and move the elements
        // previously in the array starting at 'middle' and ending at 'last'
        // down to the 'first' address.  If the assignment operator throws an
        // exception during this process, all of the elements in
        // '[ first, last )' will have unspecified, but valid, values.  The
        // behavior is undefined unless 'first <= middle <= last'.
};

                     // ==========================
                     // struct ArrayPrimitives_Imp
                     // ==========================

struct ArrayPrimitives_Imp {
    // This 'struct' provides a namespace for a suite of independent utility
    // functions that operate on arrays of elements of a parameterized
    // 'TARGET_TYPE'.  These utility functions are only for the purpose of
    // implementing those in the 'ArrayPrimitives' utility.  For brevity, we do
    // not repeat the main contracts here, but instead refer to the
    // corresponding contract in the 'ArrayPrimitive' utility.

  private:
    // PRIVATE METHODS
    template <class TARGET_TYPE>
    static void reverseAssign(TARGET_TYPE *dest,
                              TARGET_TYPE *srcStart,
                              TARGET_TYPE *srcEnd);
        // Copy-assign the elements in reverse order from the range starting at
        // the specified 'srcStart' and ending immediately before the specified
        // 'srcEnd' to the range starting at the specified 'dest' and ending
        // immediately before 'dest + (srcEnd - srcStart)'.  The behavior is
        // undefined unless each element is both range '[srcStart, srcEnd)' and
        // range '[dest, dest + (srcEnd - srcStart))' is valid.  Note that the
        // (template parameter) 'TARGET_TYPE' must be copy-assignable.  Also
        // note that this method is intended to support range assignment when
        // the two ranges may be overlapped, and 'srcStart <= dest'.

    template <class TARGET_TYPE>
    static void assign(TARGET_TYPE *srcStart,
                       TARGET_TYPE *srcEnd,
                       TARGET_TYPE& value);
        // Copy-assign the specified 'value' to the range starting at the
        // specified 'srcStart' and ending immediately before the specified
        // 'srcEnd'.  Note that the (template parameter) 'TARGET_TYPE' must be
        // copy-assignable.  Also note that 'value' should not be an element in
        // the range '[srcStart, srcEnd)'.

  public:
    // TYPES
    typedef ArrayPrimitives::size_type       size_type;
    typedef ArrayPrimitives::difference_type difference_type;

    enum {
        // These constants are used in the overloads below, when the last
        // argument is of type 'bslmf::MetaInt<N> *', indicating that
        // 'TARGET_TYPE' has the traits for which the enumerator equal to 'N'
        // is named.

        IS_POINTER_TO_POINTER           = 5,
        IS_FUNDAMENTAL_OR_POINTER       = 4,
        HAS_TRIVIAL_DEFAULT_CTOR_TRAITS = 3,
        BITWISE_COPYABLE_TRAITS         = 2,
        BITWISE_MOVEABLE_TRAITS         = 1,
        NIL_TRAITS                      = 0
    };

    enum {
        // Number of bytes for which a stack-allocated buffer can be
        // comfortably obtained to optimize bitwise moves.

        INPLACE_BUFFER_SIZE = 16 * bsls::AlignmentUtil::BSLS_MAX_ALIGNMENT
    };

    // CLASS METHODS
    template <class TARGET_TYPE, class ALLOCATOR>
    static void defaultConstruct(
                  TARGET_TYPE                                     *begin,
                  size_type                                        numElements,
                  ALLOCATOR                                       *allocator,
                  bslmf::MetaInt<HAS_TRIVIAL_DEFAULT_CTOR_TRAITS> *);
    template <class TARGET_TYPE, class ALLOCATOR>
    static void defaultConstruct(
                          TARGET_TYPE                             *begin,
                          size_type                                numElements,
                          ALLOCATOR                               *allocator,
                          bslmf::MetaInt<BITWISE_COPYABLE_TRAITS> *);
    template <class TARGET_TYPE, class ALLOCATOR>
    static void defaultConstruct(TARGET_TYPE                *begin,
                                 size_type                   numElements,
                                 ALLOCATOR                  *allocator,
                                 bslmf::MetaInt<NIL_TRAITS> *);
        // Use the default constructor of the parameterized 'TARGET_TYPE' (or
        // 'memset' to 0 if 'TARGET_TYPE' has a trivial default constructor) on
        // each element of the array starting at the 'begin' address and ending
        // immediately before the 'end' address.  Pass the specified
        // 'allocator' to the default constructor if appropriate.  The last
        // argument is for traits overloading resolution only and its value is
        // ignored.

    static void bitwiseFillN(char      *begin,
                             size_type  numBytesInitialized,
                             size_type  numBytes);
        // Fill the specified 'numBytes' in the array starting at the specified
        // 'begin' address, as if by bit-wise copying the specified
        // 'numBytesInitialized' at every offset that is a multiple of
        // 'numBytesInitialized' within the output array.  The behavior is
        // undefined unless 'numBytesInitialized <= numBytes'.  Note that
        // 'numBytes' usually is, but does not have to be, a multiple of
        // 'numBytesInitialized'.

    static void uninitializedFillN(
                        bool                                      *begin,
                        bool                                       value,
                        size_type                                  numElements,
                        void                                      * = 0,
                        bslmf::MetaInt<IS_FUNDAMENTAL_OR_POINTER> * = 0);
    static void uninitializedFillN(
                        char                                      *begin,
                        char                                       value,
                        size_type                                  numElements,
                        void                                      * = 0,
                        bslmf::MetaInt<IS_FUNDAMENTAL_OR_POINTER> * = 0);
    static void uninitializedFillN(
                        unsigned char                             *begin,
                        unsigned char                              value,
                        size_type                                  numElements,
                        void                                      * = 0,
                        bslmf::MetaInt<IS_FUNDAMENTAL_OR_POINTER> * = 0);
    static void uninitializedFillN(
                        signed char                               *begin,
                        signed char                                value,
                        size_type                                  numElements,
                        void                                      * = 0,
                        bslmf::MetaInt<IS_FUNDAMENTAL_OR_POINTER> * = 0);
    static void uninitializedFillN(
                        wchar_t                                   *begin,
                        wchar_t                                    value,
                        size_type                                  numElements,
                        void                                      * = 0,
                        bslmf::MetaInt<IS_FUNDAMENTAL_OR_POINTER> * = 0);
    static void uninitializedFillN(
                        short                                     *begin,
                        short                                      value,
                        size_type                                  numElements,
                        void                                      * = 0,
                        bslmf::MetaInt<IS_FUNDAMENTAL_OR_POINTER> * = 0);
    static void uninitializedFillN(
                        unsigned short                            *begin,
                        unsigned short                             value,
                        size_type                                  numElements,
                        void                                      * = 0,
                        bslmf::MetaInt<IS_FUNDAMENTAL_OR_POINTER> * = 0);
    static void uninitializedFillN(
                        int                                       *begin,
                        int                                        value,
                        size_type                                  numElements,
                        void                                      * = 0,
                        bslmf::MetaInt<IS_FUNDAMENTAL_OR_POINTER> * = 0);
    static void uninitializedFillN(
                        unsigned int                              *begin,
                        unsigned int                               value,
                        size_type                                  numElements,
                        void                                      * = 0,
                        bslmf::MetaInt<IS_FUNDAMENTAL_OR_POINTER> * = 0);
    static void uninitializedFillN(
                        long                                      *begin,
                        long                                       value,
                        size_type                                  numElements,
                        void                                      * = 0,
                        bslmf::MetaInt<IS_FUNDAMENTAL_OR_POINTER> * = 0);
    static void uninitializedFillN(
                        unsigned long                             *begin,
                        unsigned long                              value,
                        size_type                                  numElements,
                        void                                      * = 0,
                        bslmf::MetaInt<IS_FUNDAMENTAL_OR_POINTER> * = 0);
    static void uninitializedFillN(
                        bsls::Types::Int64                        *begin,
                        bsls::Types::Int64                         value,
                        size_type                                  numElements,
                        void                                      * = 0,
                        bslmf::MetaInt<IS_FUNDAMENTAL_OR_POINTER> * = 0);
    static void uninitializedFillN(
                        bsls::Types::Uint64                       *begin,
                        bsls::Types::Uint64                        value,
                        size_type                                  numElements,
                        void                                      * = 0,
                        bslmf::MetaInt<IS_FUNDAMENTAL_OR_POINTER> * = 0);
    static void uninitializedFillN(
                        float                                     *begin,
                        float                                      value,
                        size_type                                  numElements,
                        void                                      * = 0,
                        bslmf::MetaInt<IS_FUNDAMENTAL_OR_POINTER> * = 0);
    static void uninitializedFillN(
                        double                                    *begin,
                        double                                     value,
                        size_type                                  numElements,
                        void                                      * = 0,
                        bslmf::MetaInt<IS_FUNDAMENTAL_OR_POINTER> * = 0);
    static void uninitializedFillN(
                        long double                               *begin,
                        long double                                value,
                        size_type                                  numElements,
                        void                                      * = 0,
                        bslmf::MetaInt<IS_FUNDAMENTAL_OR_POINTER> * = 0);
    static void uninitializedFillN(
                       void                                      **begin,
                       void                                       *value,
                       size_type                                   numElements,
                       void                                       * = 0,
                       bslmf::MetaInt<IS_FUNDAMENTAL_OR_POINTER>  * = 0);
    static void uninitializedFillN(
                       const void                                **begin,
                       const void                                 *value,
                       size_type                                   numElements,
                       void                                       * = 0,
                       bslmf::MetaInt<IS_FUNDAMENTAL_OR_POINTER>  * = 0);
    template <class TARGET_TYPE>
    static void uninitializedFillN(
                       TARGET_TYPE                               **begin,
                       TARGET_TYPE                                *value,
                       size_type                                   numElements,
                       void                                       * = 0,
                       bslmf::MetaInt<IS_FUNDAMENTAL_OR_POINTER>  * = 0);
    template <class TARGET_TYPE>
    static void uninitializedFillN(
                       const TARGET_TYPE                         **begin,
                       const TARGET_TYPE                          *value,
                       size_type                                   numElements,
                       void                                       * = 0,
                       bslmf::MetaInt<IS_FUNDAMENTAL_OR_POINTER>  * = 0);
    template <class TARGET_TYPE, class ALLOCATOR>
    static void uninitializedFillN(
                          TARGET_TYPE                             *begin,
                          const TARGET_TYPE&                       value,
                          size_type                                numElements,
                          ALLOCATOR                               *allocator,
                          bslmf::MetaInt<BITWISE_COPYABLE_TRAITS> *);
    template <class TARGET_TYPE, class ALLOCATOR>
    static void uninitializedFillN(TARGET_TYPE                *begin,
                                   const TARGET_TYPE&          value,
                                   size_type                   numElements,
                                   ALLOCATOR                  *allocator,
                                   bslmf::MetaInt<NIL_TRAITS> *);
        // Copy the specified 'value' of the parameterized 'TARGET_TYPE' into
        // every of the specified 'numElements' in the array starting at the
        // specified 'begin' address.  Pass the specified 'allocator' to the
        // copy constructor if appropriate.  Note that if 'TARGET_TYPE' is
        // bit-wise copyable or is not based on 'bslma::Allocator', 'allocator'
        // is ignored.  The last argument is for removing overload ambiguities
        // and is not used.

    template <class TARGET_TYPE, class FWD_ITER, class ALLOCATOR>
    static void copyConstruct(TARGET_TYPE                *toBegin,
                              FWD_ITER                    fromBegin,
                              FWD_ITER                    fromEnd,
                              ALLOCATOR                  *allocator,
                              bslmf::MetaInt<IS_POINTER_TO_POINTER> *);
    template <class TARGET_TYPE, class ALLOCATOR>
    static void copyConstruct(
                            TARGET_TYPE                             *toBegin,
                            const TARGET_TYPE                       *fromBegin,
                            const TARGET_TYPE                       *fromEnd,
                            ALLOCATOR                               *allocator,
                            bslmf::MetaInt<BITWISE_COPYABLE_TRAITS> *);
    template <class TARGET_TYPE, class FWD_ITER, class ALLOCATOR>
    static void copyConstruct(TARGET_TYPE                *toBegin,
                              FWD_ITER                    fromBegin,
                              FWD_ITER                    fromEnd,
                              ALLOCATOR                  *allocator,
                              bslmf::MetaInt<NIL_TRAITS> *);
        // These functions follow the 'copyConstruct' contract.  If the
        // parameterized 'ALLOCATOR' is based on 'bslma::Allocator' and the
        // 'TARGET_TYPE' constructors take an allocator argument, then pass the
        // specified 'allocator' to the copy constructor.  The behavior is
        // undefined unless the output array has length at least the distance
        // from 'fromBegin' to 'fromEnd'.  Note that if 'FWD_ITER' is the
        // 'TARGET_TYPE *' pointer type and 'TARGET_TYPE' is bit-wise copyable,
        // then this operation is simply 'memcpy'.  The last argument is for
        // removing overload ambiguities and is not used.

    template <class TARGET_TYPE, class ALLOCATOR>
    static void destructiveMove(
                            TARGET_TYPE                             *toBegin,
                            TARGET_TYPE                             *fromBegin,
                            TARGET_TYPE                             *fromEnd,
                            ALLOCATOR                               *allocator,
                            bslmf::MetaInt<BITWISE_MOVEABLE_TRAITS> *);
    template <class TARGET_TYPE, class ALLOCATOR>
    static void destructiveMove(TARGET_TYPE                *toBegin,
                                TARGET_TYPE                *fromBegin,
                                TARGET_TYPE                *fromEnd,
                                ALLOCATOR                  *allocator,
                                bslmf::MetaInt<NIL_TRAITS> *);
        // These functions follow the 'destructiveMove' contract.  Note that
        // both arrays cannot overlap (one contains only initialized elements
        // and the other only uninitialized elements), and that if
        // 'TARGET_TYPE' is bit-wise moveable, then this operation is simply
        // 'memcpy'.  The last argument is for removing overload ambiguities
        // and is not used.

    template <class TARGET_TYPE, class ALLOCATOR>
    static void insert(TARGET_TYPE                             *toBegin,
                       TARGET_TYPE                             *toEnd,
                       const TARGET_TYPE&                       value,
                       size_type                                numElements,
                       ALLOCATOR                               *allocator,
                       bslmf::MetaInt<BITWISE_COPYABLE_TRAITS> *);
    template <class TARGET_TYPE, class ALLOCATOR>
    static void insert(TARGET_TYPE                             *toBegin,
                       TARGET_TYPE                             *toEnd,
                       const TARGET_TYPE&                       value,
                       size_type                                numElements,
                       ALLOCATOR                               *allocator,
                       bslmf::MetaInt<BITWISE_MOVEABLE_TRAITS> *);
    template <class TARGET_TYPE, class ALLOCATOR>
    static void insert(TARGET_TYPE                *toBegin,
                       TARGET_TYPE                *toEnd,
                       const TARGET_TYPE&          value,
                       size_type                   numElements,
                       ALLOCATOR                  *allocator,
                       bslmf::MetaInt<NIL_TRAITS> *);
        // These functions follow the 'insert' contract.  Note that if
        // 'TARGET_TYPE' is bit-wise copyable, then this operation is simply
        // 'memmove' followed by 'bitwiseFillN'.  If 'TARGET_TYPE' is bit-wise
        // moveable, then this operation can still be optimized using 'memmove'
        // followed by repeated assignments, but a guard needs to be set up.
        // The last argument is for removing overload ambiguities and is not
        // used.

#if !BSLS_COMPILERFEATURES_SIMULATE_CPP11_FEATURES
    template <class TARGET_TYPE, class ALLOCATOR, class... Args>
    static void emplace(TARGET_TYPE                             *toBegin,
                        TARGET_TYPE                             *toEnd,
                        size_type                                numElements,
                        ALLOCATOR                               *allocator,
                        bslmf::MetaInt<BITWISE_COPYABLE_TRAITS> *,
                        Args&&...                                args);
    template <class TARGET_TYPE, class ALLOCATOR, class... Args>
    static void emplace(TARGET_TYPE                             *toBegin,
                        TARGET_TYPE                             *toEnd,
                        size_type                                numElements,
                        ALLOCATOR                               *allocator,
                        bslmf::MetaInt<BITWISE_MOVEABLE_TRAITS> *,
                        Args&&...                                args);
    template <class TARGET_TYPE, class ALLOCATOR, class... Args>
    static void emplace(TARGET_TYPE                *toBegin,
                        TARGET_TYPE                *toEnd,
                        size_type                   numElements,
                        ALLOCATOR                  *allocator,
                        bslmf::MetaInt<NIL_TRAITS> *,
                        Args&&...                   args);
        // Construct 'numElements' elements in-place using the specified 'args'
        // as the parameter passed to the constructor of the (template
        // parameter) 'TARGET_TYPE' into the array, starting at the 'toBegin'
        // address and ending immediately before the specified 'toEnd' address,
        // shifting the elements in the array by 'numElements' positions
        // towards larger addresses.  Optionally specifiy an integral type to
        // distinguish among various traits that the 'TARGET_TYPE' has.  The
        // behavior is undefined unless the destination array contains at least
        // 'numElements' uninitialized elements after 'toEnd'.  If a copy
        // constructor or assignment operator for 'TARGET_TYPE' throws an
        // exception, then any elements created after 'toEnd' are destroyed and
        // the elements in the range '[ toBegin, toEnd )' will have
        // unspecified, but valid, values.
#elif BSLS_COMPILERFEATURES_SIMULATE_VARIADIC_TEMPLATES
// {{{ BEGIN GENERATED CODE
// The following section is automatically generated.  **DO NOT EDIT**
// Generator command line: sim_cpp11_features.pl --var-args=5 bslalg_arrayprimitives.h
    template <class TARGET_TYPE, class ALLOCATOR>
    static void emplace(TARGET_TYPE                             *toBegin,
                        TARGET_TYPE                             *toEnd,
                        size_type                                numElements,
                        ALLOCATOR                               *allocator,
                        bslmf::MetaInt<BITWISE_COPYABLE_TRAITS> *);

    template <class TARGET_TYPE, class ALLOCATOR, class Args_1>
    static void emplace(TARGET_TYPE                             *toBegin,
                        TARGET_TYPE                             *toEnd,
                        size_type                                numElements,
                        ALLOCATOR                               *allocator,
                        bslmf::MetaInt<BITWISE_COPYABLE_TRAITS> *,
                        BSLS_COMPILERFEATURES_FORWARD_REF(Args_1) args_1);

    template <class TARGET_TYPE, class ALLOCATOR, class Args_1,
                                                  class Args_2>
    static void emplace(TARGET_TYPE                             *toBegin,
                        TARGET_TYPE                             *toEnd,
                        size_type                                numElements,
                        ALLOCATOR                               *allocator,
                        bslmf::MetaInt<BITWISE_COPYABLE_TRAITS> *,
                        BSLS_COMPILERFEATURES_FORWARD_REF(Args_1) args_1,
                        BSLS_COMPILERFEATURES_FORWARD_REF(Args_2) args_2);

    template <class TARGET_TYPE, class ALLOCATOR, class Args_1,
                                                  class Args_2,
                                                  class Args_3>
    static void emplace(TARGET_TYPE                             *toBegin,
                        TARGET_TYPE                             *toEnd,
                        size_type                                numElements,
                        ALLOCATOR                               *allocator,
                        bslmf::MetaInt<BITWISE_COPYABLE_TRAITS> *,
                        BSLS_COMPILERFEATURES_FORWARD_REF(Args_1) args_1,
                        BSLS_COMPILERFEATURES_FORWARD_REF(Args_2) args_2,
                        BSLS_COMPILERFEATURES_FORWARD_REF(Args_3) args_3);

    template <class TARGET_TYPE, class ALLOCATOR, class Args_1,
                                                  class Args_2,
                                                  class Args_3,
                                                  class Args_4>
    static void emplace(TARGET_TYPE                             *toBegin,
                        TARGET_TYPE                             *toEnd,
                        size_type                                numElements,
                        ALLOCATOR                               *allocator,
                        bslmf::MetaInt<BITWISE_COPYABLE_TRAITS> *,
                        BSLS_COMPILERFEATURES_FORWARD_REF(Args_1) args_1,
                        BSLS_COMPILERFEATURES_FORWARD_REF(Args_2) args_2,
                        BSLS_COMPILERFEATURES_FORWARD_REF(Args_3) args_3,
                        BSLS_COMPILERFEATURES_FORWARD_REF(Args_4) args_4);

    template <class TARGET_TYPE, class ALLOCATOR, class Args_1,
                                                  class Args_2,
                                                  class Args_3,
                                                  class Args_4,
                                                  class Args_5>
    static void emplace(TARGET_TYPE                             *toBegin,
                        TARGET_TYPE                             *toEnd,
                        size_type                                numElements,
                        ALLOCATOR                               *allocator,
                        bslmf::MetaInt<BITWISE_COPYABLE_TRAITS> *,
                        BSLS_COMPILERFEATURES_FORWARD_REF(Args_1) args_1,
                        BSLS_COMPILERFEATURES_FORWARD_REF(Args_2) args_2,
                        BSLS_COMPILERFEATURES_FORWARD_REF(Args_3) args_3,
                        BSLS_COMPILERFEATURES_FORWARD_REF(Args_4) args_4,
                        BSLS_COMPILERFEATURES_FORWARD_REF(Args_5) args_5);

    template <class TARGET_TYPE, class ALLOCATOR>
    static void emplace(TARGET_TYPE                             *toBegin,
                        TARGET_TYPE                             *toEnd,
                        size_type                                numElements,
                        ALLOCATOR                               *allocator,
                        bslmf::MetaInt<BITWISE_MOVEABLE_TRAITS> *);

    template <class TARGET_TYPE, class ALLOCATOR, class Args_1>
    static void emplace(TARGET_TYPE                             *toBegin,
                        TARGET_TYPE                             *toEnd,
                        size_type                                numElements,
                        ALLOCATOR                               *allocator,
                        bslmf::MetaInt<BITWISE_MOVEABLE_TRAITS> *,
                        BSLS_COMPILERFEATURES_FORWARD_REF(Args_1) args_1);

    template <class TARGET_TYPE, class ALLOCATOR, class Args_1,
                                                  class Args_2>
    static void emplace(TARGET_TYPE                             *toBegin,
                        TARGET_TYPE                             *toEnd,
                        size_type                                numElements,
                        ALLOCATOR                               *allocator,
                        bslmf::MetaInt<BITWISE_MOVEABLE_TRAITS> *,
                        BSLS_COMPILERFEATURES_FORWARD_REF(Args_1) args_1,
                        BSLS_COMPILERFEATURES_FORWARD_REF(Args_2) args_2);

    template <class TARGET_TYPE, class ALLOCATOR, class Args_1,
                                                  class Args_2,
                                                  class Args_3>
    static void emplace(TARGET_TYPE                             *toBegin,
                        TARGET_TYPE                             *toEnd,
                        size_type                                numElements,
                        ALLOCATOR                               *allocator,
                        bslmf::MetaInt<BITWISE_MOVEABLE_TRAITS> *,
                        BSLS_COMPILERFEATURES_FORWARD_REF(Args_1) args_1,
                        BSLS_COMPILERFEATURES_FORWARD_REF(Args_2) args_2,
                        BSLS_COMPILERFEATURES_FORWARD_REF(Args_3) args_3);

    template <class TARGET_TYPE, class ALLOCATOR, class Args_1,
                                                  class Args_2,
                                                  class Args_3,
                                                  class Args_4>
    static void emplace(TARGET_TYPE                             *toBegin,
                        TARGET_TYPE                             *toEnd,
                        size_type                                numElements,
                        ALLOCATOR                               *allocator,
                        bslmf::MetaInt<BITWISE_MOVEABLE_TRAITS> *,
                        BSLS_COMPILERFEATURES_FORWARD_REF(Args_1) args_1,
                        BSLS_COMPILERFEATURES_FORWARD_REF(Args_2) args_2,
                        BSLS_COMPILERFEATURES_FORWARD_REF(Args_3) args_3,
                        BSLS_COMPILERFEATURES_FORWARD_REF(Args_4) args_4);

    template <class TARGET_TYPE, class ALLOCATOR, class Args_1,
                                                  class Args_2,
                                                  class Args_3,
                                                  class Args_4,
                                                  class Args_5>
    static void emplace(TARGET_TYPE                             *toBegin,
                        TARGET_TYPE                             *toEnd,
                        size_type                                numElements,
                        ALLOCATOR                               *allocator,
                        bslmf::MetaInt<BITWISE_MOVEABLE_TRAITS> *,
                        BSLS_COMPILERFEATURES_FORWARD_REF(Args_1) args_1,
                        BSLS_COMPILERFEATURES_FORWARD_REF(Args_2) args_2,
                        BSLS_COMPILERFEATURES_FORWARD_REF(Args_3) args_3,
                        BSLS_COMPILERFEATURES_FORWARD_REF(Args_4) args_4,
                        BSLS_COMPILERFEATURES_FORWARD_REF(Args_5) args_5);

    template <class TARGET_TYPE, class ALLOCATOR>
    static void emplace(TARGET_TYPE                *toBegin,
                        TARGET_TYPE                *toEnd,
                        size_type                   numElements,
                        ALLOCATOR                  *allocator,
                        bslmf::MetaInt<NIL_TRAITS> *);

    template <class TARGET_TYPE, class ALLOCATOR, class Args_1>
    static void emplace(TARGET_TYPE                *toBegin,
                        TARGET_TYPE                *toEnd,
                        size_type                   numElements,
                        ALLOCATOR                  *allocator,
                        bslmf::MetaInt<NIL_TRAITS> *,
                        BSLS_COMPILERFEATURES_FORWARD_REF(Args_1) args_1);

    template <class TARGET_TYPE, class ALLOCATOR, class Args_1,
                                                  class Args_2>
    static void emplace(TARGET_TYPE                *toBegin,
                        TARGET_TYPE                *toEnd,
                        size_type                   numElements,
                        ALLOCATOR                  *allocator,
                        bslmf::MetaInt<NIL_TRAITS> *,
                        BSLS_COMPILERFEATURES_FORWARD_REF(Args_1) args_1,
                        BSLS_COMPILERFEATURES_FORWARD_REF(Args_2) args_2);

    template <class TARGET_TYPE, class ALLOCATOR, class Args_1,
                                                  class Args_2,
                                                  class Args_3>
    static void emplace(TARGET_TYPE                *toBegin,
                        TARGET_TYPE                *toEnd,
                        size_type                   numElements,
                        ALLOCATOR                  *allocator,
                        bslmf::MetaInt<NIL_TRAITS> *,
                        BSLS_COMPILERFEATURES_FORWARD_REF(Args_1) args_1,
                        BSLS_COMPILERFEATURES_FORWARD_REF(Args_2) args_2,
                        BSLS_COMPILERFEATURES_FORWARD_REF(Args_3) args_3);

    template <class TARGET_TYPE, class ALLOCATOR, class Args_1,
                                                  class Args_2,
                                                  class Args_3,
                                                  class Args_4>
    static void emplace(TARGET_TYPE                *toBegin,
                        TARGET_TYPE                *toEnd,
                        size_type                   numElements,
                        ALLOCATOR                  *allocator,
                        bslmf::MetaInt<NIL_TRAITS> *,
                        BSLS_COMPILERFEATURES_FORWARD_REF(Args_1) args_1,
                        BSLS_COMPILERFEATURES_FORWARD_REF(Args_2) args_2,
                        BSLS_COMPILERFEATURES_FORWARD_REF(Args_3) args_3,
                        BSLS_COMPILERFEATURES_FORWARD_REF(Args_4) args_4);

    template <class TARGET_TYPE, class ALLOCATOR, class Args_1,
                                                  class Args_2,
                                                  class Args_3,
                                                  class Args_4,
                                                  class Args_5>
    static void emplace(TARGET_TYPE                *toBegin,
                        TARGET_TYPE                *toEnd,
                        size_type                   numElements,
                        ALLOCATOR                  *allocator,
                        bslmf::MetaInt<NIL_TRAITS> *,
                        BSLS_COMPILERFEATURES_FORWARD_REF(Args_1) args_1,
                        BSLS_COMPILERFEATURES_FORWARD_REF(Args_2) args_2,
                        BSLS_COMPILERFEATURES_FORWARD_REF(Args_3) args_3,
                        BSLS_COMPILERFEATURES_FORWARD_REF(Args_4) args_4,
                        BSLS_COMPILERFEATURES_FORWARD_REF(Args_5) args_5);

#else
    template <class TARGET_TYPE, class ALLOCATOR, class... Args>
    static void emplace(TARGET_TYPE                             *toBegin,
                        TARGET_TYPE                             *toEnd,
                        size_type                                numElements,
                        ALLOCATOR                               *allocator,
                        bslmf::MetaInt<BITWISE_COPYABLE_TRAITS> *,
                        BSLS_COMPILERFEATURES_FORWARD_REF(Args)... args);
    template <class TARGET_TYPE, class ALLOCATOR, class... Args>
    static void emplace(TARGET_TYPE                             *toBegin,
                        TARGET_TYPE                             *toEnd,
                        size_type                                numElements,
                        ALLOCATOR                               *allocator,
                        bslmf::MetaInt<BITWISE_MOVEABLE_TRAITS> *,
                        BSLS_COMPILERFEATURES_FORWARD_REF(Args)... args);
    template <class TARGET_TYPE, class ALLOCATOR, class... Args>
    static void emplace(TARGET_TYPE                *toBegin,
                        TARGET_TYPE                *toEnd,
                        size_type                   numElements,
                        ALLOCATOR                  *allocator,
                        bslmf::MetaInt<NIL_TRAITS> *,
                        BSLS_COMPILERFEATURES_FORWARD_REF(Args)... args);
// }}} END GENERATED CODE
#endif

    template <class TARGET_TYPE, class FWD_ITER, class ALLOCATOR>
    static void insert(TARGET_TYPE                             *toBegin,
                       TARGET_TYPE                             *toEnd,
                       FWD_ITER                                 fromBegin,
                       FWD_ITER                                 fromEnd,
                       size_type                                numElements,
                       ALLOCATOR                               *allocator,
                       bslmf::MetaInt<IS_POINTER_TO_POINTER>   *);
    template <class TARGET_TYPE, class ALLOCATOR>
    static void insert(TARGET_TYPE                             *toBegin,
                       TARGET_TYPE                             *toEnd,
                       const TARGET_TYPE                       *fromBegin,
                       const TARGET_TYPE                       *fromEnd,
                       size_type                                numElements,
                       ALLOCATOR                               *allocator,
                       bslmf::MetaInt<BITWISE_COPYABLE_TRAITS> *);
    template <class TARGET_TYPE, class FWD_ITER, class ALLOCATOR>
    static void insert(TARGET_TYPE                             *toBegin,
                       TARGET_TYPE                             *toEnd,
                       FWD_ITER                                 fromBegin,
                       FWD_ITER                                 fromEnd,
                       size_type                                numElements,
                       ALLOCATOR                               *allocator,
                       bslmf::MetaInt<BITWISE_MOVEABLE_TRAITS> *);
    template <class TARGET_TYPE, class FWD_ITER, class ALLOCATOR>
    static void insert(TARGET_TYPE                *toBegin,
                       TARGET_TYPE                *toEnd,
                       FWD_ITER                    fromBegin,
                       FWD_ITER                    fromEnd,
                       size_type                   numElements,
                       ALLOCATOR                  *allocator,
                       bslmf::MetaInt<NIL_TRAITS> *);
        // These functions follow the 'insert' contract.  Note that if
        // 'TARGET_TYPE' is bit-wise copyable and 'FWD_ITER' is convertible to
        // 'const TARGET_TYPE *', then this operation is simply 'memmove'
        // followed by 'memcopy'.  If 'TARGET_TYPE' is bit-wise moveable and
        // 'FWD_ITER' is convertible to 'const TARGET_TYPE *', then this
        // operation can still be optimized using 'memmove' followed by
        // repeated copies.  The last argument is for removing overload
        // ambiguities and is not used.

    template <class TARGET_TYPE, class ALLOCATOR>
    static void moveInsert(
                         TARGET_TYPE                              *toBegin,
                         TARGET_TYPE                              *toEnd,
                         TARGET_TYPE                             **lastPtr,
                         TARGET_TYPE                              *first,
                         TARGET_TYPE                              *last,
                         size_type                                 numElements,
                         ALLOCATOR                                *allocator,
                         bslmf::MetaInt<BITWISE_MOVEABLE_TRAITS>  *);
    template <class TARGET_TYPE, class ALLOCATOR>
    static void moveInsert(TARGET_TYPE                 *toBegin,
                           TARGET_TYPE                 *toEnd,
                           TARGET_TYPE                **lastPtr,
                           TARGET_TYPE                 *first,
                           TARGET_TYPE                 *last,
                           size_type                    numElements,
                           ALLOCATOR                   *allocator,
                           bslmf::MetaInt<NIL_TRAITS>  *);
        // These functions follow the 'moveInsert' contract.  Note that if
        // 'TARGET_TYPE' is at least bit-wise moveable, then this operation is
        // simply 'memmove' followed by 'memcpy'.

    template <class TARGET_TYPE, class ALLOCATOR>
    static void erase(TARGET_TYPE                             *first,
                      TARGET_TYPE                             *middle,
                      TARGET_TYPE                             *last,
                      ALLOCATOR                               *allocator,
                      bslmf::MetaInt<BITWISE_MOVEABLE_TRAITS> *);
    template <class TARGET_TYPE, class ALLOCATOR>
    static void erase(TARGET_TYPE                *first,
                      TARGET_TYPE                *middle,
                      TARGET_TYPE                *last,
                      ALLOCATOR                  *allocator,
                      bslmf::MetaInt<NIL_TRAITS> *);
        // These functions follow the 'erase' contract.  Note that if
        // 'TARGET_TYPE' is bit-wise moveable, then this operation can be
        // implemented by first bit-wise moving the elements in
        // '[ middle, last)' towards first, and destroying
        // '[ last - (middle - first), last)'; note that this cannot throw
        // exceptions.

    static void bitwiseSwapRanges(char *begin, char *middle, char *end);
        // Swap the characters in the array starting at the specified 'first'
        // address and ending immediately before the specified 'middle' address
        // with the array of the same length starting at the 'middle' address
        // and ending at the specified 'last' address.  The behavior is
        // undefined unless 'middle - begin == end - middle'.

    static void bitwiseRotateBackward(char *begin, char *middle, char *end);
        // Move the characters in the array starting at the specified 'first'
        // address and ending immediately before the specified 'middle' address
        // to the array of the same length ending at the specified 'last'
        // address (and thus starting at the 'last - (middle - first)'
        // address), and move the elements previously in the array starting at
        // 'middle' and ending at 'last' down to the 'first' address.  The
        // behavior is undefined unless
        // 'middle - begin <= INPLACE_BUFFER_SIZE'.

    static void bitwiseRotateForward(char *begin, char *middle, char *end);
        // Move the characters in the array starting at the specified 'first'
        // address and ending immediately before the specified 'middle' address
        // to the array of the same length ending at the specified 'last'
        // address (and thus starting at the 'last - (middle - first)'
        // address), and move the elements previously in the array starting at
        // 'middle' and ending at 'last' down to the 'first' address.  The
        // behavior is undefined unless 'end - middle <= INPLACE_BUFFER_SIZE'.

    static void bitwiseRotate(char *begin, char *middle, char *end);
        // This function follows the 'rotate' contract, but by using bit-wise
        // moves on the underlying 'char' array.

    template <class TARGET_TYPE>
    static void rotate(TARGET_TYPE                             *begin,
                       TARGET_TYPE                             *middle,
                       TARGET_TYPE                             *end,
                       bslmf::MetaInt<BITWISE_MOVEABLE_TRAITS> *);
    template <class TARGET_TYPE>
    static void rotate(TARGET_TYPE                *begin,
                       TARGET_TYPE                *middle,
                       TARGET_TYPE                *end,
                       bslmf::MetaInt<NIL_TRAITS> *);
        // These functions follow the 'rotate' contract, but the first overload
        // is optimized when the parameterized 'TARGET_TYPE' is bit-wise
        // moveable.  The last argument is for removing overload ambiguities
        // and is not used.  Note that if 'TARGET_TYPE' is bit-wise moveable,
        // the 'rotate(char*, char*, char*)' can be used, enabling to take the
        // whole implementation out-of-line.

    template <class FORWARD_ITERATOR>
    static bool isInvalidRange(FORWARD_ITERATOR begin, FORWARD_ITERATOR end);
    template <class TARGET_TYPE>
    static bool isInvalidRange(TARGET_TYPE *begin, TARGET_TYPE *end);
        // Return 'true' if '[begin, end)' provably do not form a valid range,
        // and 'false' otherwise.  Note that 'begin == null == end' produces a
        // valid range, and any other use of the null pointer value will return
        // 'true'.  Also not that this function is intended to support testing,
        // primarily through assertions, so will return 'true' unless it can
        // *prove* that the passed range is invalid.
};

// ===========================================================================
//                      INLINE FUNCTION DEFINITIONS
// ===========================================================================
// IMPLEMENTATION NOTES: Specializations of 'uninitializedFillN' for most
// fundamental types are not templates nor inline, and thus can be found in the
// '.cpp' file.

                       // ----------------------
                       // struct ArrayPrimitives
                       // ----------------------

template <class TARGET_TYPE, class ALLOCATOR>
inline
void ArrayPrimitives::defaultConstruct(TARGET_TYPE *begin,
                                       size_type    numElements,
                                       ALLOCATOR   *allocator)
{
    BSLS_ASSERT_SAFE(begin || 0 == numElements);
    BSLMF_ASSERT((bsl::is_same<size_type, std::size_t>::value));

    enum {
        VALUE = bsl::is_trivially_default_constructible<TARGET_TYPE>::value
              ? Imp::HAS_TRIVIAL_DEFAULT_CTOR_TRAITS
              : bsl::is_trivially_copyable<TARGET_TYPE>::value
                  ? Imp::BITWISE_COPYABLE_TRAITS
                  : Imp::NIL_TRAITS
    };
    ArrayPrimitives_Imp::defaultConstruct(begin,
                                          numElements,
                                          allocator,
                                          (bslmf::MetaInt<VALUE>*)0);
}

template <class TARGET_TYPE, class ALLOCATOR>
inline
void ArrayPrimitives::uninitializedFillN(TARGET_TYPE        *begin,
                                         size_type           numElements,
                                         const TARGET_TYPE&  value,
                                         ALLOCATOR          *allocator)
{
    BSLS_ASSERT_SAFE(begin || 0 == numElements);
    BSLMF_ASSERT((bsl::is_same<size_type, std::size_t>::value));

    enum {
         // We provide specialized overloads of 'uninitializedFillN' for
         // fundamental and pointer types.  However, function pointers can have
         // extern "C" linkage and SunPro doesn't match them properly with the
         // pointer template function overload in 'Imp', so we resort to the
         // general case for those.

         IS_FUNCTION_POINTER = bslmf::IsFunctionPointer<TARGET_TYPE>::value,
         IS_FUNDAMENTAL      = bslmf::IsFundamental<TARGET_TYPE>::value,
         IS_POINTER          = bslmf::IsPointer<TARGET_TYPE>::value,

         IS_FUNDAMENTAL_OR_POINTER = IS_FUNDAMENTAL ||
                                     (IS_POINTER && !IS_FUNCTION_POINTER),

         IS_BITWISECOPYABLE  = bsl::is_trivially_copyable<TARGET_TYPE>::value,

         VALUE = IS_FUNDAMENTAL_OR_POINTER ? Imp::IS_FUNDAMENTAL_OR_POINTER
               : IS_BITWISECOPYABLE ?  Imp::BITWISE_COPYABLE_TRAITS
               : Imp::NIL_TRAITS
    };
    ArrayPrimitives_Imp::uninitializedFillN(begin,
                                            value,
                                            numElements,
                                            allocator,
                                            (bslmf::MetaInt<VALUE>*)0);
}

template <class TARGET_TYPE, class ALLOCATOR, class FWD_ITER>
inline
void ArrayPrimitives::copyConstruct(TARGET_TYPE *toBegin,
                                    FWD_ITER     fromBegin,
                                    FWD_ITER     fromEnd,
                                    ALLOCATOR   *allocator)
{
    BSLS_ASSERT_SAFE(toBegin || fromBegin == fromEnd);

    typedef typename bsl::remove_pointer<FWD_ITER>::type FwdTarget;
    enum {
        ARE_PTRS_TO_PTRS = bslmf::IsPointer<TARGET_TYPE>::value &&
                           bslmf::IsPointer<FWD_ITER   >::value &&
                           bslmf::IsPointer<FwdTarget  >::value,
        IS_BITWISECOPYABLE = bsl::is_trivially_copyable<TARGET_TYPE>::value &&
                             bslmf::IsConvertible<FWD_ITER,
                                                   const TARGET_TYPE *>::value,
        VALUE = ARE_PTRS_TO_PTRS   ? Imp::IS_POINTER_TO_POINTER
              : IS_BITWISECOPYABLE ? Imp::BITWISE_COPYABLE_TRAITS
              : Imp::NIL_TRAITS
    };

    ArrayPrimitives_Imp::copyConstruct(toBegin,
                                       fromBegin,
                                       fromEnd,
                                       allocator,
                                       (bslmf::MetaInt<VALUE>*)0);
}

template <class TARGET_TYPE, class ALLOCATOR>
inline
void ArrayPrimitives::destructiveMove(TARGET_TYPE *toBegin,
                                      TARGET_TYPE *fromBegin,
                                      TARGET_TYPE *fromEnd,
                                      ALLOCATOR   *allocator)
{
    BSLS_ASSERT_SAFE(toBegin || fromBegin == fromEnd);
    BSLS_ASSERT_SAFE(!ArrayPrimitives_Imp::isInvalidRange(fromBegin,
                                                          fromEnd));

    enum {
        VALUE = bslmf::IsBitwiseMoveable<TARGET_TYPE>::value
              ? Imp::BITWISE_MOVEABLE_TRAITS
              : Imp::NIL_TRAITS
    };
    ArrayPrimitives_Imp::destructiveMove(toBegin,
                                         fromBegin,
                                         fromEnd,
                                         allocator,
                                         (bslmf::MetaInt<VALUE>*)0);
}

template <class TARGET_TYPE, class ALLOCATOR>
void ArrayPrimitives::destructiveMoveAndInsert(
                                              TARGET_TYPE         *toBegin,
                                              TARGET_TYPE        **fromEndPtr,
                                              TARGET_TYPE         *fromBegin,
                                              TARGET_TYPE         *position,
                                              TARGET_TYPE         *fromEnd,
                                              const TARGET_TYPE&   value,
                                              size_type            numElements,
                                              ALLOCATOR           *allocator)
{
    // Key to the transformation diagrams:
    //..
    //  A...H   original contents of '[fromBegin, fromEnd)'  ("source")
    //  v...v   copies of 'value'                            ("input")
    //  ; ...   contents of '[toBegin, toEnd)'               ("destination")
    //  ..:..   position of 'fromEndPtr' in the input
    //  _____   uninitialized array elements
    //  [...]   part of array protected by an exception guard object
    //..

    *fromEndPtr = fromEnd;

    // Note: Construct copies of 'value' first in case 'value' is a reference
    // in the input range, which would be invalidated by any of the following
    // moves.
    //
    //..
    //  Transformation: ABCDEFGH: ; _____________[]
    //               => ABCDEFGH: ; ____[vvvvv]____
    //..

    TARGET_TYPE *toPositionBegin = toBegin + (position - fromBegin);
    uninitializedFillN(toPositionBegin, numElements, value, allocator);

    TARGET_TYPE *toPositionEnd   = toPositionBegin + numElements;
    AutoArrayDestructor<TARGET_TYPE> guard(toPositionBegin,
                                           toPositionEnd);

    //..
    //  Transformation: ABCDEFGH: ; ____[vvvvv]____
    //               => ABCD:____ ; ____[vvvvvEFGH]
    //..

    destructiveMove(toPositionEnd,
                    position,
                    fromEnd,
                    allocator);

    *fromEndPtr = position;  // shorten input range after partial destruction
    guard.moveEnd(fromEnd - position);  // toEnd

    //..
    //  Transformation: ABCD:____ ; ____[vvvvvEFGH]
    //               => :________ ; ABCDvvvvvEFGH[]
    //..

    destructiveMove(toBegin,
                    fromBegin,
                    position,
                    allocator);

    *fromEndPtr = fromBegin;  // empty input range after final destruction
    guard.release();
}

template <class TARGET_TYPE, class FWD_ITER, class ALLOCATOR>
void ArrayPrimitives::destructiveMoveAndInsert(TARGET_TYPE  *toBegin,
                                               TARGET_TYPE **fromEndPtr,
                                               TARGET_TYPE  *fromBegin,
                                               TARGET_TYPE  *position,
                                               TARGET_TYPE  *fromEnd,
                                               FWD_ITER      first,
                                               FWD_ITER      last,
                                               size_type     numElements,
                                               ALLOCATOR    *allocator)
{
    // Key to the transformation diagrams:
    //..
    //  A...H   original contents of '[fromBegin, fromEnd)'  ("source")
    //  t...z   original contents of '[first, last)'         ("input")
    //  ; ...   contents of '[toBegin, toEnd)'               ("destination")
    //  ..:..   position of 'fromEndPtr' in the input
    //  _____   uninitialized array elements
    //  [...]   part of array protected by an exception guard object
    //..

    *fromEndPtr = fromEnd;

    // Note: Construct copies of 'value' first in case 'value' is a reference
    // in the input range, which would be invalidated by any of the following
    // moves:
    //..
    //  Transformation: ABCDEFGH: ; _________[]____
    //               => ABCDEFGH: ; ____[tuvxy]____
    //..

    TARGET_TYPE *toPositionBegin = toBegin + (position - fromBegin);
    copyConstruct(toPositionBegin, first, last, allocator);

    TARGET_TYPE *toPositionEnd   = toPositionBegin + numElements;
    AutoArrayDestructor<TARGET_TYPE> guard(toPositionBegin,
                                           toPositionEnd);

    //..
    //  Transformation: ABCDEFGH: ; ____[tuvxy]____
    //               => ABCD:____ ; ____[tuvxyEFGH]
    //..

    destructiveMove(toPositionEnd,
                    position,
                    fromEnd,
                    allocator);

    *fromEndPtr = position;  // shorten input range after partial destruction
    guard.moveEnd(fromEnd - position);  // toEnd

    //..
    //  Transformation: ABCD:____ ; ____[tuvxyEFGH]
    //               => :________ ; ABCDtuvxyEFGH[]
    //..

    destructiveMove(toBegin,
                    fromBegin,
                    position,
                    allocator);

    *fromEndPtr = fromBegin;  // empty input range after final destruction
    guard.release();
}

template <class TARGET_TYPE, class ALLOCATOR>
void ArrayPrimitives::destructiveMoveAndMoveInsert(TARGET_TYPE  *toBegin,
                                                   TARGET_TYPE **fromEndPtr,
                                                   TARGET_TYPE **lastPtr,
                                                   TARGET_TYPE  *fromBegin,
                                                   TARGET_TYPE  *position,
                                                   TARGET_TYPE  *fromEnd,
                                                   TARGET_TYPE  *first,
                                                   TARGET_TYPE  *last,
                                                   size_type     numElements,
                                                   ALLOCATOR    *allocator)
{
    // Key to the transformation diagrams:
    //..
    //  A...H   original contents of '[fromBegin, fromEnd)'  ("source")
    //  t...z   original contents of '[first, last)'         ("input")
    //  ; ...   contents of '[toBegin, toEnd)'               ("destination")
    //  ..:..   position of 'fromEndPtr' in the input
    //  _____   uninitialized array elements
    //  [...]   part of array protected by an exception guard object
    //..

    *lastPtr = last;
    *fromEndPtr = fromEnd;

    //..
    //  Transformation: ABCDEFGH: ; _____________[]
    //               => ABCD:____ ; _________[EFGH]
    //..

    TARGET_TYPE *toPositionBegin = toBegin + (position - fromBegin);
    TARGET_TYPE *toPositionEnd   = toPositionBegin + numElements;
    destructiveMove(toPositionEnd,
                    position,
                    fromEnd,
                    allocator);

    *fromEndPtr = position;  // shorten input range after partial destruction

    AutoArrayDestructor<TARGET_TYPE>
                                   guard(toPositionEnd,
                                         toPositionEnd + (fromEnd - position));

    //..
    //  Transformation: ABCD:____ ; _________[EFGH]
    //               => ABCD:____ ; _____[tuvwEFGH]
    //..

    destructiveMove(toPositionBegin, first, last, allocator);

    *lastPtr = first;
    guard.moveBegin(-(difference_type)numElements);

    //..
    //  Transformation: ABCD:____ ; ____[tuvwEFGH]
    //               => :________ ; ABCDtuvwEFGH[]
    //..

    destructiveMove(toBegin,
                    fromBegin,
                    position,
                    allocator);

    *fromEndPtr = fromBegin;  // empty input range after final destruction
    guard.release();
}

template <class TARGET_TYPE, class ALLOCATOR>
inline
void ArrayPrimitives::insert(TARGET_TYPE        *toBegin,
                             TARGET_TYPE        *toEnd,
                             const TARGET_TYPE&  value,
                             size_type           numElements,
                             ALLOCATOR          *allocator)
{
    BSLS_ASSERT_SAFE(!ArrayPrimitives_Imp::isInvalidRange(toBegin, toEnd));
    BSLMF_ASSERT((bsl::is_same<size_type, std::size_t>::value));

    if (0 == numElements) {
        return;                                                       // RETURN
    }

    enum {
        VALUE = bsl::is_trivially_copyable<TARGET_TYPE>::value
              ? Imp::BITWISE_COPYABLE_TRAITS
              : bslmf::IsBitwiseMoveable<TARGET_TYPE>::value
                  ? Imp::BITWISE_MOVEABLE_TRAITS
                  : Imp::NIL_TRAITS
    };
    ArrayPrimitives_Imp::insert(toBegin,
                                toEnd,
                                value,
                                numElements,
                                allocator,
                                (bslmf::MetaInt<VALUE>*)0);
}

#if !BSLS_COMPILERFEATURES_SIMULATE_CPP11_FEATURES
template <class TARGET_TYPE, class ALLOCATOR, class... Args>
inline
void ArrayPrimitives::emplace(TARGET_TYPE               *toBegin,
                              TARGET_TYPE               *toEnd,
                              size_type                  numElements,
                              ALLOCATOR                 *allocator,
                              Args&&...                  args)
{
    BSLS_ASSERT_SAFE(!ArrayPrimitives_Imp::isInvalidRange(toBegin,
                                                          toEnd));
    BSLMF_ASSERT((bslmf::IsSame<size_type, std::size_t>::VALUE));

    if (0 == numElements) {
        return;                                                       // RETURN
    }

    enum {
        VALUE = bsl::is_trivially_copyable<TARGET_TYPE>::value
              ? Imp::BITWISE_COPYABLE_TRAITS
              : bslmf::IsBitwiseMoveable<TARGET_TYPE>::value
                  ? Imp::BITWISE_MOVEABLE_TRAITS
                  : Imp::NIL_TRAITS
    };

    ArrayPrimitives_Imp::emplace(toBegin,
                                 toEnd,
                                 numElements,
                                 allocator,
                                 (bslmf::MetaInt<VALUE>*)0,
                                 std::forward<Args>(args)...);
}
#elif BSLS_COMPILERFEATURES_SIMULATE_VARIADIC_TEMPLATES
// {{{ BEGIN GENERATED CODE
// The following section is automatically generated.  **DO NOT EDIT**
// Generator command line: sim_cpp11_features.pl --var-args=5 bslalg_arrayprimitives.h
template <class TARGET_TYPE, class ALLOCATOR>
inline
void ArrayPrimitives::emplace(TARGET_TYPE               *toBegin,
                              TARGET_TYPE               *toEnd,
                              size_type                  numElements,
                              ALLOCATOR                 *allocator)
{
    BSLS_ASSERT_SAFE(!ArrayPrimitives_Imp::isInvalidRange(toBegin,
                                                          toEnd));
    BSLMF_ASSERT((bslmf::IsSame<size_type, std::size_t>::VALUE));

    if (0 == numElements) {
        return;
    }

    enum {
        VALUE = bsl::is_trivially_copyable<TARGET_TYPE>::value
              ? Imp::BITWISE_COPYABLE_TRAITS
              : bslmf::IsBitwiseMoveable<TARGET_TYPE>::value
                  ? Imp::BITWISE_MOVEABLE_TRAITS
                  : Imp::NIL_TRAITS
    };

    ArrayPrimitives_Imp::emplace(toBegin,
                                 toEnd,
                                 numElements,
                                 allocator,
                                 (bslmf::MetaInt<VALUE>*)0);
}

template <class TARGET_TYPE, class ALLOCATOR, class Args_1>
inline
void ArrayPrimitives::emplace(TARGET_TYPE               *toBegin,
                              TARGET_TYPE               *toEnd,
                              size_type                  numElements,
                              ALLOCATOR                 *allocator,
                              BSLS_COMPILERFEATURES_FORWARD_REF(Args_1) args_1)
{
    BSLS_ASSERT_SAFE(!ArrayPrimitives_Imp::isInvalidRange(toBegin,
                                                          toEnd));
    BSLMF_ASSERT((bslmf::IsSame<size_type, std::size_t>::VALUE));

    if (0 == numElements) {
        return;
    }

    enum {
        VALUE = bsl::is_trivially_copyable<TARGET_TYPE>::value
              ? Imp::BITWISE_COPYABLE_TRAITS
              : bslmf::IsBitwiseMoveable<TARGET_TYPE>::value
                  ? Imp::BITWISE_MOVEABLE_TRAITS
                  : Imp::NIL_TRAITS
    };

    ArrayPrimitives_Imp::emplace(toBegin,
                                 toEnd,
                                 numElements,
                                 allocator,
                                 (bslmf::MetaInt<VALUE>*)0,
                                BSLS_COMPILERFEATURES_FORWARD(Args_1, args_1));
}

template <class TARGET_TYPE, class ALLOCATOR, class Args_1,
                                              class Args_2>
inline
void ArrayPrimitives::emplace(TARGET_TYPE               *toBegin,
                              TARGET_TYPE               *toEnd,
                              size_type                  numElements,
                              ALLOCATOR                 *allocator,
                              BSLS_COMPILERFEATURES_FORWARD_REF(Args_1) args_1,
                              BSLS_COMPILERFEATURES_FORWARD_REF(Args_2) args_2)
{
    BSLS_ASSERT_SAFE(!ArrayPrimitives_Imp::isInvalidRange(toBegin,
                                                          toEnd));
    BSLMF_ASSERT((bslmf::IsSame<size_type, std::size_t>::VALUE));

    if (0 == numElements) {
        return;
    }

    enum {
        VALUE = bsl::is_trivially_copyable<TARGET_TYPE>::value
              ? Imp::BITWISE_COPYABLE_TRAITS
              : bslmf::IsBitwiseMoveable<TARGET_TYPE>::value
                  ? Imp::BITWISE_MOVEABLE_TRAITS
                  : Imp::NIL_TRAITS
    };

    ArrayPrimitives_Imp::emplace(toBegin,
                                 toEnd,
                                 numElements,
                                 allocator,
                                 (bslmf::MetaInt<VALUE>*)0,
                                BSLS_COMPILERFEATURES_FORWARD(Args_1, args_1),
                                BSLS_COMPILERFEATURES_FORWARD(Args_2, args_2));
}

template <class TARGET_TYPE, class ALLOCATOR, class Args_1,
                                              class Args_2,
                                              class Args_3>
inline
void ArrayPrimitives::emplace(TARGET_TYPE               *toBegin,
                              TARGET_TYPE               *toEnd,
                              size_type                  numElements,
                              ALLOCATOR                 *allocator,
                              BSLS_COMPILERFEATURES_FORWARD_REF(Args_1) args_1,
                              BSLS_COMPILERFEATURES_FORWARD_REF(Args_2) args_2,
                              BSLS_COMPILERFEATURES_FORWARD_REF(Args_3) args_3)
{
    BSLS_ASSERT_SAFE(!ArrayPrimitives_Imp::isInvalidRange(toBegin,
                                                          toEnd));
    BSLMF_ASSERT((bslmf::IsSame<size_type, std::size_t>::VALUE));

    if (0 == numElements) {
        return;
    }

    enum {
        VALUE = bsl::is_trivially_copyable<TARGET_TYPE>::value
              ? Imp::BITWISE_COPYABLE_TRAITS
              : bslmf::IsBitwiseMoveable<TARGET_TYPE>::value
                  ? Imp::BITWISE_MOVEABLE_TRAITS
                  : Imp::NIL_TRAITS
    };

    ArrayPrimitives_Imp::emplace(toBegin,
                                 toEnd,
                                 numElements,
                                 allocator,
                                 (bslmf::MetaInt<VALUE>*)0,
                                BSLS_COMPILERFEATURES_FORWARD(Args_1, args_1),
                                BSLS_COMPILERFEATURES_FORWARD(Args_2, args_2),
                                BSLS_COMPILERFEATURES_FORWARD(Args_3, args_3));
}

template <class TARGET_TYPE, class ALLOCATOR, class Args_1,
                                              class Args_2,
                                              class Args_3,
                                              class Args_4>
inline
void ArrayPrimitives::emplace(TARGET_TYPE               *toBegin,
                              TARGET_TYPE               *toEnd,
                              size_type                  numElements,
                              ALLOCATOR                 *allocator,
                              BSLS_COMPILERFEATURES_FORWARD_REF(Args_1) args_1,
                              BSLS_COMPILERFEATURES_FORWARD_REF(Args_2) args_2,
                              BSLS_COMPILERFEATURES_FORWARD_REF(Args_3) args_3,
                              BSLS_COMPILERFEATURES_FORWARD_REF(Args_4) args_4)
{
    BSLS_ASSERT_SAFE(!ArrayPrimitives_Imp::isInvalidRange(toBegin,
                                                          toEnd));
    BSLMF_ASSERT((bslmf::IsSame<size_type, std::size_t>::VALUE));

    if (0 == numElements) {
        return;
    }

    enum {
        VALUE = bsl::is_trivially_copyable<TARGET_TYPE>::value
              ? Imp::BITWISE_COPYABLE_TRAITS
              : bslmf::IsBitwiseMoveable<TARGET_TYPE>::value
                  ? Imp::BITWISE_MOVEABLE_TRAITS
                  : Imp::NIL_TRAITS
    };

    ArrayPrimitives_Imp::emplace(toBegin,
                                 toEnd,
                                 numElements,
                                 allocator,
                                 (bslmf::MetaInt<VALUE>*)0,
                                BSLS_COMPILERFEATURES_FORWARD(Args_1, args_1),
                                BSLS_COMPILERFEATURES_FORWARD(Args_2, args_2),
                                BSLS_COMPILERFEATURES_FORWARD(Args_3, args_3),
                                BSLS_COMPILERFEATURES_FORWARD(Args_4, args_4));
}

template <class TARGET_TYPE, class ALLOCATOR, class Args_1,
                                              class Args_2,
                                              class Args_3,
                                              class Args_4,
                                              class Args_5>
inline
void ArrayPrimitives::emplace(TARGET_TYPE               *toBegin,
                              TARGET_TYPE               *toEnd,
                              size_type                  numElements,
                              ALLOCATOR                 *allocator,
                              BSLS_COMPILERFEATURES_FORWARD_REF(Args_1) args_1,
                              BSLS_COMPILERFEATURES_FORWARD_REF(Args_2) args_2,
                              BSLS_COMPILERFEATURES_FORWARD_REF(Args_3) args_3,
                              BSLS_COMPILERFEATURES_FORWARD_REF(Args_4) args_4,
                              BSLS_COMPILERFEATURES_FORWARD_REF(Args_5) args_5)
{
    BSLS_ASSERT_SAFE(!ArrayPrimitives_Imp::isInvalidRange(toBegin,
                                                          toEnd));
    BSLMF_ASSERT((bslmf::IsSame<size_type, std::size_t>::VALUE));

    if (0 == numElements) {
        return;
    }

    enum {
        VALUE = bsl::is_trivially_copyable<TARGET_TYPE>::value
              ? Imp::BITWISE_COPYABLE_TRAITS
              : bslmf::IsBitwiseMoveable<TARGET_TYPE>::value
                  ? Imp::BITWISE_MOVEABLE_TRAITS
                  : Imp::NIL_TRAITS
    };

    ArrayPrimitives_Imp::emplace(toBegin,
                                 toEnd,
                                 numElements,
                                 allocator,
                                 (bslmf::MetaInt<VALUE>*)0,
                                BSLS_COMPILERFEATURES_FORWARD(Args_1, args_1),
                                BSLS_COMPILERFEATURES_FORWARD(Args_2, args_2),
                                BSLS_COMPILERFEATURES_FORWARD(Args_3, args_3),
                                BSLS_COMPILERFEATURES_FORWARD(Args_4, args_4),
                                BSLS_COMPILERFEATURES_FORWARD(Args_5, args_5));
}

#else
template <class TARGET_TYPE, class ALLOCATOR, class... Args>
inline
void ArrayPrimitives::emplace(TARGET_TYPE               *toBegin,
                              TARGET_TYPE               *toEnd,
                              size_type                  numElements,
                              ALLOCATOR                 *allocator,
                              BSLS_COMPILERFEATURES_FORWARD_REF(Args)... args)
{
    BSLS_ASSERT_SAFE(!ArrayPrimitives_Imp::isInvalidRange(toBegin,
                                                          toEnd));
    BSLMF_ASSERT((bslmf::IsSame<size_type, std::size_t>::VALUE));

    if (0 == numElements) {
        return;
    }

    enum {
        VALUE = bsl::is_trivially_copyable<TARGET_TYPE>::value
              ? Imp::BITWISE_COPYABLE_TRAITS
              : bslmf::IsBitwiseMoveable<TARGET_TYPE>::value
                  ? Imp::BITWISE_MOVEABLE_TRAITS
                  : Imp::NIL_TRAITS
    };

    ArrayPrimitives_Imp::emplace(toBegin,
                                 toEnd,
                                 numElements,
                                 allocator,
                                 (bslmf::MetaInt<VALUE>*)0,
                                 BSLS_COMPILERFEATURES_FORWARD(Args, args)...);
}
// }}} END GENERATED CODE
#endif

template <class TARGET_TYPE, class FWD_ITER, class ALLOCATOR>
inline
void ArrayPrimitives::insert(TARGET_TYPE *toBegin,
                             TARGET_TYPE *toEnd,
                             FWD_ITER     fromBegin,
                             FWD_ITER     fromEnd,
                             size_type    numElements,
                             ALLOCATOR   *allocator)
{
    if (0 == numElements) {
        return;                                                       // RETURN
    }

    typedef typename bsl::remove_pointer<FWD_ITER>::type FwdTarget;
    enum {
        ARE_PTRS_TO_PTRS = bslmf::IsPointer<TARGET_TYPE>::value &&
                           bslmf::IsPointer<FWD_ITER   >::value &&
                           bslmf::IsPointer<FwdTarget  >::value,
        IS_BITWISEMOVEABLE  = bslmf::IsBitwiseMoveable<TARGET_TYPE>::value,
        IS_BITWISECOPYABLE  = bslmf::IsConvertible<FWD_ITER,
                                                   const TARGET_TYPE *>::value
                            && bsl::is_trivially_copyable<TARGET_TYPE>::value,
        VALUE = ARE_PTRS_TO_PTRS   ? Imp::IS_POINTER_TO_POINTER
              : IS_BITWISECOPYABLE ? Imp::BITWISE_COPYABLE_TRAITS
              : IS_BITWISEMOVEABLE ? Imp::BITWISE_MOVEABLE_TRAITS
              : Imp::NIL_TRAITS
    };
    ArrayPrimitives_Imp::insert(toBegin,
                                toEnd,
                                fromBegin,
                                fromEnd,
                                numElements,
                                allocator,
                                (bslmf::MetaInt<VALUE>*)0);
}

template <class TARGET_TYPE, class ALLOCATOR>
inline
void ArrayPrimitives::moveInsert(TARGET_TYPE  *toBegin,
                                 TARGET_TYPE  *toEnd,
                                 TARGET_TYPE **fromEndPtr,
                                 TARGET_TYPE  *fromBegin,
                                 TARGET_TYPE  *fromEnd,
                                 size_type     numElements,
                                 ALLOCATOR    *allocator)
{
    enum {
        VALUE = bslmf::IsBitwiseMoveable<TARGET_TYPE>::value
              ? Imp::BITWISE_MOVEABLE_TRAITS
              : Imp::NIL_TRAITS
    };
    ArrayPrimitives_Imp::moveInsert(toBegin,
                                    toEnd,
                                    fromEndPtr,
                                    fromBegin,
                                    fromEnd,
                                    numElements,
                                    allocator,
                                    (bslmf::MetaInt<VALUE>*)0);
}

template <class TARGET_TYPE, class ALLOCATOR>
inline
void ArrayPrimitives::erase(TARGET_TYPE *first,
                            TARGET_TYPE *middle,
                            TARGET_TYPE *last,
                            ALLOCATOR   *allocator)
{
    BSLS_ASSERT_SAFE(!ArrayPrimitives_Imp::isInvalidRange(first,
                                                          middle));
    BSLS_ASSERT_SAFE(!ArrayPrimitives_Imp::isInvalidRange(middle,
                                                          last));

    if (first == middle) { // erasing empty range O(1) versus O(N): Do not
                           // remove!
        return;                                                       // RETURN
    }

    enum {
        VALUE = bslmf::IsBitwiseMoveable<TARGET_TYPE>::value
              ? Imp::BITWISE_MOVEABLE_TRAITS
              : Imp::NIL_TRAITS
    };
    ArrayPrimitives_Imp::erase(first,
                               middle,
                               last,
                               allocator,
                               (bslmf::MetaInt<VALUE>*)0);
}

template <class TARGET_TYPE>
inline
void ArrayPrimitives::rotate(TARGET_TYPE *first,
                             TARGET_TYPE *middle,
                             TARGET_TYPE *last)
{
    BSLS_ASSERT_SAFE(!ArrayPrimitives_Imp::isInvalidRange(first,
                                                          middle));
    BSLS_ASSERT_SAFE(!ArrayPrimitives_Imp::isInvalidRange(middle,
                                                          last));

    enum {
        VALUE = bslmf::IsBitwiseMoveable<TARGET_TYPE>::value
              ? Imp::BITWISE_MOVEABLE_TRAITS
              : Imp::NIL_TRAITS
    };
    ArrayPrimitives_Imp::rotate(first,
                                middle,
                                last,
                                (bslmf::MetaInt<VALUE>*)0);
}

                     // --------------------------
                     // struct ArrayPrimitives_Imp
                     // --------------------------

// CLASS METHODS

              // *** 'defaultConstruct' overloads: ***

template <class TARGET_TYPE, class ALLOCATOR>
inline
void ArrayPrimitives_Imp::defaultConstruct(
                  TARGET_TYPE                                     *begin,
                  size_type                                        numElements,
                  ALLOCATOR                                       *,
                  bslmf::MetaInt<HAS_TRIVIAL_DEFAULT_CTOR_TRAITS> *)
{
    BSLS_ASSERT_SAFE(begin || 0 == numElements);
    BSLMF_ASSERT((bsl::is_same<size_type, std::size_t>::value));

    std::memset((void *)begin, 0, sizeof(TARGET_TYPE) * numElements);
}

template <class TARGET_TYPE, class ALLOCATOR>
inline
void ArrayPrimitives_Imp::defaultConstruct(
                          TARGET_TYPE                             *begin,
                          size_type                                numElements,
                          ALLOCATOR                               *allocator,
                          bslmf::MetaInt<BITWISE_COPYABLE_TRAITS> *)
{
    BSLS_ASSERT_SAFE(begin || 0 == numElements);
    BSLMF_ASSERT((bsl::is_same<size_type, std::size_t>::value));

    ScalarPrimitives::defaultConstruct(begin, allocator);
    bitwiseFillN((char *)begin,
                 sizeof(TARGET_TYPE),
                 numElements * sizeof(TARGET_TYPE));
}

template <class TARGET_TYPE, class ALLOCATOR>
void ArrayPrimitives_Imp::defaultConstruct(
                                       TARGET_TYPE                *begin,
                                       size_type                   numElements,
                                       ALLOCATOR                  *allocator,
                                       bslmf::MetaInt<NIL_TRAITS> *)
{
    BSLS_ASSERT_SAFE(begin || 0 == numElements);
    BSLMF_ASSERT((bsl::is_same<size_type, std::size_t>::value));

    AutoArrayDestructor<TARGET_TYPE> guard(begin, begin);

    const TARGET_TYPE *end = begin + numElements;
    while (begin != end) {
        ScalarPrimitives::defaultConstruct(begin, allocator);
        begin = guard.moveEnd(1);
    }
    guard.release();
}

                   // *** 'uninitializedFillN' overloads: ***

inline
void ArrayPrimitives_Imp::uninitializedFillN(
                        bool                                      *begin,
                        bool                                       value,
                        size_type                                  numElements,
                        void                                      *,
                        bslmf::MetaInt<IS_FUNDAMENTAL_OR_POINTER> *)
{
    BSLS_ASSERT_SAFE(begin || 0 == numElements);
    BSLMF_ASSERT((bsl::is_same<size_type, std::size_t>::value));

    std::memset((char *)begin, (char)value, numElements);
}

inline
void ArrayPrimitives_Imp::uninitializedFillN(
                        char                                      *begin,
                        char                                       value,
                        size_type                                  numElements,
                        void                                      *,
                        bslmf::MetaInt<IS_FUNDAMENTAL_OR_POINTER> *)
{
    BSLS_ASSERT_SAFE(begin || 0 == numElements);
    BSLMF_ASSERT((bsl::is_same<size_type, std::size_t>::value));

    std::memset(begin, value, numElements);
}

inline
void ArrayPrimitives_Imp::uninitializedFillN(
                        unsigned char                             *begin,
                        unsigned char                              value,
                        size_type                                  numElements,
                        void                                      *,
                        bslmf::MetaInt<IS_FUNDAMENTAL_OR_POINTER> *)
{
    BSLS_ASSERT_SAFE(begin || 0 == numElements);
    BSLMF_ASSERT((bsl::is_same<size_type, std::size_t>::value));

    std::memset(begin, value, numElements);
}

inline
void ArrayPrimitives_Imp::uninitializedFillN(
                        signed char                               *begin,
                        signed char                                value,
                        size_type                                  numElements,
                        void                                      *,
                        bslmf::MetaInt<IS_FUNDAMENTAL_OR_POINTER> *)
{
    BSLS_ASSERT_SAFE(begin || 0 == numElements);
    BSLMF_ASSERT((bsl::is_same<size_type, std::size_t>::value));

    std::memset(begin, value, numElements);
}

inline
void ArrayPrimitives_Imp::uninitializedFillN(
                        wchar_t                                   *begin,
                        wchar_t                                    value,
                        size_type                                  numElements,
                        void                                      *,
                        bslmf::MetaInt<IS_FUNDAMENTAL_OR_POINTER> *)
{
    BSLS_ASSERT_SAFE(begin || 0 == numElements);
    BSLMF_ASSERT((bsl::is_same<size_type, std::size_t>::value));

    std::wmemset(begin, value, numElements);
}

inline
void ArrayPrimitives_Imp::uninitializedFillN(
                        unsigned short                            *begin,
                        unsigned short                             value,
                        size_type                                  numElements,
                        void                                      *,
                        bslmf::MetaInt<IS_FUNDAMENTAL_OR_POINTER> *)
{
    BSLS_ASSERT_SAFE(begin || 0 == numElements);
    BSLMF_ASSERT((bsl::is_same<size_type, std::size_t>::value));

    uninitializedFillN(
                      (short *)begin, (short)value, numElements,
                      (void*)0, (bslmf::MetaInt<IS_FUNDAMENTAL_OR_POINTER>*)0);
}

inline
void ArrayPrimitives_Imp::uninitializedFillN(
                        unsigned int                              *begin,
                        unsigned int                               value,
                        size_type                                  numElements,
                        void                                      *,
                        bslmf::MetaInt<IS_FUNDAMENTAL_OR_POINTER> *)
{
    BSLS_ASSERT_SAFE(begin || 0 == numElements);
    BSLMF_ASSERT((bsl::is_same<size_type, std::size_t>::value));

    uninitializedFillN(
                      (int *)begin, (int)value, numElements,
                      (void*)0, (bslmf::MetaInt<IS_FUNDAMENTAL_OR_POINTER>*)0);
}

inline
void ArrayPrimitives_Imp::uninitializedFillN(
                        long                                      *begin,
                        long                                       value,
                        size_type                                  numElements,
                        void                                      *,
                        bslmf::MetaInt<IS_FUNDAMENTAL_OR_POINTER> *)
{
    BSLS_ASSERT_SAFE(begin || 0 == numElements);
    BSLMF_ASSERT((bsl::is_same<size_type, std::size_t>::value));

#if defined(BSLS_PLATFORM_CPU_64_BIT) && !defined(BSLS_PLATFORM_OS_WINDOWS)
    uninitializedFillN((bsls::Types::Int64 *)begin,
                       (bsls::Types::Int64)value,
                       numElements);
#else
    uninitializedFillN((int *)begin,
                       (int)value,
                       numElements,
                       (void*)0,
                       (bslmf::MetaInt<IS_FUNDAMENTAL_OR_POINTER>*)0);
#endif
}

inline
void ArrayPrimitives_Imp::uninitializedFillN(
                        unsigned long                             *begin,
                        unsigned long                              value,
                        size_type                                  numElements,
                        void                                      *,
                        bslmf::MetaInt<IS_FUNDAMENTAL_OR_POINTER> *)
{
    BSLS_ASSERT_SAFE(begin || 0 == numElements);
    BSLMF_ASSERT((bsl::is_same<size_type, std::size_t>::value));

#if defined(BSLS_PLATFORM_CPU_64_BIT) && !defined(BSLS_PLATFORM_OS_WINDOWS)
    uninitializedFillN(
                      (bsls::Types::Int64 *)begin,
                      (bsls::Types::Int64)value,
                      numElements,
                      (void*)0, (bslmf::MetaInt<IS_FUNDAMENTAL_OR_POINTER>*)0);
#else
    uninitializedFillN(
                      (int *)begin, (int)value, numElements,
                      (void*)0, (bslmf::MetaInt<IS_FUNDAMENTAL_OR_POINTER>*)0);
#endif
}

inline
void ArrayPrimitives_Imp::uninitializedFillN(
                        bsls::Types::Uint64                       *begin,
                        bsls::Types::Uint64                        value,
                        size_type                                  numElements,
                        void                                      *,
                        bslmf::MetaInt<IS_FUNDAMENTAL_OR_POINTER> *)
{
    BSLS_ASSERT_SAFE(begin || 0 == numElements);
    BSLMF_ASSERT((bsl::is_same<size_type, std::size_t>::value));

    uninitializedFillN((bsls::Types::Int64 *)begin,
                       (bsls::Types::Uint64)value,
                       numElements,
                       (void*)0,
                       (bslmf::MetaInt<IS_FUNDAMENTAL_OR_POINTER>*)0);
}

template <class TARGET_TYPE>
inline
void ArrayPrimitives_Imp::uninitializedFillN(
                       TARGET_TYPE                               **begin,
                       TARGET_TYPE                                *value,
                       size_type                                   numElements,
                       void                                       *,
                       bslmf::MetaInt<IS_FUNDAMENTAL_OR_POINTER>  *)
{
    BSLS_ASSERT_SAFE(begin || 0 == numElements);
    BSLMF_ASSERT((bsl::is_same<size_type, std::size_t>::value));

    // Note: 'const'-correctness is respected because the next overload picks
    // up the 'const TARGET_TYPE' and will be a better match.  Note that we
    // cannot cast to 'const void **' (one would have to add 'const' at every
    // level, not just the innermost; i.e., 'const void *const *' would be
    // correct, 'const void **' is not [C++ Standard, 4.4 Qualification
    // conversions]).

    uninitializedFillN((void **)begin,
                       (void *)value,
                       numElements,
                       (void*)0,
                       (bslmf::MetaInt<IS_FUNDAMENTAL_OR_POINTER>*)0);
}

template <class TARGET_TYPE>
inline
void ArrayPrimitives_Imp::uninitializedFillN(
                       const TARGET_TYPE                         **begin,
                       const TARGET_TYPE                          *value,
                       size_type                                   numElements,
                       void                                       *,
                       bslmf::MetaInt<IS_FUNDAMENTAL_OR_POINTER>  *)
{
    BSLS_ASSERT_SAFE(begin || 0 == numElements);
    BSLMF_ASSERT((bsl::is_same<size_type, std::size_t>::value));

    // While it seems that this overload is subsumed by the previous template,
    // SunPro does not detect it.

    uninitializedFillN((const void **)begin,
                       (const void *)value,
                       numElements,
                       (void*)0,
                       (bslmf::MetaInt<IS_FUNDAMENTAL_OR_POINTER>*)0);
}

template <class TARGET_TYPE, class ALLOCATOR>
void ArrayPrimitives_Imp::uninitializedFillN(
                          TARGET_TYPE                             *begin,
                          const TARGET_TYPE&                       value,
                          size_type                                numElements,
                          ALLOCATOR                               *,
                          bslmf::MetaInt<BITWISE_COPYABLE_TRAITS> *)
{
    BSLS_ASSERT_SAFE(begin || 0 == numElements);
    BSLMF_ASSERT((bsl::is_same<size_type, std::size_t>::value));

    if (0 == numElements) {
        return;                                                       // RETURN
    }

    // Important sub-case: When value is identically (bit-wise) 0, such as
    // happens for default-constructed values of a type that has a trivial
    // default constructor, or even the same byte pattern repeated over
    // 'sizeof value' times, we can use 'memset.

    size_type index = 0;
    const char *valueBuffer = (const char *) BSLS_UTIL_ADDRESSOF(value);
    while (++index < sizeof(TARGET_TYPE)) {
        if (valueBuffer[index] != valueBuffer[0]) {
            break;
        }
    }

    if (index == sizeof value) {
        std::memset(begin, valueBuffer[0], sizeof(TARGET_TYPE) * numElements);
    } else {
        std::memcpy(begin, valueBuffer, sizeof(TARGET_TYPE));
        bitwiseFillN((char *)begin,
                     sizeof(TARGET_TYPE),
                     sizeof(TARGET_TYPE) * numElements);
    }
}

template <class TARGET_TYPE, class ALLOCATOR>
void ArrayPrimitives_Imp::uninitializedFillN(
                                       TARGET_TYPE                *begin,
                                       const TARGET_TYPE&          value,
                                       size_type                   numElements,
                                       ALLOCATOR                  *allocator,
                                       bslmf::MetaInt<NIL_TRAITS> *)
{
    BSLS_ASSERT_SAFE(begin || 0 == numElements);
    BSLMF_ASSERT((bsl::is_same<size_type, std::size_t>::value));

    if (0 == numElements) {
        return;                                                       // RETURN
    }
    AutoArrayDestructor<TARGET_TYPE> guard(begin, begin);

    TARGET_TYPE *end = begin + numElements;
    do {
        ScalarPrimitives::copyConstruct(begin, value, allocator);
        begin = guard.moveEnd(1);
    } while (begin != end);
    guard.release();
}

                    // *** 'copyConstruct' overloads: ***

template <class TARGET_TYPE, class FWD_ITER, class ALLOCATOR>
inline
void ArrayPrimitives_Imp::copyConstruct(
                              TARGET_TYPE                           *toBegin,
                              FWD_ITER                               fromBegin,
                              FWD_ITER                               fromEnd,
                              ALLOCATOR                             *allocator,
                              bslmf::MetaInt<IS_POINTER_TO_POINTER> *)
{
    // We may be casting a func ptr to a 'void *' here, so this won't work if
    // we port to an architecture where the two are of different sizes.

    BSLMF_ASSERT(sizeof(void *) == sizeof(void (*)()));

    typedef typename bsl::remove_const<
            typename bsl::remove_pointer<TARGET_TYPE>::type>::type NcPtrType;

    typedef typename bsl::remove_const<
            typename bsl::remove_pointer<
            typename bsl::remove_pointer<FWD_ITER>::type>::type>::type NcIter;

#if defined(BSLS_PLATFORM_CMP_IBM)  // xlC has problem removing pointer from
                                    // function pointer types
    copyConstruct((void *       *) toBegin,
                  (void * const *) fromBegin,
                  (void * const *) fromEnd,
                  allocator,
                  (bslmf::MetaInt<BITWISE_COPYABLE_TRAITS> *) 0);
#else
    copyConstruct((void *       *) const_cast<NcPtrType **>(toBegin),
                  (void * const *) const_cast<NcIter * const *>(fromBegin),
                  (void * const *) const_cast<NcIter * const *>(fromEnd),
                  allocator,
                  (bslmf::MetaInt<BITWISE_COPYABLE_TRAITS> *) 0);
#endif
}

template <class TARGET_TYPE, class ALLOCATOR>
inline
void ArrayPrimitives_Imp::copyConstruct(
                            TARGET_TYPE                             *toBegin,
                            const TARGET_TYPE                       *fromBegin,
                            const TARGET_TYPE                       *fromEnd,
                            ALLOCATOR                               *,
                            bslmf::MetaInt<BITWISE_COPYABLE_TRAITS> *)
{
    BSLS_ASSERT_SAFE(toBegin);
    BSLS_ASSERT_SAFE(!ArrayPrimitives_Imp::isInvalidRange(fromBegin,
                                                          fromEnd));

    const size_type numBytes = (const char*)fromEnd - (const char*)fromBegin;
    std::memcpy(toBegin, fromBegin, numBytes);
}

template <class TARGET_TYPE, class FWD_ITER, class ALLOCATOR>
void ArrayPrimitives_Imp::copyConstruct(TARGET_TYPE                *toBegin,
                                        FWD_ITER                    fromBegin,
                                        FWD_ITER                    fromEnd,
                                        ALLOCATOR                  *allocator,
                                        bslmf::MetaInt<NIL_TRAITS> *)
{
    BSLS_ASSERT_SAFE(toBegin || fromBegin == fromEnd);
    BSLS_ASSERT_SAFE(!ArrayPrimitives_Imp::isInvalidRange(fromBegin,
                                                          fromEnd));

    AutoArrayDestructor<TARGET_TYPE> guard(toBegin, toBegin);

    while (fromBegin != fromEnd) {
        // Note: We are not sure the value type of 'FWD_ITER' is convertible to
        // 'TARGET_TYPE'.  Use 'construct' instead.

        ScalarPrimitives::construct(toBegin, *fromBegin, allocator);
        ++fromBegin;
        toBegin = guard.moveEnd(1);
    }
    guard.release();
}

                     // *** 'destructiveMove' overloads: ***

template <class TARGET_TYPE, class ALLOCATOR>
inline
void ArrayPrimitives_Imp::destructiveMove(
                            TARGET_TYPE                             *toBegin,
                            TARGET_TYPE                             *fromBegin,
                            TARGET_TYPE                             *fromEnd,
                            ALLOCATOR                               *,
                            bslmf::MetaInt<BITWISE_MOVEABLE_TRAITS> *)
{
    BSLS_ASSERT_SAFE(toBegin || fromBegin == fromEnd);
    BSLS_ASSERT_SAFE(!ArrayPrimitives_Imp::isInvalidRange(fromBegin,
                                                          fromEnd));

    const size_type numBytes = (const char*)fromEnd - (const char*)fromBegin;
    std::memcpy(toBegin, fromBegin, numBytes);
}

template <class TARGET_TYPE, class ALLOCATOR>
inline
void ArrayPrimitives_Imp::destructiveMove(
                                         TARGET_TYPE                *toBegin,
                                         TARGET_TYPE                *fromBegin,
                                         TARGET_TYPE                *fromEnd,
                                         ALLOCATOR                  *allocator,
                                         bslmf::MetaInt<NIL_TRAITS> *)
{
    BSLS_ASSERT_SAFE(toBegin || fromBegin == fromEnd);
    BSLS_ASSERT_SAFE(!ArrayPrimitives_Imp::isInvalidRange(fromBegin,
                                                          fromEnd));

    // 'TARGET_TYPE' certainly cannot be bit-wise copyable, so we can save the
    // compiler some work.

    copyConstruct(toBegin, fromBegin, fromEnd, allocator,
                  (bslmf::MetaInt<NIL_TRAITS>*)0);
    ArrayDestructionPrimitives::destroy(fromBegin, fromEnd);
}

                   // *** 'insert' with 'value' overloads: ***

template <class TARGET_TYPE, class ALLOCATOR>
inline
void ArrayPrimitives_Imp::insert(
                          TARGET_TYPE                             *toBegin,
                          TARGET_TYPE                             *toEnd,
                          const TARGET_TYPE&                       value,
                          size_type                                numElements,
                          ALLOCATOR                               *allocator,
                          bslmf::MetaInt<BITWISE_COPYABLE_TRAITS> *)
{
    BSLS_ASSERT_SAFE(!ArrayPrimitives_Imp::isInvalidRange(toBegin,
                                                          toEnd));
    BSLMF_ASSERT((bsl::is_same<size_type, std::size_t>::value));

    // Key to the transformation diagrams:
    //..
    //  A...G   original contents of '[toBegin, toEnd)'  ("tail")
    //  v...v   contents of '[fromBegin, fromEnd)'       ("input")
    //  _____   uninitialized array element
    //..

    // ALIASING: If 'value' is a reference into the array 'toBegin..toEnd',
    // then moving the array first might introduce a change in 'value'.  Since
    // type is bitwise copyable, then no memory changes outside the array, so
    // the test below is sufficient to discover all the possible aliasing.
    // Note that we never make a copy.

    const TARGET_TYPE *tempValuePtr = BSLS_UTIL_ADDRESSOF(value);
    if (toBegin <= tempValuePtr && tempValuePtr < toEnd ) {
        // Adjust pointer for shifting after the move.

        tempValuePtr += numElements;
    }

    //..
    //  Transformation: ABCDE___ => ___ABCDE  (might overlap).
    //..

    const size_type numBytes = (const char*)toEnd - (const char*)toBegin;
    std::memmove(toBegin + numElements, toBegin, numBytes);

    //..
    //  Transformation: ___ABCDE => v__ABCDE (no overlap).
    //..

    // Use 'copyConstruct' instead of 'memcpy' because the former optimizes for
    // fundamental types using 'operator=' instead, which avoid the 'memcpy'
    // function call.

    ScalarPrimitives::copyConstruct(toBegin,
                                    *tempValuePtr,
                                    allocator);

    //..
    //  Transformation: v__ABCDE => vvvABCDE.
    //..

    bitwiseFillN((char*)toBegin, sizeof value, numElements * sizeof value);
}

template <class TARGET_TYPE, class ALLOCATOR>
void ArrayPrimitives_Imp::insert(
                          TARGET_TYPE                             *toBegin,
                          TARGET_TYPE                             *toEnd,
                          const TARGET_TYPE&                       value,
                          size_type                                numElements,
                          ALLOCATOR                               *allocator,
                          bslmf::MetaInt<BITWISE_MOVEABLE_TRAITS> *)
{
    BSLS_ASSERT_SAFE(!ArrayPrimitives_Imp::isInvalidRange(toBegin,
                                                          toEnd));
    BSLMF_ASSERT((bsl::is_same<size_type, std::size_t>::value));

    // Key to the transformation diagrams:
    //..
    //  A...G   original contents of '[toBegin, toEnd)'  ("tail")
    //  v...v   contents of '[fromBegin, fromEnd)'       ("input")
    //  _____   uninitialized array element
    //  [...]   part of an array guarded by an exception guard object
    //  |.(.,.) part of array guarded by move guard
    //          (middle indicated by ',' and dest by '|')
    //..

    const TARGET_TYPE *tempValuePtr = BSLS_UTIL_ADDRESSOF(value);
    if (toBegin <= tempValuePtr && tempValuePtr < toEnd + numElements) {
        // Adjust pointer for shifting after the move.

        tempValuePtr += numElements;
    }

    size_type tailLen    = toEnd - toBegin;
    size_type numGuarded = tailLen < numElements ? tailLen : numElements;

    //..
    //  Transformation: ABCDE_______ => _______ABCDE (might overlap)
    //..

    TARGET_TYPE *destBegin = toBegin + numElements;
    std::memmove(destBegin, toBegin, tailLen * sizeof(TARGET_TYPE));

    //..
    //  Transformation: |_______(,ABCDE) => vvvvv|__(ABCDE,)
    //..

    TARGET_TYPE *destEnd = toEnd + numElements;
    AutoArrayMoveDestructor<TARGET_TYPE> guard(toBegin,
                                               destEnd - numGuarded,
                                               destEnd - numGuarded,
                                               destEnd);

    while (guard.middle() != guard.end()) {
        ScalarPrimitives::copyConstruct(guard.destination(),
                                        *tempValuePtr,
                                        allocator);
        guard.advance();
    }

    // The bitwise 'guard' is now inactive, since 'middle() == end()' and
    // 'guard.destination()' is the smaller of 'destBegin' or 'toEnd'.

    if (tailLen < numElements) {
        // There still is a gap of 'numElements - tailLen' to fill in between
        // 'toEnd' and 'destBegin'.  The elements that have been 'memmove'-ed
        // need to be guarded, we fill the gap backward from there to keep
        // guarded portion in one piece.

        AutoArrayDestructor<TARGET_TYPE> endGuard(destBegin, destEnd);

        //..
        //  Transformation: vvvvv__[ABCDE] => vvvvv[vvABCDE]
        //..

        while (toEnd != destBegin) {
            ScalarPrimitives::copyConstruct(--destBegin,
                                            *tempValuePtr,
                                            allocator);
            endGuard.moveBegin(-1);
        }
        endGuard.release();
    }
}

template <class TARGET_TYPE, class ALLOCATOR>
void ArrayPrimitives_Imp::insert(TARGET_TYPE                *toBegin,
                                 TARGET_TYPE                *toEnd,
                                 const TARGET_TYPE&          value,
                                 size_type                   numElements,
                                 ALLOCATOR                  *allocator,
                                 bslmf::MetaInt<NIL_TRAITS> *)
{
    BSLS_ASSERT_SAFE(!ArrayPrimitives_Imp::isInvalidRange(toBegin,
                                                          toEnd));
    BSLMF_ASSERT((bsl::is_same<size_type, std::size_t>::value));

    // Key to the transformation diagrams:
    //..
    //  A...G   original contents of '[toBegin, toEnd)'  ("tail")
    //  v...v   copies of 'value'                        ("input")
    //  _____   uninitialized array elements
    //  [...]   part of array protected by an exception guard object
    //..

    const size_type tailLen = toEnd - toBegin;
    if (tailLen >= numElements) {
        // Tail is not shorter than input.

        //..
        //  Transformation: ABCDEFG___[] => ABCDEFG[EFG].
        //..

        copyConstruct(                                           // destination
                      toEnd,
                      toEnd - numElements,  // source
                      toEnd,                // end source
                      allocator,
                      (bslmf::MetaInt<NIL_TRAITS>*)0);

        AutoArrayDestructor<TARGET_TYPE> guard(toEnd,
                                               toEnd + numElements);

        // Aliasing: Make a temp copy of 'value' (always).  The reason is that
        // 'value' could be a reference inside the input range, or even outside
        // but with lifetime controlled by one of these values, and so the next
        // transformation could invalidate 'value'.  Note: One cannot rely on
        // 'TARGET_TYPE' to have a single-argument copy ctor (i.e., default
        // allocator argument to 0) if it takes an allocator; hence the
        // constructor proxy.

        ConstructorProxy<TARGET_TYPE>
                                 tempValue(value, bslma::Default::allocator());

        //..
        //  Transformation: ABCDEFG[EFG] => ABCABCD[EFG].
        //..

        TARGET_TYPE *src  = toEnd - numElements;
        TARGET_TYPE *dest = toEnd;
        while (toBegin != src) {
            *--dest = *--src;
        }

        //..
        //  Transformation: ABCABCD[EFG] => vvvABCD[EFG].
        //..

        for ( ; toBegin != dest; ++toBegin) {
            *toBegin = tempValue.object();
        }

        guard.release();
    }
    else {
        // Tail is shorter than input.  We can avoid the temp copy of value
        // since there will be space to make a first copy after the tail, and
        // use that to make the subsequent copies.

        difference_type remElements = numElements - tailLen;

        //..
        //  Transformation: ABC_______[] => ABC____[ABC].
        //..

        copyConstruct(                                           // destination
                      toBegin + numElements,
                      toBegin,                // source
                      toEnd,                  // end source
                      allocator,
                      (bslmf::MetaInt<NIL_TRAITS>*)0);

        AutoArrayDestructor<TARGET_TYPE> guard(toEnd + remElements,
                                               toEnd + numElements);

        //..
        //  Transformation: ABC____[ABC] => ABC[vvvvABC].
        //..

        uninitializedFillN(toEnd,
                           value,
                           remElements,
                           allocator,
                           (bslmf::MetaInt<NIL_TRAITS>*)0);
        guard.moveBegin(-remElements);

        //..
        //  Transformation: ABC[vvvvABC] => vvv[vvvvABC].
        //..

        for ( ; toBegin != toEnd; ++toBegin) {
            *toBegin = *toEnd;
        }

        guard.release();
    }
}

                  // *** 'insert' with 'args' overloads: ***

#if !BSLS_COMPILERFEATURES_SIMULATE_CPP11_FEATURES
template <class TARGET_TYPE, class ALLOCATOR, class... Args>
inline
void ArrayPrimitives_Imp::emplace(
                          TARGET_TYPE                             *toBegin,
                          TARGET_TYPE                             *toEnd,
                          size_type                                numElements,
                          ALLOCATOR                               *allocator,
                          bslmf::MetaInt<BITWISE_COPYABLE_TRAITS> *,
                          Args&&...                                args)
{
<<<<<<< HEAD
    // TBD: The implementation is exactly the same as 'BITWISE_MOVEABLE_TRAITS'
    // unless 'AutoArrayMoveDestructor' has a 'release' method so the guard can
    // be called off after one in-place construction.  Then an optimization
    // using 'bitwiseFillN' is possible.

    ArrayPrimitives_Imp::emplace(
                             toBegin,
                             toEnd,
                             numElements,
                             allocator,
                             (bslmf::MetaInt<BITWISE_MOVEABLE_TRAITS>*)0,
                             std::forward<Args>(args)...);
=======
    // We may be casting a func ptr to a 'void *' here, so this won't work if
    // we port to an architecture where the two are of different sizes.

    BSLMF_ASSERT(sizeof(void *) == sizeof(void (*)()));

    typedef typename bsl::remove_const<
            typename bsl::remove_pointer<TARGET_TYPE>::type>::type NcPtrType;

    typedef typename bsl::remove_const<
            typename bsl::remove_pointer<
            typename bsl::remove_pointer<FWD_ITER>::type>::type>::type NcIter;

#if defined(BSLS_PLATFORM_CMP_IBM)  // xlC has problem removing pointer from
                                    // function pointer types
    insert((void *       *) toBegin,
           (void *       *) toEnd,
           (void * const *) fromBegin,
           (void * const *) fromEnd,
           numElements,
           allocator,
           (bslmf::MetaInt<BITWISE_COPYABLE_TRAITS> *) 0);
#else
    insert((void *       *) const_cast<NcPtrType **>(toBegin),
           (void *       *) const_cast<NcPtrType **>(toEnd),
           (void * const *) const_cast<NcIter * const *>(fromBegin),
           (void * const *) const_cast<NcIter * const *>(fromEnd),
           numElements,
           allocator,
           (bslmf::MetaInt<BITWISE_COPYABLE_TRAITS> *) 0);
#endif
>>>>>>> 051fa773
}

template <class TARGET_TYPE, class ALLOCATOR, class... Args>
void ArrayPrimitives_Imp::emplace(
                          TARGET_TYPE                             *toBegin,
                          TARGET_TYPE                             *toEnd,
                          size_type                                numElements,
                          ALLOCATOR                               *allocator,
                          bslmf::MetaInt<BITWISE_MOVEABLE_TRAITS> *,
                          Args&&...                                args)
{
    BSLS_ASSERT_SAFE(!ArrayPrimitives_Imp::isInvalidRange(toBegin,
                                                          toEnd));
    BSLMF_ASSERT((bslmf::IsSame<size_type, std::size_t>::VALUE));

    // Key to the transformation diagrams:
    //..
    //  A...G   original contents of '[toBegin, toEnd)'  ("tail")
    //  v...v   contents of '[fromBegin, fromEnd)'       ("input")
    //  _____   uninitialized array element
    //  [...]   part of an array guarded by an exception guard object
    //  |.(.,.) part of array guarded by move guard
    //          (middle indicated by ',' and dest by '|')
    //..

    size_type tailLen    = toEnd - toBegin;
    size_type numGuarded = tailLen < numElements ? tailLen : numElements;

    //..
    //  Transformation: ABCDE_______ => _______ABCDE (might overlap)
    //..

    TARGET_TYPE *destBegin = toBegin + numElements;
    std::memmove(destBegin, toBegin, tailLen * sizeof(TARGET_TYPE));

    //..
    //  Transformation: |_______(,ABCDE) => vvvvv|__(ABCDE,)
    //..

    TARGET_TYPE *destEnd = toEnd + numElements;
    AutoArrayMoveDestructor<TARGET_TYPE> guard(toBegin,
                                               destEnd - numGuarded,
                                               destEnd - numGuarded,
                                               destEnd);

    while (guard.middle() != guard.end()) {
        ScalarPrimitives::construct(guard.destination(),
                                    std::forward<Args>(args)...,
                                    allocator);
        guard.advance();
    }

    // The bitwise 'guard' is now inactive, since 'middle() == end()' and
    // 'guard.destination()' is the smaller of 'destBegin' or 'toEnd'.

    if (tailLen < numElements) {
        // There still is a gap of 'numElements - tailLen' to fill in between
        // 'toEnd' and 'destBegin'.  The elements that have been 'memmove'-ed
        // need to be guarded, we fill the gap backward from there to keep
        // guarded portion in one piece.

        AutoArrayDestructor<TARGET_TYPE> endGuard(destBegin, destEnd);

        //..
        //  Transformation: vvvvv__[ABCDE] => vvvvv[vvABCDE]
        //..

        while (toEnd != destBegin) {
            ScalarPrimitives::construct(--destBegin,
                                        std::forward<Args>(args)...,
                                        allocator);
            endGuard.moveBegin(-1);
        }
        endGuard.release();
    }
}

template <class TARGET_TYPE, class ALLOCATOR, class... Args>
void ArrayPrimitives_Imp::emplace(TARGET_TYPE                *toBegin,
                                  TARGET_TYPE                *toEnd,
                                  size_type                   numElements,
                                  ALLOCATOR                  *allocator,
                                  bslmf::MetaInt<NIL_TRAITS> *,
                                  Args&&...                   args)
{
    BSLS_ASSERT_SAFE(!ArrayPrimitives_Imp::isInvalidRange(toBegin,
                                                          toEnd));
    BSLMF_ASSERT((bslmf::IsSame<size_type, std::size_t>::VALUE));

    // Key to the transformation diagrams:
    //..
    //  A...G   original contents of '[toBegin, toEnd)'  ("tail")
    //  v...v   copies of 'value'                        ("input")
    //  _____   uninitialized array elements
    //  [...]   part of array protected by an exception guard object
    //..

    const size_type tailLen = toEnd - toBegin;
    if (tailLen >= numElements) {
        // Tail is not shorter than input.

        //..
        //  Transformation: ABCDEFG___[] => ABCDEFG[EFG].
        //..

        copyConstruct(toEnd,                // destination
                      toEnd - numElements,  // source
                      toEnd,                // end source
                      allocator,
                      (bslmf::MetaInt<NIL_TRAITS>*)0);

        AutoArrayDestructor<TARGET_TYPE> guard(toEnd,
                                               toEnd + numElements);

        // Aliasing: Make a temp copy of 'value' (always).  The reason is that
        // 'value' could be a reference inside the input range, or even outside
        // but with lifetime controlled by one of these values, and so the next
        // transformation could invalidate 'value'.  Note: One cannot rely on
        // 'TARGET_TYPE' to have a single-argument copy ctor (i.e., default
        // allocator argument to 0) if it takes an allocator; hence the
        // constructor proxy.

        ConstructorProxy<TARGET_TYPE> tempValue(std::forward<Args>(args)...,
                                                bslma::Default::allocator());

        //..
        //  Transformation: ABCDEFG[EFG] => ABCABCD[EFG].
        //..

        reverseAssign(toBegin + numElements, toBegin, toEnd - numElements);

        //..
        //  Transformation: ABCABCD[EFG] => vvvABCD[EFG].
        //..

        assign(toBegin, toBegin + numElements, tempValue.object());

        guard.release();
    }
    else {
        // Tail is shorter than input.  We can avoid the temp copy of value
        // since there will be space to make a first copy after the tail, and
        // use that to make the subsequent copies.

        difference_type remElements = numElements - tailLen;

        //..
        //  Transformation: ABC_______[] => ABC____[ABC].
        //..

        copyConstruct(toBegin + numElements,  // destination
                      toBegin,                // source
                      toEnd,                  // end source
                      allocator,
                      (bslmf::MetaInt<NIL_TRAITS>*)0);

        AutoArrayDestructor<TARGET_TYPE> guard(toEnd + remElements,
                                               toEnd + numElements);

        //..
        //  Transformation: ABC____[ABC] => ABC[vvvvABC].
        //..

        TARGET_TYPE *addr = toEnd + remElements - 1;
        for (; addr != toEnd - 1; --addr) {
            ScalarPrimitives::construct(addr,
                                        std::forward<Args>(args)...,
                                        allocator);
            guard.moveBegin(-1);
        }

        //..
        //  Transformation: ABC[vvvvABC] => vvv[vvvvABC].
        //..

        assign(toBegin, toEnd, *toEnd);

        guard.release();
    }
}
#elif BSLS_COMPILERFEATURES_SIMULATE_VARIADIC_TEMPLATES
// {{{ BEGIN GENERATED CODE
// The following section is automatically generated.  **DO NOT EDIT**
// Generator command line: sim_cpp11_features.pl --var-args=5 bslalg_arrayprimitives.h
template <class TARGET_TYPE, class ALLOCATOR>
inline
void ArrayPrimitives_Imp::emplace(
                          TARGET_TYPE                             *toBegin,
                          TARGET_TYPE                             *toEnd,
                          size_type                                numElements,
                          ALLOCATOR                               *allocator,
                          bslmf::MetaInt<BITWISE_COPYABLE_TRAITS> *)
{

    ArrayPrimitives_Imp::emplace(
                             toBegin,
                             toEnd,
                             numElements,
                             allocator,
                             (bslmf::MetaInt<BITWISE_MOVEABLE_TRAITS>*)0);
}

template <class TARGET_TYPE, class ALLOCATOR, class Args_1>
inline
void ArrayPrimitives_Imp::emplace(
                          TARGET_TYPE                             *toBegin,
                          TARGET_TYPE                             *toEnd,
                          size_type                                numElements,
                          ALLOCATOR                               *allocator,
                          bslmf::MetaInt<BITWISE_COPYABLE_TRAITS> *,
                          BSLS_COMPILERFEATURES_FORWARD_REF(Args_1) args_1)
{

    ArrayPrimitives_Imp::emplace(
                             toBegin,
                             toEnd,
                             numElements,
                             allocator,
                             (bslmf::MetaInt<BITWISE_MOVEABLE_TRAITS>*)0,
                             BSLS_COMPILERFEATURES_FORWARD(Args_1, args_1));
}

template <class TARGET_TYPE, class ALLOCATOR, class Args_1,
                                              class Args_2>
inline
void ArrayPrimitives_Imp::emplace(
                          TARGET_TYPE                             *toBegin,
                          TARGET_TYPE                             *toEnd,
                          size_type                                numElements,
                          ALLOCATOR                               *allocator,
                          bslmf::MetaInt<BITWISE_COPYABLE_TRAITS> *,
                          BSLS_COMPILERFEATURES_FORWARD_REF(Args_1) args_1,
                          BSLS_COMPILERFEATURES_FORWARD_REF(Args_2) args_2)
{

    ArrayPrimitives_Imp::emplace(
                             toBegin,
                             toEnd,
                             numElements,
                             allocator,
                             (bslmf::MetaInt<BITWISE_MOVEABLE_TRAITS>*)0,
                             BSLS_COMPILERFEATURES_FORWARD(Args_1, args_1),
                             BSLS_COMPILERFEATURES_FORWARD(Args_2, args_2));
}

template <class TARGET_TYPE, class ALLOCATOR, class Args_1,
                                              class Args_2,
                                              class Args_3>
inline
void ArrayPrimitives_Imp::emplace(
                          TARGET_TYPE                             *toBegin,
                          TARGET_TYPE                             *toEnd,
                          size_type                                numElements,
                          ALLOCATOR                               *allocator,
                          bslmf::MetaInt<BITWISE_COPYABLE_TRAITS> *,
                          BSLS_COMPILERFEATURES_FORWARD_REF(Args_1) args_1,
                          BSLS_COMPILERFEATURES_FORWARD_REF(Args_2) args_2,
                          BSLS_COMPILERFEATURES_FORWARD_REF(Args_3) args_3)
{

    ArrayPrimitives_Imp::emplace(
                             toBegin,
                             toEnd,
                             numElements,
                             allocator,
                             (bslmf::MetaInt<BITWISE_MOVEABLE_TRAITS>*)0,
                             BSLS_COMPILERFEATURES_FORWARD(Args_1, args_1),
                             BSLS_COMPILERFEATURES_FORWARD(Args_2, args_2),
                             BSLS_COMPILERFEATURES_FORWARD(Args_3, args_3));
}

template <class TARGET_TYPE, class ALLOCATOR, class Args_1,
                                              class Args_2,
                                              class Args_3,
                                              class Args_4>
inline
void ArrayPrimitives_Imp::emplace(
                          TARGET_TYPE                             *toBegin,
                          TARGET_TYPE                             *toEnd,
                          size_type                                numElements,
                          ALLOCATOR                               *allocator,
                          bslmf::MetaInt<BITWISE_COPYABLE_TRAITS> *,
                          BSLS_COMPILERFEATURES_FORWARD_REF(Args_1) args_1,
                          BSLS_COMPILERFEATURES_FORWARD_REF(Args_2) args_2,
                          BSLS_COMPILERFEATURES_FORWARD_REF(Args_3) args_3,
                          BSLS_COMPILERFEATURES_FORWARD_REF(Args_4) args_4)
{

    ArrayPrimitives_Imp::emplace(
                             toBegin,
                             toEnd,
                             numElements,
                             allocator,
                             (bslmf::MetaInt<BITWISE_MOVEABLE_TRAITS>*)0,
                             BSLS_COMPILERFEATURES_FORWARD(Args_1, args_1),
                             BSLS_COMPILERFEATURES_FORWARD(Args_2, args_2),
                             BSLS_COMPILERFEATURES_FORWARD(Args_3, args_3),
                             BSLS_COMPILERFEATURES_FORWARD(Args_4, args_4));
}

template <class TARGET_TYPE, class ALLOCATOR, class Args_1,
                                              class Args_2,
                                              class Args_3,
                                              class Args_4,
                                              class Args_5>
inline
void ArrayPrimitives_Imp::emplace(
                          TARGET_TYPE                             *toBegin,
                          TARGET_TYPE                             *toEnd,
                          size_type                                numElements,
                          ALLOCATOR                               *allocator,
                          bslmf::MetaInt<BITWISE_COPYABLE_TRAITS> *,
                          BSLS_COMPILERFEATURES_FORWARD_REF(Args_1) args_1,
                          BSLS_COMPILERFEATURES_FORWARD_REF(Args_2) args_2,
                          BSLS_COMPILERFEATURES_FORWARD_REF(Args_3) args_3,
                          BSLS_COMPILERFEATURES_FORWARD_REF(Args_4) args_4,
                          BSLS_COMPILERFEATURES_FORWARD_REF(Args_5) args_5)
{

    ArrayPrimitives_Imp::emplace(
                             toBegin,
                             toEnd,
                             numElements,
                             allocator,
                             (bslmf::MetaInt<BITWISE_MOVEABLE_TRAITS>*)0,
                             BSLS_COMPILERFEATURES_FORWARD(Args_1, args_1),
                             BSLS_COMPILERFEATURES_FORWARD(Args_2, args_2),
                             BSLS_COMPILERFEATURES_FORWARD(Args_3, args_3),
                             BSLS_COMPILERFEATURES_FORWARD(Args_4, args_4),
                             BSLS_COMPILERFEATURES_FORWARD(Args_5, args_5));
}


template <class TARGET_TYPE, class ALLOCATOR>
void ArrayPrimitives_Imp::emplace(
                          TARGET_TYPE                             *toBegin,
                          TARGET_TYPE                             *toEnd,
                          size_type                                numElements,
                          ALLOCATOR                               *allocator,
                          bslmf::MetaInt<BITWISE_MOVEABLE_TRAITS> *)
{
    BSLS_ASSERT_SAFE(!ArrayPrimitives_Imp::isInvalidRange(toBegin,
                                                          toEnd));
    BSLMF_ASSERT((bslmf::IsSame<size_type, std::size_t>::VALUE));


    size_type tailLen    = toEnd - toBegin;
    size_type numGuarded = tailLen < numElements ? tailLen : numElements;


    TARGET_TYPE *destBegin = toBegin + numElements;
    std::memmove(destBegin, toBegin, tailLen * sizeof(TARGET_TYPE));


    TARGET_TYPE *destEnd = toEnd + numElements;
    AutoArrayMoveDestructor<TARGET_TYPE> guard(toBegin,
                                               destEnd - numGuarded,
                                               destEnd - numGuarded,
                                               destEnd);

    while (guard.middle() != guard.end()) {
        ScalarPrimitives::construct(guard.destination(),
                                    allocator);
        guard.advance();
    }


    if (tailLen < numElements) {

        AutoArrayDestructor<TARGET_TYPE> endGuard(destBegin, destEnd);


        while (toEnd != destBegin) {
            ScalarPrimitives::construct(--destBegin,
                                        allocator);
            endGuard.moveBegin(-1);
        }
        endGuard.release();
    }
}

template <class TARGET_TYPE, class ALLOCATOR, class Args_1>
void ArrayPrimitives_Imp::emplace(
                          TARGET_TYPE                             *toBegin,
                          TARGET_TYPE                             *toEnd,
                          size_type                                numElements,
                          ALLOCATOR                               *allocator,
                          bslmf::MetaInt<BITWISE_MOVEABLE_TRAITS> *,
                          BSLS_COMPILERFEATURES_FORWARD_REF(Args_1) args_1)
{
    BSLS_ASSERT_SAFE(!ArrayPrimitives_Imp::isInvalidRange(toBegin,
                                                          toEnd));
    BSLMF_ASSERT((bslmf::IsSame<size_type, std::size_t>::VALUE));


    size_type tailLen    = toEnd - toBegin;
    size_type numGuarded = tailLen < numElements ? tailLen : numElements;


    TARGET_TYPE *destBegin = toBegin + numElements;
    std::memmove(destBegin, toBegin, tailLen * sizeof(TARGET_TYPE));


    TARGET_TYPE *destEnd = toEnd + numElements;
    AutoArrayMoveDestructor<TARGET_TYPE> guard(toBegin,
                                               destEnd - numGuarded,
                                               destEnd - numGuarded,
                                               destEnd);

    while (guard.middle() != guard.end()) {
        ScalarPrimitives::construct(guard.destination(),
                                    BSLS_COMPILERFEATURES_FORWARD(Args_1,
                                    args_1),
                                    allocator);
        guard.advance();
    }


    if (tailLen < numElements) {

        AutoArrayDestructor<TARGET_TYPE> endGuard(destBegin, destEnd);


        while (toEnd != destBegin) {
            ScalarPrimitives::construct(--destBegin,
                                        BSLS_COMPILERFEATURES_FORWARD(Args_1,
                                        args_1),
                                        allocator);
            endGuard.moveBegin(-1);
        }
        endGuard.release();
    }
}

template <class TARGET_TYPE, class ALLOCATOR, class Args_1,
                                              class Args_2>
void ArrayPrimitives_Imp::emplace(
                          TARGET_TYPE                             *toBegin,
                          TARGET_TYPE                             *toEnd,
                          size_type                                numElements,
                          ALLOCATOR                               *allocator,
                          bslmf::MetaInt<BITWISE_MOVEABLE_TRAITS> *,
                          BSLS_COMPILERFEATURES_FORWARD_REF(Args_1) args_1,
                          BSLS_COMPILERFEATURES_FORWARD_REF(Args_2) args_2)
{
    BSLS_ASSERT_SAFE(!ArrayPrimitives_Imp::isInvalidRange(toBegin,
                                                          toEnd));
    BSLMF_ASSERT((bslmf::IsSame<size_type, std::size_t>::VALUE));


    size_type tailLen    = toEnd - toBegin;
    size_type numGuarded = tailLen < numElements ? tailLen : numElements;


    TARGET_TYPE *destBegin = toBegin + numElements;
    std::memmove(destBegin, toBegin, tailLen * sizeof(TARGET_TYPE));


    TARGET_TYPE *destEnd = toEnd + numElements;
    AutoArrayMoveDestructor<TARGET_TYPE> guard(toBegin,
                                               destEnd - numGuarded,
                                               destEnd - numGuarded,
                                               destEnd);

    while (guard.middle() != guard.end()) {
        ScalarPrimitives::construct(guard.destination(),
                                    BSLS_COMPILERFEATURES_FORWARD(Args_1,
                                    args_1),
                                    BSLS_COMPILERFEATURES_FORWARD(Args_2,
                                    args_2),
                                    allocator);
        guard.advance();
    }


    if (tailLen < numElements) {

        AutoArrayDestructor<TARGET_TYPE> endGuard(destBegin, destEnd);


        while (toEnd != destBegin) {
            ScalarPrimitives::construct(--destBegin,
                                        BSLS_COMPILERFEATURES_FORWARD(Args_1,
                                        args_1),
                                        BSLS_COMPILERFEATURES_FORWARD(Args_2,
                                        args_2),
                                        allocator);
            endGuard.moveBegin(-1);
        }
        endGuard.release();
    }
}

template <class TARGET_TYPE, class ALLOCATOR, class Args_1,
                                              class Args_2,
                                              class Args_3>
void ArrayPrimitives_Imp::emplace(
                          TARGET_TYPE                             *toBegin,
                          TARGET_TYPE                             *toEnd,
                          size_type                                numElements,
                          ALLOCATOR                               *allocator,
                          bslmf::MetaInt<BITWISE_MOVEABLE_TRAITS> *,
                          BSLS_COMPILERFEATURES_FORWARD_REF(Args_1) args_1,
                          BSLS_COMPILERFEATURES_FORWARD_REF(Args_2) args_2,
                          BSLS_COMPILERFEATURES_FORWARD_REF(Args_3) args_3)
{
    BSLS_ASSERT_SAFE(!ArrayPrimitives_Imp::isInvalidRange(toBegin,
                                                          toEnd));
    BSLMF_ASSERT((bslmf::IsSame<size_type, std::size_t>::VALUE));


    size_type tailLen    = toEnd - toBegin;
    size_type numGuarded = tailLen < numElements ? tailLen : numElements;


    TARGET_TYPE *destBegin = toBegin + numElements;
    std::memmove(destBegin, toBegin, tailLen * sizeof(TARGET_TYPE));


    TARGET_TYPE *destEnd = toEnd + numElements;
    AutoArrayMoveDestructor<TARGET_TYPE> guard(toBegin,
                                               destEnd - numGuarded,
                                               destEnd - numGuarded,
                                               destEnd);

    while (guard.middle() != guard.end()) {
        ScalarPrimitives::construct(guard.destination(),
                                    BSLS_COMPILERFEATURES_FORWARD(Args_1,
                                    args_1),
                                    BSLS_COMPILERFEATURES_FORWARD(Args_2,
                                    args_2),
                                    BSLS_COMPILERFEATURES_FORWARD(Args_3,
                                    args_3),
                                    allocator);
        guard.advance();
    }


    if (tailLen < numElements) {

        AutoArrayDestructor<TARGET_TYPE> endGuard(destBegin, destEnd);


        while (toEnd != destBegin) {
            ScalarPrimitives::construct(--destBegin,
                                        BSLS_COMPILERFEATURES_FORWARD(Args_1,
                                        args_1),
                                        BSLS_COMPILERFEATURES_FORWARD(Args_2,
                                        args_2),
                                        BSLS_COMPILERFEATURES_FORWARD(Args_3,
                                        args_3),
                                        allocator);
            endGuard.moveBegin(-1);
        }
        endGuard.release();
    }
}

template <class TARGET_TYPE, class ALLOCATOR, class Args_1,
                                              class Args_2,
                                              class Args_3,
                                              class Args_4>
void ArrayPrimitives_Imp::emplace(
                          TARGET_TYPE                             *toBegin,
                          TARGET_TYPE                             *toEnd,
                          size_type                                numElements,
                          ALLOCATOR                               *allocator,
                          bslmf::MetaInt<BITWISE_MOVEABLE_TRAITS> *,
                          BSLS_COMPILERFEATURES_FORWARD_REF(Args_1) args_1,
                          BSLS_COMPILERFEATURES_FORWARD_REF(Args_2) args_2,
                          BSLS_COMPILERFEATURES_FORWARD_REF(Args_3) args_3,
                          BSLS_COMPILERFEATURES_FORWARD_REF(Args_4) args_4)
{
    BSLS_ASSERT_SAFE(!ArrayPrimitives_Imp::isInvalidRange(toBegin,
                                                          toEnd));
    BSLMF_ASSERT((bslmf::IsSame<size_type, std::size_t>::VALUE));


    size_type tailLen    = toEnd - toBegin;
    size_type numGuarded = tailLen < numElements ? tailLen : numElements;


    TARGET_TYPE *destBegin = toBegin + numElements;
    std::memmove(destBegin, toBegin, tailLen * sizeof(TARGET_TYPE));


    TARGET_TYPE *destEnd = toEnd + numElements;
    AutoArrayMoveDestructor<TARGET_TYPE> guard(toBegin,
                                               destEnd - numGuarded,
                                               destEnd - numGuarded,
                                               destEnd);

    while (guard.middle() != guard.end()) {
        ScalarPrimitives::construct(guard.destination(),
                                    BSLS_COMPILERFEATURES_FORWARD(Args_1,
                                    args_1),
                                    BSLS_COMPILERFEATURES_FORWARD(Args_2,
                                    args_2),
                                    BSLS_COMPILERFEATURES_FORWARD(Args_3,
                                    args_3),
                                    BSLS_COMPILERFEATURES_FORWARD(Args_4,
                                    args_4),
                                    allocator);
        guard.advance();
    }


    if (tailLen < numElements) {

        AutoArrayDestructor<TARGET_TYPE> endGuard(destBegin, destEnd);


        while (toEnd != destBegin) {
            ScalarPrimitives::construct(--destBegin,
                                        BSLS_COMPILERFEATURES_FORWARD(Args_1,
                                        args_1),
                                        BSLS_COMPILERFEATURES_FORWARD(Args_2,
                                        args_2),
                                        BSLS_COMPILERFEATURES_FORWARD(Args_3,
                                        args_3),
                                        BSLS_COMPILERFEATURES_FORWARD(Args_4,
                                        args_4),
                                        allocator);
            endGuard.moveBegin(-1);
        }
        endGuard.release();
    }
}

template <class TARGET_TYPE, class ALLOCATOR, class Args_1,
                                              class Args_2,
                                              class Args_3,
                                              class Args_4,
                                              class Args_5>
void ArrayPrimitives_Imp::emplace(
                          TARGET_TYPE                             *toBegin,
                          TARGET_TYPE                             *toEnd,
                          size_type                                numElements,
                          ALLOCATOR                               *allocator,
                          bslmf::MetaInt<BITWISE_MOVEABLE_TRAITS> *,
                          BSLS_COMPILERFEATURES_FORWARD_REF(Args_1) args_1,
                          BSLS_COMPILERFEATURES_FORWARD_REF(Args_2) args_2,
                          BSLS_COMPILERFEATURES_FORWARD_REF(Args_3) args_3,
                          BSLS_COMPILERFEATURES_FORWARD_REF(Args_4) args_4,
                          BSLS_COMPILERFEATURES_FORWARD_REF(Args_5) args_5)
{
    BSLS_ASSERT_SAFE(!ArrayPrimitives_Imp::isInvalidRange(toBegin,
                                                          toEnd));
    BSLMF_ASSERT((bslmf::IsSame<size_type, std::size_t>::VALUE));


    size_type tailLen    = toEnd - toBegin;
    size_type numGuarded = tailLen < numElements ? tailLen : numElements;


    TARGET_TYPE *destBegin = toBegin + numElements;
    std::memmove(destBegin, toBegin, tailLen * sizeof(TARGET_TYPE));


    TARGET_TYPE *destEnd = toEnd + numElements;
    AutoArrayMoveDestructor<TARGET_TYPE> guard(toBegin,
                                               destEnd - numGuarded,
                                               destEnd - numGuarded,
                                               destEnd);

    while (guard.middle() != guard.end()) {
        ScalarPrimitives::construct(guard.destination(),
                                    BSLS_COMPILERFEATURES_FORWARD(Args_1,
                                    args_1),
                                    BSLS_COMPILERFEATURES_FORWARD(Args_2,
                                    args_2),
                                    BSLS_COMPILERFEATURES_FORWARD(Args_3,
                                    args_3),
                                    BSLS_COMPILERFEATURES_FORWARD(Args_4,
                                    args_4),
                                    BSLS_COMPILERFEATURES_FORWARD(Args_5,
                                    args_5),
                                    allocator);
        guard.advance();
    }


    if (tailLen < numElements) {

        AutoArrayDestructor<TARGET_TYPE> endGuard(destBegin, destEnd);


        while (toEnd != destBegin) {
            ScalarPrimitives::construct(--destBegin,
                                        BSLS_COMPILERFEATURES_FORWARD(Args_1,
                                        args_1),
                                        BSLS_COMPILERFEATURES_FORWARD(Args_2,
                                        args_2),
                                        BSLS_COMPILERFEATURES_FORWARD(Args_3,
                                        args_3),
                                        BSLS_COMPILERFEATURES_FORWARD(Args_4,
                                        args_4),
                                        BSLS_COMPILERFEATURES_FORWARD(Args_5,
                                        args_5),
                                        allocator);
            endGuard.moveBegin(-1);
        }
        endGuard.release();
    }
}


template <class TARGET_TYPE, class ALLOCATOR>
void ArrayPrimitives_Imp::emplace(TARGET_TYPE                *toBegin,
                                  TARGET_TYPE                *toEnd,
                                  size_type                   numElements,
                                  ALLOCATOR                  *allocator,
                                  bslmf::MetaInt<NIL_TRAITS> *)
{
    BSLS_ASSERT_SAFE(!ArrayPrimitives_Imp::isInvalidRange(toBegin,
                                                          toEnd));
    BSLMF_ASSERT((bslmf::IsSame<size_type, std::size_t>::VALUE));


    const size_type tailLen = toEnd - toBegin;
    if (tailLen >= numElements) {


        copyConstruct(toEnd,
                      toEnd - numElements,
                      toEnd,
                      allocator,
                      (bslmf::MetaInt<NIL_TRAITS>*)0);

        AutoArrayDestructor<TARGET_TYPE> guard(toEnd,
                                               toEnd + numElements);


        ConstructorProxy<TARGET_TYPE> tempValue(
                                           bslma::Default::allocator());


        reverseAssign(toBegin + numElements, toBegin, toEnd - numElements);


        assign(toBegin, toBegin + numElements, tempValue.object());

        guard.release();
    }
    else {

        difference_type remElements = numElements - tailLen;


        copyConstruct(toBegin + numElements,
                      toBegin,
                      toEnd,
                      allocator,
                      (bslmf::MetaInt<NIL_TRAITS>*)0);

        AutoArrayDestructor<TARGET_TYPE> guard(toEnd + remElements,
                                               toEnd + numElements);


        TARGET_TYPE *addr = toEnd + remElements - 1;
        for (; addr != toEnd - 1; --addr) {
            ScalarPrimitives::construct(addr,
                                        allocator);
            guard.moveBegin(-1);
        }


        assign(toBegin, toEnd, *toEnd);

        guard.release();
    }
}

template <class TARGET_TYPE, class ALLOCATOR, class Args_1>
void ArrayPrimitives_Imp::emplace(TARGET_TYPE                *toBegin,
                                  TARGET_TYPE                *toEnd,
                                  size_type                   numElements,
                                  ALLOCATOR                  *allocator,
                                  bslmf::MetaInt<NIL_TRAITS> *,
                              BSLS_COMPILERFEATURES_FORWARD_REF(Args_1) args_1)
{
    BSLS_ASSERT_SAFE(!ArrayPrimitives_Imp::isInvalidRange(toBegin,
                                                          toEnd));
    BSLMF_ASSERT((bslmf::IsSame<size_type, std::size_t>::VALUE));


    const size_type tailLen = toEnd - toBegin;
    if (tailLen >= numElements) {


        copyConstruct(toEnd,
                      toEnd - numElements,
                      toEnd,
                      allocator,
                      (bslmf::MetaInt<NIL_TRAITS>*)0);

        AutoArrayDestructor<TARGET_TYPE> guard(toEnd,
                                               toEnd + numElements);


        ConstructorProxy<TARGET_TYPE> tempValue(
                                          BSLS_COMPILERFEATURES_FORWARD(Args_1,
                                          args_1),
                                                bslma::Default::allocator());


        reverseAssign(toBegin + numElements, toBegin, toEnd - numElements);


        assign(toBegin, toBegin + numElements, tempValue.object());

        guard.release();
    }
    else {

        difference_type remElements = numElements - tailLen;


        copyConstruct(toBegin + numElements,
                      toBegin,
                      toEnd,
                      allocator,
                      (bslmf::MetaInt<NIL_TRAITS>*)0);

        AutoArrayDestructor<TARGET_TYPE> guard(toEnd + remElements,
                                               toEnd + numElements);


        TARGET_TYPE *addr = toEnd + remElements - 1;
        for (; addr != toEnd - 1; --addr) {
            ScalarPrimitives::construct(addr,
                                        BSLS_COMPILERFEATURES_FORWARD(Args_1,
                                        args_1),
                                        allocator);
            guard.moveBegin(-1);
        }


        assign(toBegin, toEnd, *toEnd);

        guard.release();
    }
}

template <class TARGET_TYPE, class ALLOCATOR, class Args_1,
                                              class Args_2>
void ArrayPrimitives_Imp::emplace(TARGET_TYPE                *toBegin,
                                  TARGET_TYPE                *toEnd,
                                  size_type                   numElements,
                                  ALLOCATOR                  *allocator,
                                  bslmf::MetaInt<NIL_TRAITS> *,
                              BSLS_COMPILERFEATURES_FORWARD_REF(Args_1) args_1,
                              BSLS_COMPILERFEATURES_FORWARD_REF(Args_2) args_2)
{
    BSLS_ASSERT_SAFE(!ArrayPrimitives_Imp::isInvalidRange(toBegin,
                                                          toEnd));
    BSLMF_ASSERT((bslmf::IsSame<size_type, std::size_t>::VALUE));


    const size_type tailLen = toEnd - toBegin;
    if (tailLen >= numElements) {


        copyConstruct(toEnd,
                      toEnd - numElements,
                      toEnd,
                      allocator,
                      (bslmf::MetaInt<NIL_TRAITS>*)0);

        AutoArrayDestructor<TARGET_TYPE> guard(toEnd,
                                               toEnd + numElements);


        ConstructorProxy<TARGET_TYPE> tempValue(
                                          BSLS_COMPILERFEATURES_FORWARD(Args_1,
                                          args_1),
                                          BSLS_COMPILERFEATURES_FORWARD(Args_2,
                                          args_2),
                                                bslma::Default::allocator());


        reverseAssign(toBegin + numElements, toBegin, toEnd - numElements);


        assign(toBegin, toBegin + numElements, tempValue.object());

        guard.release();
    }
    else {

        difference_type remElements = numElements - tailLen;


        copyConstruct(toBegin + numElements,
                      toBegin,
                      toEnd,
                      allocator,
                      (bslmf::MetaInt<NIL_TRAITS>*)0);

        AutoArrayDestructor<TARGET_TYPE> guard(toEnd + remElements,
                                               toEnd + numElements);


        TARGET_TYPE *addr = toEnd + remElements - 1;
        for (; addr != toEnd - 1; --addr) {
            ScalarPrimitives::construct(addr,
                                        BSLS_COMPILERFEATURES_FORWARD(Args_1,
                                        args_1),
                                        BSLS_COMPILERFEATURES_FORWARD(Args_2,
                                        args_2),
                                        allocator);
            guard.moveBegin(-1);
        }


        assign(toBegin, toEnd, *toEnd);

        guard.release();
    }
}

template <class TARGET_TYPE, class ALLOCATOR, class Args_1,
                                              class Args_2,
                                              class Args_3>
void ArrayPrimitives_Imp::emplace(TARGET_TYPE                *toBegin,
                                  TARGET_TYPE                *toEnd,
                                  size_type                   numElements,
                                  ALLOCATOR                  *allocator,
                                  bslmf::MetaInt<NIL_TRAITS> *,
                              BSLS_COMPILERFEATURES_FORWARD_REF(Args_1) args_1,
                              BSLS_COMPILERFEATURES_FORWARD_REF(Args_2) args_2,
                              BSLS_COMPILERFEATURES_FORWARD_REF(Args_3) args_3)
{
    BSLS_ASSERT_SAFE(!ArrayPrimitives_Imp::isInvalidRange(toBegin,
                                                          toEnd));
    BSLMF_ASSERT((bslmf::IsSame<size_type, std::size_t>::VALUE));


    const size_type tailLen = toEnd - toBegin;
    if (tailLen >= numElements) {


        copyConstruct(toEnd,
                      toEnd - numElements,
                      toEnd,
                      allocator,
                      (bslmf::MetaInt<NIL_TRAITS>*)0);

        AutoArrayDestructor<TARGET_TYPE> guard(toEnd,
                                               toEnd + numElements);


        ConstructorProxy<TARGET_TYPE> tempValue(
                                          BSLS_COMPILERFEATURES_FORWARD(Args_1,
                                          args_1),
                                          BSLS_COMPILERFEATURES_FORWARD(Args_2,
                                          args_2),
                                          BSLS_COMPILERFEATURES_FORWARD(Args_3,
                                          args_3),
                                                bslma::Default::allocator());


        reverseAssign(toBegin + numElements, toBegin, toEnd - numElements);


        assign(toBegin, toBegin + numElements, tempValue.object());

        guard.release();
    }
    else {

        difference_type remElements = numElements - tailLen;


        copyConstruct(toBegin + numElements,
                      toBegin,
                      toEnd,
                      allocator,
                      (bslmf::MetaInt<NIL_TRAITS>*)0);

        AutoArrayDestructor<TARGET_TYPE> guard(toEnd + remElements,
                                               toEnd + numElements);


        TARGET_TYPE *addr = toEnd + remElements - 1;
        for (; addr != toEnd - 1; --addr) {
            ScalarPrimitives::construct(addr,
                                        BSLS_COMPILERFEATURES_FORWARD(Args_1,
                                        args_1),
                                        BSLS_COMPILERFEATURES_FORWARD(Args_2,
                                        args_2),
                                        BSLS_COMPILERFEATURES_FORWARD(Args_3,
                                        args_3),
                                        allocator);
            guard.moveBegin(-1);
        }


        assign(toBegin, toEnd, *toEnd);

        guard.release();
    }
}

template <class TARGET_TYPE, class ALLOCATOR, class Args_1,
                                              class Args_2,
                                              class Args_3,
                                              class Args_4>
void ArrayPrimitives_Imp::emplace(TARGET_TYPE                *toBegin,
                                  TARGET_TYPE                *toEnd,
                                  size_type                   numElements,
                                  ALLOCATOR                  *allocator,
                                  bslmf::MetaInt<NIL_TRAITS> *,
                              BSLS_COMPILERFEATURES_FORWARD_REF(Args_1) args_1,
                              BSLS_COMPILERFEATURES_FORWARD_REF(Args_2) args_2,
                              BSLS_COMPILERFEATURES_FORWARD_REF(Args_3) args_3,
                              BSLS_COMPILERFEATURES_FORWARD_REF(Args_4) args_4)
{
    BSLS_ASSERT_SAFE(!ArrayPrimitives_Imp::isInvalidRange(toBegin,
                                                          toEnd));
    BSLMF_ASSERT((bslmf::IsSame<size_type, std::size_t>::VALUE));


    const size_type tailLen = toEnd - toBegin;
    if (tailLen >= numElements) {


        copyConstruct(toEnd,
                      toEnd - numElements,
                      toEnd,
                      allocator,
                      (bslmf::MetaInt<NIL_TRAITS>*)0);

        AutoArrayDestructor<TARGET_TYPE> guard(toEnd,
                                               toEnd + numElements);


        ConstructorProxy<TARGET_TYPE> tempValue(
                                          BSLS_COMPILERFEATURES_FORWARD(Args_1,
                                          args_1),
                                          BSLS_COMPILERFEATURES_FORWARD(Args_2,
                                          args_2),
                                          BSLS_COMPILERFEATURES_FORWARD(Args_3,
                                          args_3),
                                          BSLS_COMPILERFEATURES_FORWARD(Args_4,
                                          args_4),
                                                bslma::Default::allocator());


        reverseAssign(toBegin + numElements, toBegin, toEnd - numElements);


        assign(toBegin, toBegin + numElements, tempValue.object());

        guard.release();
    }
    else {

        difference_type remElements = numElements - tailLen;


        copyConstruct(toBegin + numElements,
                      toBegin,
                      toEnd,
                      allocator,
                      (bslmf::MetaInt<NIL_TRAITS>*)0);

        AutoArrayDestructor<TARGET_TYPE> guard(toEnd + remElements,
                                               toEnd + numElements);


        TARGET_TYPE *addr = toEnd + remElements - 1;
        for (; addr != toEnd - 1; --addr) {
            ScalarPrimitives::construct(addr,
                                        BSLS_COMPILERFEATURES_FORWARD(Args_1,
                                        args_1),
                                        BSLS_COMPILERFEATURES_FORWARD(Args_2,
                                        args_2),
                                        BSLS_COMPILERFEATURES_FORWARD(Args_3,
                                        args_3),
                                        BSLS_COMPILERFEATURES_FORWARD(Args_4,
                                        args_4),
                                        allocator);
            guard.moveBegin(-1);
        }


        assign(toBegin, toEnd, *toEnd);

        guard.release();
    }
}

template <class TARGET_TYPE, class ALLOCATOR, class Args_1,
                                              class Args_2,
                                              class Args_3,
                                              class Args_4,
                                              class Args_5>
void ArrayPrimitives_Imp::emplace(TARGET_TYPE                *toBegin,
                                  TARGET_TYPE                *toEnd,
                                  size_type                   numElements,
                                  ALLOCATOR                  *allocator,
                                  bslmf::MetaInt<NIL_TRAITS> *,
                              BSLS_COMPILERFEATURES_FORWARD_REF(Args_1) args_1,
                              BSLS_COMPILERFEATURES_FORWARD_REF(Args_2) args_2,
                              BSLS_COMPILERFEATURES_FORWARD_REF(Args_3) args_3,
                              BSLS_COMPILERFEATURES_FORWARD_REF(Args_4) args_4,
                              BSLS_COMPILERFEATURES_FORWARD_REF(Args_5) args_5)
{
    BSLS_ASSERT_SAFE(!ArrayPrimitives_Imp::isInvalidRange(toBegin,
                                                          toEnd));
    BSLMF_ASSERT((bslmf::IsSame<size_type, std::size_t>::VALUE));


    const size_type tailLen = toEnd - toBegin;
    if (tailLen >= numElements) {


        copyConstruct(toEnd,
                      toEnd - numElements,
                      toEnd,
                      allocator,
                      (bslmf::MetaInt<NIL_TRAITS>*)0);

        AutoArrayDestructor<TARGET_TYPE> guard(toEnd,
                                               toEnd + numElements);


        ConstructorProxy<TARGET_TYPE> tempValue(
                                          BSLS_COMPILERFEATURES_FORWARD(Args_1,
                                          args_1),
                                          BSLS_COMPILERFEATURES_FORWARD(Args_2,
                                          args_2),
                                          BSLS_COMPILERFEATURES_FORWARD(Args_3,
                                          args_3),
                                          BSLS_COMPILERFEATURES_FORWARD(Args_4,
                                          args_4),
                                          BSLS_COMPILERFEATURES_FORWARD(Args_5,
                                          args_5),
                                                bslma::Default::allocator());


        reverseAssign(toBegin + numElements, toBegin, toEnd - numElements);


        assign(toBegin, toBegin + numElements, tempValue.object());

        guard.release();
    }
    else {

        difference_type remElements = numElements - tailLen;


        copyConstruct(toBegin + numElements,
                      toBegin,
                      toEnd,
                      allocator,
                      (bslmf::MetaInt<NIL_TRAITS>*)0);

        AutoArrayDestructor<TARGET_TYPE> guard(toEnd + remElements,
                                               toEnd + numElements);


        TARGET_TYPE *addr = toEnd + remElements - 1;
        for (; addr != toEnd - 1; --addr) {
            ScalarPrimitives::construct(addr,
                                        BSLS_COMPILERFEATURES_FORWARD(Args_1,
                                        args_1),
                                        BSLS_COMPILERFEATURES_FORWARD(Args_2,
                                        args_2),
                                        BSLS_COMPILERFEATURES_FORWARD(Args_3,
                                        args_3),
                                        BSLS_COMPILERFEATURES_FORWARD(Args_4,
                                        args_4),
                                        BSLS_COMPILERFEATURES_FORWARD(Args_5,
                                        args_5),
                                        allocator);
            guard.moveBegin(-1);
        }


        assign(toBegin, toEnd, *toEnd);

        guard.release();
    }
}

#else
template <class TARGET_TYPE, class ALLOCATOR, class... Args>
inline
void ArrayPrimitives_Imp::emplace(
                          TARGET_TYPE                             *toBegin,
                          TARGET_TYPE                             *toEnd,
                          size_type                                numElements,
                          ALLOCATOR                               *allocator,
                          bslmf::MetaInt<BITWISE_COPYABLE_TRAITS> *,
                          BSLS_COMPILERFEATURES_FORWARD_REF(Args)... args)
{

    ArrayPrimitives_Imp::emplace(
                             toBegin,
                             toEnd,
                             numElements,
                             allocator,
                             (bslmf::MetaInt<BITWISE_MOVEABLE_TRAITS>*)0,
                             BSLS_COMPILERFEATURES_FORWARD(Args, args)...);
}

template <class TARGET_TYPE, class ALLOCATOR, class... Args>
void ArrayPrimitives_Imp::emplace(
                          TARGET_TYPE                             *toBegin,
                          TARGET_TYPE                             *toEnd,
                          size_type                                numElements,
                          ALLOCATOR                               *allocator,
                          bslmf::MetaInt<BITWISE_MOVEABLE_TRAITS> *,
                          BSLS_COMPILERFEATURES_FORWARD_REF(Args)... args)
{
    BSLS_ASSERT_SAFE(!ArrayPrimitives_Imp::isInvalidRange(toBegin,
                                                          toEnd));
    BSLMF_ASSERT((bslmf::IsSame<size_type, std::size_t>::VALUE));


    size_type tailLen    = toEnd - toBegin;
    size_type numGuarded = tailLen < numElements ? tailLen : numElements;


    TARGET_TYPE *destBegin = toBegin + numElements;
    std::memmove(destBegin, toBegin, tailLen * sizeof(TARGET_TYPE));


    TARGET_TYPE *destEnd = toEnd + numElements;
    AutoArrayMoveDestructor<TARGET_TYPE> guard(toBegin,
                                               destEnd - numGuarded,
                                               destEnd - numGuarded,
                                               destEnd);

    while (guard.middle() != guard.end()) {
        ScalarPrimitives::construct(guard.destination(),
                                    BSLS_COMPILERFEATURES_FORWARD(Args,
                                    args)...,
                                    allocator);
        guard.advance();
    }


    if (tailLen < numElements) {

        AutoArrayDestructor<TARGET_TYPE> endGuard(destBegin, destEnd);


        while (toEnd != destBegin) {
            ScalarPrimitives::construct(--destBegin,
                                        BSLS_COMPILERFEATURES_FORWARD(Args,
                                        args)...,
                                        allocator);
            endGuard.moveBegin(-1);
        }
        endGuard.release();
    }
}

template <class TARGET_TYPE, class ALLOCATOR, class... Args>
void ArrayPrimitives_Imp::emplace(TARGET_TYPE                *toBegin,
                                  TARGET_TYPE                *toEnd,
                                  size_type                   numElements,
                                  ALLOCATOR                  *allocator,
                                  bslmf::MetaInt<NIL_TRAITS> *,
                               BSLS_COMPILERFEATURES_FORWARD_REF(Args)... args)
{
    BSLS_ASSERT_SAFE(!ArrayPrimitives_Imp::isInvalidRange(toBegin,
                                                          toEnd));
    BSLMF_ASSERT((bslmf::IsSame<size_type, std::size_t>::VALUE));


    const size_type tailLen = toEnd - toBegin;
    if (tailLen >= numElements) {


        copyConstruct(toEnd,
                      toEnd - numElements,
                      toEnd,
                      allocator,
                      (bslmf::MetaInt<NIL_TRAITS>*)0);

        AutoArrayDestructor<TARGET_TYPE> guard(toEnd,
                                               toEnd + numElements);


        ConstructorProxy<TARGET_TYPE> tempValue(
                                           BSLS_COMPILERFEATURES_FORWARD(Args,
                                           args)...,
                                                bslma::Default::allocator());


        reverseAssign(toBegin + numElements, toBegin, toEnd - numElements);


        assign(toBegin, toBegin + numElements, tempValue.object());

        guard.release();
    }
    else {

        difference_type remElements = numElements - tailLen;


        copyConstruct(toBegin + numElements,
                      toBegin,
                      toEnd,
                      allocator,
                      (bslmf::MetaInt<NIL_TRAITS>*)0);

        AutoArrayDestructor<TARGET_TYPE> guard(toEnd + remElements,
                                               toEnd + numElements);


        TARGET_TYPE *addr = toEnd + remElements - 1;
        for (; addr != toEnd - 1; --addr) {
            ScalarPrimitives::construct(addr,
                                        BSLS_COMPILERFEATURES_FORWARD(Args,
                                        args)...,
                                        allocator);
            guard.moveBegin(-1);
        }


        assign(toBegin, toEnd, *toEnd);

        guard.release();
    }
}
// }}} END GENERATED CODE
#endif

                  // *** 'insert' with 'FWD_ITER' overloads: ***


template <class TARGET_TYPE, class FWD_ITER, class ALLOCATOR>
inline
void ArrayPrimitives_Imp::insert(
                          TARGET_TYPE                             *toBegin,
                          TARGET_TYPE                             *toEnd,
                          FWD_ITER                                 fromBegin,
                          FWD_ITER                                 fromEnd,
                          size_type                                numElements,
                          ALLOCATOR                               *allocator,
                          bslmf::MetaInt<IS_POINTER_TO_POINTER>   *)
{
    // We may be casting a func ptr to a 'void *' here, so this won't work if
    // we port to an architecture where the two are of different sizes.

    BSLMF_ASSERT(sizeof(void *) == sizeof(void (*)()));

    insert((void *       *) toBegin,
           (void *       *) toEnd,
           (void * const *) fromBegin,
           (void * const *) fromEnd,
           numElements,
           allocator,
           (bslmf::MetaInt<BITWISE_COPYABLE_TRAITS> *) 0);
}

template <class TARGET_TYPE, class ALLOCATOR>
inline
void ArrayPrimitives_Imp::insert(
                          TARGET_TYPE                             *toBegin,
                          TARGET_TYPE                             *toEnd,
                          const TARGET_TYPE                       *fromBegin,
                          const TARGET_TYPE                       *fromEnd,
                          size_type                                numElements,
                          ALLOCATOR                               *,
                          bslmf::MetaInt<BITWISE_COPYABLE_TRAITS> *)
{
    // 'FWD_ITER' has been converted to a 'const TARGET_TYPE *' and
    // 'TARGET_TYPE' is bit-wise copyable.
    BSLS_ASSERT_SAFE(!ArrayPrimitives_Imp::isInvalidRange(toBegin,
                                                          toEnd));
    BSLS_ASSERT_SAFE(!ArrayPrimitives_Imp::isInvalidRange(fromBegin,
                                                          fromEnd));
    BSLS_ASSERT_SAFE(fromBegin || 0 == numElements);
    BSLMF_ASSERT((bsl::is_same<size_type, std::size_t>::value));

    BSLS_ASSERT_SAFE(fromBegin + numElements == fromEnd);
    BSLS_ASSERT_SAFE(fromEnd <= toBegin || toEnd + numElements <= fromBegin);
    (void)fromEnd;  // quell warning when 'BSLS_ASSERT_SAFE' is compiled out

    // Key to the transformation diagrams:
    //..
    //  A...G   original contents of '[toBegin, toEnd)'  ("tail")
    //  t...z   contents of '[fromBegin, fromEnd)'       ("input")
    //  _____   uninitialized array element
    //..

    //..
    //  Transformation: ABCDE_______ => _______ABCDE (might overlap).
    //..

    const size_type numBytes = (const char*)toEnd - (const char*)toBegin;
    std::memmove(toBegin + numElements, toBegin, numBytes);

    //..
    //  Transformation: _______ABCDE => tuvwxyzABCDE (no overlap).
    //..

    std::memcpy(toBegin, fromBegin, numElements * sizeof(TARGET_TYPE));
}

template <class TARGET_TYPE, class FWD_ITER, class ALLOCATOR>
void ArrayPrimitives_Imp::insert(
                          TARGET_TYPE                             *toBegin,
                          TARGET_TYPE                             *toEnd,
                          FWD_ITER                                 fromBegin,
                          FWD_ITER,
                          size_type                                numElements,
                          ALLOCATOR                               *allocator,
                          bslmf::MetaInt<BITWISE_MOVEABLE_TRAITS> *)
{
    // 'TARGET_TYPE' is bit-wise moveable.
    BSLS_ASSERT_SAFE(!ArrayPrimitives_Imp::isInvalidRange(toBegin, toEnd));
    BSLMF_ASSERT((bsl::is_same<size_type, std::size_t>::value));

    if (0 == numElements) {
        return;                                                       // RETURN
    }

    // The following assertions only make sense if 'FWD_ITER' is a pointer to a
    // possibly cv-qualified 'TARGET_TYPE', and are tested in that overload
    // (see above).
    //..
    //  BSLS_ASSERT(fromBegin + numElements == fromEnd);
    //  BSLS_ASSERT(fromEnd <= toBegin || toEnd + numElements <= fromBegin);
    //..

    // Key to the transformation diagrams:
    //..
    //  A...G   original contents of '[toBegin, toEnd)'  ("tail")
    //  t...z   contents of '[fromBegin, fromEnd)'       ("input")
    //  _____   uninitialized array element
    //  [...]   part of array guarded by exception guard
    //  |.(.,.) part of array guarded by move guard
    //          (middle indicated by ',' and dest by '|')
    //..

    const size_type tailLen  = toEnd - toBegin;
    const size_type numGuarded = tailLen < numElements ? tailLen : numElements;

    //..
    //  Transformation: ABCDE____ => ____ABCDE (might overlap).
    //..

    TARGET_TYPE *destBegin = toBegin + numElements;
    std::memmove(destBegin, toBegin, tailLen * sizeof(TARGET_TYPE));

    //..
    //  Transformation: |_______(,ABCDE) => tuvwx|__(ABCDE,).
    //..

    TARGET_TYPE *destEnd = toEnd + numElements;
    AutoArrayMoveDestructor<TARGET_TYPE> guard(toBegin,
                                               destEnd - numGuarded,
                                               destEnd - numGuarded,
                                               destEnd);

    for (; guard.middle() != guard.end(); ++fromBegin) {
        ScalarPrimitives::construct(guard.destination(),
                                    *fromBegin,
                                    allocator);
        guard.advance();
    }

    // The bitwise 'guard' is now inactive, since 'middle() == end()', and
    // 'guard.destination()' is the smaller of 'destBegin' or 'toEnd'.

    if (tailLen < numElements) {
        // There still is a gap of 'numElements - tailLen' to fill in between
        // 'toEnd' and 'destBegin'.  The elements that have been 'memmove'-ed
        // need to be guarded, and we need to continue to fill the hole at the
        // same guarding the copied elements as well.

        AutoArrayDestructor<TARGET_TYPE> endGuard1(toEnd, toEnd);
        AutoArrayDestructor<TARGET_TYPE> endGuard2(destBegin, destEnd);

        //..
        //  Transformation: tuvwx[]__[ABCDE] => tuvwx[yz][ABCDE].
        //..

        for (; toEnd != destBegin; ++fromBegin) {
            ScalarPrimitives::construct(toEnd,
                                        *fromBegin,
                                        allocator);
            toEnd = endGuard1.moveEnd(1);
        }
        endGuard1.release();
        endGuard2.release();
    }
}

template <class TARGET_TYPE, class FWD_ITER, class ALLOCATOR>
void ArrayPrimitives_Imp::insert(TARGET_TYPE                *toBegin,
                                 TARGET_TYPE                *toEnd,
                                 FWD_ITER                    fromBegin,
                                 FWD_ITER                    fromEnd,
                                 size_type                   numElements,
                                 ALLOCATOR                  *allocator,
                                 bslmf::MetaInt<NIL_TRAITS> *)
{
    BSLS_ASSERT_SAFE(!ArrayPrimitives_Imp::isInvalidRange(toBegin,
                                                          toEnd));
    BSLMF_ASSERT((bsl::is_same<size_type, std::size_t>::value));

    if (0 == numElements) {
        return;                                                       // RETURN
    }

    // Key to the transformation diagrams:
    //..
    //  A...G   original contents of '[toBegin, toEnd)'  ("tail")
    //  t...z   contents of '[fromBegin, fromEnd)'       ("input")
    //  _____   uninitialized array elements
    //  [...]   part of array protected by a guard object
    //..

    const size_type tailLen = toEnd - toBegin;
    if (tailLen > numElements) {
        // Tail is longer than input.

        //..
        //  Transformation: ABCDEFG___[] => ABCDEFG[EFG].
        //..

        copyConstruct(                                           // destination
                      toEnd,
                      toEnd - numElements,  // source
                      toEnd,                // end source
                      allocator,
                      (bslmf::MetaInt<NIL_TRAITS>*)0);

        AutoArrayDestructor<TARGET_TYPE> guard(toEnd,
                                               toEnd + numElements);

        //..
        //  Transformation: ABCDEFG[EFG] => ABCABCD[EFG].
        //..

        TARGET_TYPE *src  = toEnd - numElements;
        TARGET_TYPE *dest = toEnd;
        while (toBegin != src) {
            *--dest = *--src;
        }

        //..
        //  Transformation: ABCABCD[EFG] => tuvABCD[EFG].
        //..

        for (; toBegin != dest; ++toBegin, ++fromBegin) {
            *toBegin = *fromBegin;
        }

        guard.release();
    }
    else {
        // Tail is not longer than input (numElements).

        difference_type remElements = numElements - tailLen;

        //..
        //  Transformation: ABC_______[] => ABC____[ABC]
        //..

        copyConstruct(                                           // destination
                      toBegin + numElements,
                      toBegin,                // source
                      toEnd,                  // end source
                      allocator,
                      (bslmf::MetaInt<NIL_TRAITS>*)0);

        AutoArrayDestructor<TARGET_TYPE> guard(toEnd + remElements,
                                               toEnd + numElements);

        //..
        //  Transformation: ABC____[ABC] => tuv____[ABC].
        //..

        for (; toBegin != toEnd; ++fromBegin, ++toBegin) {
            *toBegin = *fromBegin;
        }

        //..
        //  Transformation: tuv____[ABC] => tuvwxyzABC[].
        //..
        copyConstruct(toBegin,
                      fromBegin,
                      fromEnd,
                      allocator,
                      (bslmf::MetaInt<NIL_TRAITS>*)0);

        guard.release();
    }
}

                       // *** 'moveInsert' overloads: ***

template <class TARGET_TYPE, class ALLOCATOR>
inline
void ArrayPrimitives_Imp::moveInsert(
                         TARGET_TYPE                              *toBegin,
                         TARGET_TYPE                              *toEnd,
                         TARGET_TYPE                             **lastPtr,
                         TARGET_TYPE                              *first,
                         TARGET_TYPE                              *last,
                         size_type                                 numElements,
                         ALLOCATOR                                *allocator,
                         bslmf::MetaInt<BITWISE_MOVEABLE_TRAITS>  *)
{
    BSLS_ASSERT_SAFE(!ArrayPrimitives_Imp::isInvalidRange(toBegin,
                                                          toEnd));
    BSLS_ASSERT_SAFE(!ArrayPrimitives_Imp::isInvalidRange(first, last));
    BSLS_ASSERT_SAFE(first || 0 == numElements);
    BSLMF_ASSERT((bsl::is_same<size_type, std::size_t>::value));
    BSLS_ASSERT_SAFE(lastPtr);

    // Functionally indistinguishable from this:

    *lastPtr = last;
    insert(toBegin, toEnd, first, last, numElements, allocator,
           (bslmf::MetaInt<BITWISE_COPYABLE_TRAITS>*)0);
    *lastPtr = first;
}

template <class TARGET_TYPE, class ALLOCATOR>
inline
void ArrayPrimitives_Imp::moveInsert(TARGET_TYPE                 *toBegin,
                                     TARGET_TYPE                 *toEnd,
                                     TARGET_TYPE                **lastPtr,
                                     TARGET_TYPE                 *first,
                                     TARGET_TYPE                 *last,
                                     size_type                    numElements,
                                     ALLOCATOR                   *allocator,
                                     bslmf::MetaInt<NIL_TRAITS>  *)
{
    BSLS_ASSERT_SAFE(!ArrayPrimitives_Imp::isInvalidRange(toBegin,
                                                          toEnd));
    BSLS_ASSERT_SAFE(!ArrayPrimitives_Imp::isInvalidRange(first, last));
    BSLS_ASSERT_SAFE(first || 0 == numElements);
    BSLMF_ASSERT((bsl::is_same<size_type, std::size_t>::value));
    BSLS_ASSERT_SAFE(lastPtr);

    // There isn't any advantage at destroying [first,last) one by one as we're
    // moving it, except perhaps for slightly better memory usage.

    *lastPtr = last;
    insert(toBegin, toEnd, first, last, numElements, allocator,
           (bslmf::MetaInt<NIL_TRAITS>*)0);
    ArrayDestructionPrimitives::destroy(first, last);
    *lastPtr = first;
}

                          // *** 'erase' overloads: ***

template <class TARGET_TYPE, class ALLOCATOR>
void ArrayPrimitives_Imp::erase(
                               TARGET_TYPE                             *first,
                               TARGET_TYPE                             *middle,
                               TARGET_TYPE                             *last,
                               ALLOCATOR                               *,
                               bslmf::MetaInt<BITWISE_MOVEABLE_TRAITS> *)
{
    BSLS_ASSERT_SAFE(!ArrayPrimitives_Imp::isInvalidRange(first,
                                                          middle));
    BSLS_ASSERT_SAFE(!ArrayPrimitives_Imp::isInvalidRange(middle,
                                                          last));

    // Key to the transformation diagrams:
    //..
    //  t...z   Original contents of '[first, middle)'
    //  A...G   Original contents of '[middle, last)'
    //  _       Destroyed array element
    //..

    //..
    //  Transformation: tuvABCDEFG => ___ABCDEFG (no throw)
    //..
    ArrayDestructionPrimitives::destroy(first, middle);

    //..
    //  Transformation: ___ABCDEFG => ABCDEFG___  (might overlap, but no throw)
    //..
    size_type numBytes = (const char *)last - (const char *)middle;
    std::memmove(first, middle, numBytes);
}

template <class TARGET_TYPE, class ALLOCATOR>
void ArrayPrimitives_Imp::erase(TARGET_TYPE                *first,
                                TARGET_TYPE                *middle,
                                TARGET_TYPE                *last,
                                ALLOCATOR                  *,
                                bslmf::MetaInt<NIL_TRAITS> *)
{
    BSLS_ASSERT_SAFE(!ArrayPrimitives_Imp::isInvalidRange(first,
                                                          middle));
    BSLS_ASSERT_SAFE(!ArrayPrimitives_Imp::isInvalidRange(middle,
                                                          last));

    // Key to the transformation diagrams:
    //..
    //  t...z   Original contents of '[first, middle)'
    //  A...G   Original contents of '[middle, last)'
    //  _       Destructed array element
    //..

    //..
    //  Transformation: tuvABCDEFG => ABCDEFGEFG.
    //..

    while (middle != last) {
        *first++ = *middle++;
    }

    //..
    //  Transformation: ABCDEFGEFG => ABCDEFG___.
    //..

    ArrayDestructionPrimitives::destroy(first, middle);
}

                         // *** 'rotate' overloads: ***

template <class TARGET_TYPE>
inline
void ArrayPrimitives_Imp::rotate(
                               TARGET_TYPE                             *begin,
                               TARGET_TYPE                             *middle,
                               TARGET_TYPE                             *end,
                               bslmf::MetaInt<BITWISE_MOVEABLE_TRAITS> *)
{
    BSLS_ASSERT_SAFE(!ArrayPrimitives_Imp::isInvalidRange(begin,
                                                          middle));
    BSLS_ASSERT_SAFE(!ArrayPrimitives_Imp::isInvalidRange(middle, end));

    bitwiseRotate((char *)begin, (char *)middle, (char *)end);
}

template <class TARGET_TYPE>
void ArrayPrimitives_Imp::rotate(TARGET_TYPE                *begin,
                                 TARGET_TYPE                *middle,
                                 TARGET_TYPE                *end,
                                 bslmf::MetaInt<NIL_TRAITS> *)
{
    BSLS_ASSERT_SAFE(!ArrayPrimitives_Imp::isInvalidRange(begin,
                                                          middle));
    BSLS_ASSERT_SAFE(!ArrayPrimitives_Imp::isInvalidRange(middle, end));

    if (begin == middle || middle == end) {
        // This test changes into O(1) what would otherwise be O(N): Do not
        // remove!

        return;                                                       // RETURN
    }

    // This case is simple enough, it should be taken care of on its own.

    const std::size_t numElements = middle - begin;
    const std::size_t remElements = end - middle;

    if (numElements == remElements) {
        for (; middle != end; ++begin, ++middle) {
            TARGET_TYPE tmp(*middle);
            *middle = *begin;
            *begin = tmp;
        }
        return;                                                       // RETURN
    }

    // This algorithm proceeds by decomposing the rotation into cycles, which
    // can then be rotated using a single element buffer.  First we compute the
    // 'gcd(end - begin, numElements)' which is the number of cycles in the
    // rotation.

    std::size_t numCycles = end - begin;
    std::size_t remainder = numElements;
    while (remainder != 0) {
        std::size_t t = numCycles % remainder;
        numCycles = remainder;
        remainder = t;
    }

    // Key to the transformation diagrams:
    //..
    //  A...D   Contents of the current cycle
    //  W...Z   Contents of another cycle
    //  _       Elements not in the current cycle
    //..

    for (std::size_t i = 0; i < numCycles; ++i) {
        // Let the current cycle be initially 'A__B__C__D__', (note that its
        // stride is 'length / numCycles') and let (*) denote the current
        // position of 'ptr'.

        TARGET_TYPE *ptr = begin; // seed for current cycle:  A(*)__B__C__D__
        TARGET_TYPE  tmp = *ptr;  // value held at the seed:  tmp == A

        if (numElements < remElements) {
            // Rotate the cycle forward by numElements positions (or backward
            // by -(length-numElements)=-remElements positions if crossing the
            // boundary forward).  The transformation is:
            //..
            //  A(*)__B__C__D__ => B__B(*)__C__D__
            //                  => B__C__C(*)__D__
            //                  => B__C__D__D(*)__
            //..
            // The length of the cycle is always 'length / numCycles', but it
            // crosses the range boundaries 'numElements / numCycles' times,
            // each triggering an extra assignment in the 'if' clause below, so
            // the loop must only be executed:
            //..
            //  (length - numElements) / numCycles = remELements / numCycles
            //..
            // times.

            std::size_t cycleSize = remElements / numCycles;

            for (std::size_t j = 0; j < cycleSize; ++j) {
                if (ptr > begin + remElements) {
                    // Wrap around the range boundaries.  (Note that
                    // '-remElements == numElements - (end - begin)'.)

                    *ptr = *(ptr - remElements);
                    ptr -= remElements;
                }

                *ptr = *(ptr + numElements);
                ptr += numElements;
            }
        }
        else {
            // Rotate the cycle backward by '-remElements' positions (or
            // forward by 'numElements' positions if crossing the boundary
            // backward).  The transformation is:
            //..
            //  A(*)__B__C__D__ => D__B__C__D(*)__
            //                  => D__B__C(*)__C__
            //                  => D__B(*)__B__C__
            //..
            // The length of the cycle is always 'length/numCycles', but going
            // backward (which adds an initial extra crossing) crosses the
            // range boundaries 'remElements/numCycles+1' times each of which
            // trigger an extra assignment in the 'if' clause below, so the
            // loop must only be executed:
            //..
            //  (length - remElements) / numCycles - 1 =
            //                                      numELements / numCycles - 1
            //..
            // times.

            std::size_t cycleSize = numElements / numCycles - 1;

            for (std::size_t j = 0; j < cycleSize; ++j) {
                if (ptr < end - numElements) {
                    *ptr = *(ptr + numElements);
                    ptr += numElements;
                }

                *ptr = *(ptr - remElements);
                ptr -= remElements;
            }
        }

        *ptr = tmp; // Close the cycle, e.g.:
                    //..
                    //  (first case):  B__C__D__D(*)__ => B__C__D__A__
                    //  (second case): D__D(*)__B__C__ => D__A__B__C__
                    //..
        ++begin;    // and move on to the next cycle:
                    //..
                    //                                 => _W__X__Y__Z_
                    //..
    }
}

template <class FORWARD_ITERATOR>
inline
bool ArrayPrimitives_Imp::isInvalidRange(FORWARD_ITERATOR,
                                         FORWARD_ITERATOR)
{
    // Ideally would dispatch on random_access_iterator_tag to support
    // generalized random access iterators, but we are constrained by 'bsl'
    // levelization to not depend on 'bsl_iterator.h'.  As the intent is to
    // detect invalid ranges in assertions, the conservative choice is to
    // return 'false' always.

    return false;
}

template <class TARGET_TYPE>
inline
bool ArrayPrimitives_Imp::isInvalidRange(TARGET_TYPE *begin,
                                         TARGET_TYPE *end)
{
    return !begin != !end || begin > end;
}

template <class TARGET_TYPE>
inline
void ArrayPrimitives_Imp::reverseAssign(TARGET_TYPE *dest,
                                        TARGET_TYPE *srcStart,
                                        TARGET_TYPE *srcEnd)
{
    TARGET_TYPE *destEnd = srcEnd - srcStart + dest;
    while (srcStart != srcEnd) {
        *--destEnd = *--srcEnd;
    }
}

template <class TARGET_TYPE>
inline
void ArrayPrimitives_Imp::assign(TARGET_TYPE *srcStart,
                                 TARGET_TYPE *srcEnd,
                                 TARGET_TYPE& value)
{
    for ( ; srcStart != srcEnd; ++srcStart) {
        *srcStart = value;
    }
}

}  // close package namespace


}  // close enterprise namespace

#endif

// ----------------------------------------------------------------------------
// Copyright (C) 2013 Bloomberg L.P.
//
// Permission is hereby granted, free of charge, to any person obtaining a copy
// of this software and associated documentation files (the "Software"), to
// deal in the Software without restriction, including without limitation the
// rights to use, copy, modify, merge, publish, distribute, sublicense, and/or
// sell copies of the Software, and to permit persons to whom the Software is
// furnished to do so, subject to the following conditions:
//
// The above copyright notice and this permission notice shall be included in
// all copies or substantial portions of the Software.
//
// THE SOFTWARE IS PROVIDED "AS IS", WITHOUT WARRANTY OF ANY KIND, EXPRESS OR
// IMPLIED, INCLUDING BUT NOT LIMITED TO THE WARRANTIES OF MERCHANTABILITY,
// FITNESS FOR A PARTICULAR PURPOSE AND NONINFRINGEMENT.  IN NO EVENT SHALL THE
// AUTHORS OR COPYRIGHT HOLDERS BE LIABLE FOR ANY CLAIM, DAMAGES OR OTHER
// LIABILITY, WHETHER IN AN ACTION OF CONTRACT, TORT OR OTHERWISE, ARISING
// FROM, OUT OF OR IN CONNECTION WITH THE SOFTWARE OR THE USE OR OTHER DEALINGS
// IN THE SOFTWARE.
// ----------------------------- END-OF-FILE ----------------------------------<|MERGE_RESOLUTION|>--- conflicted
+++ resolved
@@ -2975,7 +2975,6 @@
                           bslmf::MetaInt<BITWISE_COPYABLE_TRAITS> *,
                           Args&&...                                args)
 {
-<<<<<<< HEAD
     // TBD: The implementation is exactly the same as 'BITWISE_MOVEABLE_TRAITS'
     // unless 'AutoArrayMoveDestructor' has a 'release' method so the guard can
     // be called off after one in-place construction.  Then an optimization
@@ -2988,7 +2987,1355 @@
                              allocator,
                              (bslmf::MetaInt<BITWISE_MOVEABLE_TRAITS>*)0,
                              std::forward<Args>(args)...);
-=======
+}
+
+template <class TARGET_TYPE, class ALLOCATOR, class... Args>
+void ArrayPrimitives_Imp::emplace(
+                          TARGET_TYPE                             *toBegin,
+                          TARGET_TYPE                             *toEnd,
+                          size_type                                numElements,
+                          ALLOCATOR                               *allocator,
+                          bslmf::MetaInt<BITWISE_MOVEABLE_TRAITS> *,
+                          Args&&...                                args)
+{
+    BSLS_ASSERT_SAFE(!ArrayPrimitives_Imp::isInvalidRange(toBegin,
+                                                          toEnd));
+    BSLMF_ASSERT((bslmf::IsSame<size_type, std::size_t>::VALUE));
+
+    // Key to the transformation diagrams:
+    //..
+    //  A...G   original contents of '[toBegin, toEnd)'  ("tail")
+    //  v...v   contents of '[fromBegin, fromEnd)'       ("input")
+    //  _____   uninitialized array element
+    //  [...]   part of an array guarded by an exception guard object
+    //  |.(.,.) part of array guarded by move guard
+    //          (middle indicated by ',' and dest by '|')
+    //..
+
+    size_type tailLen    = toEnd - toBegin;
+    size_type numGuarded = tailLen < numElements ? tailLen : numElements;
+
+    //..
+    //  Transformation: ABCDE_______ => _______ABCDE (might overlap)
+    //..
+
+    TARGET_TYPE *destBegin = toBegin + numElements;
+    std::memmove(destBegin, toBegin, tailLen * sizeof(TARGET_TYPE));
+
+    //..
+    //  Transformation: |_______(,ABCDE) => vvvvv|__(ABCDE,)
+    //..
+
+    TARGET_TYPE *destEnd = toEnd + numElements;
+    AutoArrayMoveDestructor<TARGET_TYPE> guard(toBegin,
+                                               destEnd - numGuarded,
+                                               destEnd - numGuarded,
+                                               destEnd);
+
+    while (guard.middle() != guard.end()) {
+        ScalarPrimitives::construct(guard.destination(),
+                                    std::forward<Args>(args)...,
+                                    allocator);
+        guard.advance();
+    }
+
+    // The bitwise 'guard' is now inactive, since 'middle() == end()' and
+    // 'guard.destination()' is the smaller of 'destBegin' or 'toEnd'.
+
+    if (tailLen < numElements) {
+        // There still is a gap of 'numElements - tailLen' to fill in between
+        // 'toEnd' and 'destBegin'.  The elements that have been 'memmove'-ed
+        // need to be guarded, we fill the gap backward from there to keep
+        // guarded portion in one piece.
+
+        AutoArrayDestructor<TARGET_TYPE> endGuard(destBegin, destEnd);
+
+        //..
+        //  Transformation: vvvvv__[ABCDE] => vvvvv[vvABCDE]
+        //..
+
+        while (toEnd != destBegin) {
+            ScalarPrimitives::construct(--destBegin,
+                                        std::forward<Args>(args)...,
+                                        allocator);
+            endGuard.moveBegin(-1);
+        }
+        endGuard.release();
+    }
+}
+
+template <class TARGET_TYPE, class ALLOCATOR, class... Args>
+void ArrayPrimitives_Imp::emplace(TARGET_TYPE                *toBegin,
+                                  TARGET_TYPE                *toEnd,
+                                  size_type                   numElements,
+                                  ALLOCATOR                  *allocator,
+                                  bslmf::MetaInt<NIL_TRAITS> *,
+                                  Args&&...                   args)
+{
+    BSLS_ASSERT_SAFE(!ArrayPrimitives_Imp::isInvalidRange(toBegin,
+                                                          toEnd));
+    BSLMF_ASSERT((bslmf::IsSame<size_type, std::size_t>::VALUE));
+
+    // Key to the transformation diagrams:
+    //..
+    //  A...G   original contents of '[toBegin, toEnd)'  ("tail")
+    //  v...v   copies of 'value'                        ("input")
+    //  _____   uninitialized array elements
+    //  [...]   part of array protected by an exception guard object
+    //..
+
+    const size_type tailLen = toEnd - toBegin;
+    if (tailLen >= numElements) {
+        // Tail is not shorter than input.
+
+        //..
+        //  Transformation: ABCDEFG___[] => ABCDEFG[EFG].
+        //..
+
+        copyConstruct(toEnd,                // destination
+                      toEnd - numElements,  // source
+                      toEnd,                // end source
+                      allocator,
+                      (bslmf::MetaInt<NIL_TRAITS>*)0);
+
+        AutoArrayDestructor<TARGET_TYPE> guard(toEnd,
+                                               toEnd + numElements);
+
+        // Aliasing: Make a temp copy of 'value' (always).  The reason is that
+        // 'value' could be a reference inside the input range, or even outside
+        // but with lifetime controlled by one of these values, and so the next
+        // transformation could invalidate 'value'.  Note: One cannot rely on
+        // 'TARGET_TYPE' to have a single-argument copy ctor (i.e., default
+        // allocator argument to 0) if it takes an allocator; hence the
+        // constructor proxy.
+
+        ConstructorProxy<TARGET_TYPE> tempValue(std::forward<Args>(args)...,
+                                                bslma::Default::allocator());
+
+        //..
+        //  Transformation: ABCDEFG[EFG] => ABCABCD[EFG].
+        //..
+
+        reverseAssign(toBegin + numElements, toBegin, toEnd - numElements);
+
+        //..
+        //  Transformation: ABCABCD[EFG] => vvvABCD[EFG].
+        //..
+
+        assign(toBegin, toBegin + numElements, tempValue.object());
+
+        guard.release();
+    }
+    else {
+        // Tail is shorter than input.  We can avoid the temp copy of value
+        // since there will be space to make a first copy after the tail, and
+        // use that to make the subsequent copies.
+
+        difference_type remElements = numElements - tailLen;
+
+        //..
+        //  Transformation: ABC_______[] => ABC____[ABC].
+        //..
+
+        copyConstruct(toBegin + numElements,  // destination
+                      toBegin,                // source
+                      toEnd,                  // end source
+                      allocator,
+                      (bslmf::MetaInt<NIL_TRAITS>*)0);
+
+        AutoArrayDestructor<TARGET_TYPE> guard(toEnd + remElements,
+                                               toEnd + numElements);
+
+        //..
+        //  Transformation: ABC____[ABC] => ABC[vvvvABC].
+        //..
+
+        TARGET_TYPE *addr = toEnd + remElements - 1;
+        for (; addr != toEnd - 1; --addr) {
+            ScalarPrimitives::construct(addr,
+                                        std::forward<Args>(args)...,
+                                        allocator);
+            guard.moveBegin(-1);
+        }
+
+        //..
+        //  Transformation: ABC[vvvvABC] => vvv[vvvvABC].
+        //..
+
+        assign(toBegin, toEnd, *toEnd);
+
+        guard.release();
+    }
+}
+#elif BSLS_COMPILERFEATURES_SIMULATE_VARIADIC_TEMPLATES
+// {{{ BEGIN GENERATED CODE
+// The following section is automatically generated.  **DO NOT EDIT**
+// Generator command line: sim_cpp11_features.pl --var-args=5 bslalg_arrayprimitives.h
+template <class TARGET_TYPE, class ALLOCATOR>
+inline
+void ArrayPrimitives_Imp::emplace(
+                          TARGET_TYPE                             *toBegin,
+                          TARGET_TYPE                             *toEnd,
+                          size_type                                numElements,
+                          ALLOCATOR                               *allocator,
+                          bslmf::MetaInt<BITWISE_COPYABLE_TRAITS> *)
+{
+
+    ArrayPrimitives_Imp::emplace(
+                             toBegin,
+                             toEnd,
+                             numElements,
+                             allocator,
+                             (bslmf::MetaInt<BITWISE_MOVEABLE_TRAITS>*)0);
+}
+
+template <class TARGET_TYPE, class ALLOCATOR, class Args_1>
+inline
+void ArrayPrimitives_Imp::emplace(
+                          TARGET_TYPE                             *toBegin,
+                          TARGET_TYPE                             *toEnd,
+                          size_type                                numElements,
+                          ALLOCATOR                               *allocator,
+                          bslmf::MetaInt<BITWISE_COPYABLE_TRAITS> *,
+                          BSLS_COMPILERFEATURES_FORWARD_REF(Args_1) args_1)
+{
+
+    ArrayPrimitives_Imp::emplace(
+                             toBegin,
+                             toEnd,
+                             numElements,
+                             allocator,
+                             (bslmf::MetaInt<BITWISE_MOVEABLE_TRAITS>*)0,
+                             BSLS_COMPILERFEATURES_FORWARD(Args_1, args_1));
+}
+
+template <class TARGET_TYPE, class ALLOCATOR, class Args_1,
+                                              class Args_2>
+inline
+void ArrayPrimitives_Imp::emplace(
+                          TARGET_TYPE                             *toBegin,
+                          TARGET_TYPE                             *toEnd,
+                          size_type                                numElements,
+                          ALLOCATOR                               *allocator,
+                          bslmf::MetaInt<BITWISE_COPYABLE_TRAITS> *,
+                          BSLS_COMPILERFEATURES_FORWARD_REF(Args_1) args_1,
+                          BSLS_COMPILERFEATURES_FORWARD_REF(Args_2) args_2)
+{
+
+    ArrayPrimitives_Imp::emplace(
+                             toBegin,
+                             toEnd,
+                             numElements,
+                             allocator,
+                             (bslmf::MetaInt<BITWISE_MOVEABLE_TRAITS>*)0,
+                             BSLS_COMPILERFEATURES_FORWARD(Args_1, args_1),
+                             BSLS_COMPILERFEATURES_FORWARD(Args_2, args_2));
+}
+
+template <class TARGET_TYPE, class ALLOCATOR, class Args_1,
+                                              class Args_2,
+                                              class Args_3>
+inline
+void ArrayPrimitives_Imp::emplace(
+                          TARGET_TYPE                             *toBegin,
+                          TARGET_TYPE                             *toEnd,
+                          size_type                                numElements,
+                          ALLOCATOR                               *allocator,
+                          bslmf::MetaInt<BITWISE_COPYABLE_TRAITS> *,
+                          BSLS_COMPILERFEATURES_FORWARD_REF(Args_1) args_1,
+                          BSLS_COMPILERFEATURES_FORWARD_REF(Args_2) args_2,
+                          BSLS_COMPILERFEATURES_FORWARD_REF(Args_3) args_3)
+{
+
+    ArrayPrimitives_Imp::emplace(
+                             toBegin,
+                             toEnd,
+                             numElements,
+                             allocator,
+                             (bslmf::MetaInt<BITWISE_MOVEABLE_TRAITS>*)0,
+                             BSLS_COMPILERFEATURES_FORWARD(Args_1, args_1),
+                             BSLS_COMPILERFEATURES_FORWARD(Args_2, args_2),
+                             BSLS_COMPILERFEATURES_FORWARD(Args_3, args_3));
+}
+
+template <class TARGET_TYPE, class ALLOCATOR, class Args_1,
+                                              class Args_2,
+                                              class Args_3,
+                                              class Args_4>
+inline
+void ArrayPrimitives_Imp::emplace(
+                          TARGET_TYPE                             *toBegin,
+                          TARGET_TYPE                             *toEnd,
+                          size_type                                numElements,
+                          ALLOCATOR                               *allocator,
+                          bslmf::MetaInt<BITWISE_COPYABLE_TRAITS> *,
+                          BSLS_COMPILERFEATURES_FORWARD_REF(Args_1) args_1,
+                          BSLS_COMPILERFEATURES_FORWARD_REF(Args_2) args_2,
+                          BSLS_COMPILERFEATURES_FORWARD_REF(Args_3) args_3,
+                          BSLS_COMPILERFEATURES_FORWARD_REF(Args_4) args_4)
+{
+
+    ArrayPrimitives_Imp::emplace(
+                             toBegin,
+                             toEnd,
+                             numElements,
+                             allocator,
+                             (bslmf::MetaInt<BITWISE_MOVEABLE_TRAITS>*)0,
+                             BSLS_COMPILERFEATURES_FORWARD(Args_1, args_1),
+                             BSLS_COMPILERFEATURES_FORWARD(Args_2, args_2),
+                             BSLS_COMPILERFEATURES_FORWARD(Args_3, args_3),
+                             BSLS_COMPILERFEATURES_FORWARD(Args_4, args_4));
+}
+
+template <class TARGET_TYPE, class ALLOCATOR, class Args_1,
+                                              class Args_2,
+                                              class Args_3,
+                                              class Args_4,
+                                              class Args_5>
+inline
+void ArrayPrimitives_Imp::emplace(
+                          TARGET_TYPE                             *toBegin,
+                          TARGET_TYPE                             *toEnd,
+                          size_type                                numElements,
+                          ALLOCATOR                               *allocator,
+                          bslmf::MetaInt<BITWISE_COPYABLE_TRAITS> *,
+                          BSLS_COMPILERFEATURES_FORWARD_REF(Args_1) args_1,
+                          BSLS_COMPILERFEATURES_FORWARD_REF(Args_2) args_2,
+                          BSLS_COMPILERFEATURES_FORWARD_REF(Args_3) args_3,
+                          BSLS_COMPILERFEATURES_FORWARD_REF(Args_4) args_4,
+                          BSLS_COMPILERFEATURES_FORWARD_REF(Args_5) args_5)
+{
+
+    ArrayPrimitives_Imp::emplace(
+                             toBegin,
+                             toEnd,
+                             numElements,
+                             allocator,
+                             (bslmf::MetaInt<BITWISE_MOVEABLE_TRAITS>*)0,
+                             BSLS_COMPILERFEATURES_FORWARD(Args_1, args_1),
+                             BSLS_COMPILERFEATURES_FORWARD(Args_2, args_2),
+                             BSLS_COMPILERFEATURES_FORWARD(Args_3, args_3),
+                             BSLS_COMPILERFEATURES_FORWARD(Args_4, args_4),
+                             BSLS_COMPILERFEATURES_FORWARD(Args_5, args_5));
+}
+
+
+template <class TARGET_TYPE, class ALLOCATOR>
+void ArrayPrimitives_Imp::emplace(
+                          TARGET_TYPE                             *toBegin,
+                          TARGET_TYPE                             *toEnd,
+                          size_type                                numElements,
+                          ALLOCATOR                               *allocator,
+                          bslmf::MetaInt<BITWISE_MOVEABLE_TRAITS> *)
+{
+    BSLS_ASSERT_SAFE(!ArrayPrimitives_Imp::isInvalidRange(toBegin,
+                                                          toEnd));
+    BSLMF_ASSERT((bslmf::IsSame<size_type, std::size_t>::VALUE));
+
+
+    size_type tailLen    = toEnd - toBegin;
+    size_type numGuarded = tailLen < numElements ? tailLen : numElements;
+
+
+    TARGET_TYPE *destBegin = toBegin + numElements;
+    std::memmove(destBegin, toBegin, tailLen * sizeof(TARGET_TYPE));
+
+
+    TARGET_TYPE *destEnd = toEnd + numElements;
+    AutoArrayMoveDestructor<TARGET_TYPE> guard(toBegin,
+                                               destEnd - numGuarded,
+                                               destEnd - numGuarded,
+                                               destEnd);
+
+    while (guard.middle() != guard.end()) {
+        ScalarPrimitives::construct(guard.destination(),
+                                    allocator);
+        guard.advance();
+    }
+
+
+    if (tailLen < numElements) {
+
+        AutoArrayDestructor<TARGET_TYPE> endGuard(destBegin, destEnd);
+
+
+        while (toEnd != destBegin) {
+            ScalarPrimitives::construct(--destBegin,
+                                        allocator);
+            endGuard.moveBegin(-1);
+        }
+        endGuard.release();
+    }
+}
+
+template <class TARGET_TYPE, class ALLOCATOR, class Args_1>
+void ArrayPrimitives_Imp::emplace(
+                          TARGET_TYPE                             *toBegin,
+                          TARGET_TYPE                             *toEnd,
+                          size_type                                numElements,
+                          ALLOCATOR                               *allocator,
+                          bslmf::MetaInt<BITWISE_MOVEABLE_TRAITS> *,
+                          BSLS_COMPILERFEATURES_FORWARD_REF(Args_1) args_1)
+{
+    BSLS_ASSERT_SAFE(!ArrayPrimitives_Imp::isInvalidRange(toBegin,
+                                                          toEnd));
+    BSLMF_ASSERT((bslmf::IsSame<size_type, std::size_t>::VALUE));
+
+
+    size_type tailLen    = toEnd - toBegin;
+    size_type numGuarded = tailLen < numElements ? tailLen : numElements;
+
+
+    TARGET_TYPE *destBegin = toBegin + numElements;
+    std::memmove(destBegin, toBegin, tailLen * sizeof(TARGET_TYPE));
+
+
+    TARGET_TYPE *destEnd = toEnd + numElements;
+    AutoArrayMoveDestructor<TARGET_TYPE> guard(toBegin,
+                                               destEnd - numGuarded,
+                                               destEnd - numGuarded,
+                                               destEnd);
+
+    while (guard.middle() != guard.end()) {
+        ScalarPrimitives::construct(guard.destination(),
+                                    BSLS_COMPILERFEATURES_FORWARD(Args_1,
+                                    args_1),
+                                    allocator);
+        guard.advance();
+    }
+
+
+    if (tailLen < numElements) {
+
+        AutoArrayDestructor<TARGET_TYPE> endGuard(destBegin, destEnd);
+
+
+        while (toEnd != destBegin) {
+            ScalarPrimitives::construct(--destBegin,
+                                        BSLS_COMPILERFEATURES_FORWARD(Args_1,
+                                        args_1),
+                                        allocator);
+            endGuard.moveBegin(-1);
+        }
+        endGuard.release();
+    }
+}
+
+template <class TARGET_TYPE, class ALLOCATOR, class Args_1,
+                                              class Args_2>
+void ArrayPrimitives_Imp::emplace(
+                          TARGET_TYPE                             *toBegin,
+                          TARGET_TYPE                             *toEnd,
+                          size_type                                numElements,
+                          ALLOCATOR                               *allocator,
+                          bslmf::MetaInt<BITWISE_MOVEABLE_TRAITS> *,
+                          BSLS_COMPILERFEATURES_FORWARD_REF(Args_1) args_1,
+                          BSLS_COMPILERFEATURES_FORWARD_REF(Args_2) args_2)
+{
+    BSLS_ASSERT_SAFE(!ArrayPrimitives_Imp::isInvalidRange(toBegin,
+                                                          toEnd));
+    BSLMF_ASSERT((bslmf::IsSame<size_type, std::size_t>::VALUE));
+
+
+    size_type tailLen    = toEnd - toBegin;
+    size_type numGuarded = tailLen < numElements ? tailLen : numElements;
+
+
+    TARGET_TYPE *destBegin = toBegin + numElements;
+    std::memmove(destBegin, toBegin, tailLen * sizeof(TARGET_TYPE));
+
+
+    TARGET_TYPE *destEnd = toEnd + numElements;
+    AutoArrayMoveDestructor<TARGET_TYPE> guard(toBegin,
+                                               destEnd - numGuarded,
+                                               destEnd - numGuarded,
+                                               destEnd);
+
+    while (guard.middle() != guard.end()) {
+        ScalarPrimitives::construct(guard.destination(),
+                                    BSLS_COMPILERFEATURES_FORWARD(Args_1,
+                                    args_1),
+                                    BSLS_COMPILERFEATURES_FORWARD(Args_2,
+                                    args_2),
+                                    allocator);
+        guard.advance();
+    }
+
+
+    if (tailLen < numElements) {
+
+        AutoArrayDestructor<TARGET_TYPE> endGuard(destBegin, destEnd);
+
+
+        while (toEnd != destBegin) {
+            ScalarPrimitives::construct(--destBegin,
+                                        BSLS_COMPILERFEATURES_FORWARD(Args_1,
+                                        args_1),
+                                        BSLS_COMPILERFEATURES_FORWARD(Args_2,
+                                        args_2),
+                                        allocator);
+            endGuard.moveBegin(-1);
+        }
+        endGuard.release();
+    }
+}
+
+template <class TARGET_TYPE, class ALLOCATOR, class Args_1,
+                                              class Args_2,
+                                              class Args_3>
+void ArrayPrimitives_Imp::emplace(
+                          TARGET_TYPE                             *toBegin,
+                          TARGET_TYPE                             *toEnd,
+                          size_type                                numElements,
+                          ALLOCATOR                               *allocator,
+                          bslmf::MetaInt<BITWISE_MOVEABLE_TRAITS> *,
+                          BSLS_COMPILERFEATURES_FORWARD_REF(Args_1) args_1,
+                          BSLS_COMPILERFEATURES_FORWARD_REF(Args_2) args_2,
+                          BSLS_COMPILERFEATURES_FORWARD_REF(Args_3) args_3)
+{
+    BSLS_ASSERT_SAFE(!ArrayPrimitives_Imp::isInvalidRange(toBegin,
+                                                          toEnd));
+    BSLMF_ASSERT((bslmf::IsSame<size_type, std::size_t>::VALUE));
+
+
+    size_type tailLen    = toEnd - toBegin;
+    size_type numGuarded = tailLen < numElements ? tailLen : numElements;
+
+
+    TARGET_TYPE *destBegin = toBegin + numElements;
+    std::memmove(destBegin, toBegin, tailLen * sizeof(TARGET_TYPE));
+
+
+    TARGET_TYPE *destEnd = toEnd + numElements;
+    AutoArrayMoveDestructor<TARGET_TYPE> guard(toBegin,
+                                               destEnd - numGuarded,
+                                               destEnd - numGuarded,
+                                               destEnd);
+
+    while (guard.middle() != guard.end()) {
+        ScalarPrimitives::construct(guard.destination(),
+                                    BSLS_COMPILERFEATURES_FORWARD(Args_1,
+                                    args_1),
+                                    BSLS_COMPILERFEATURES_FORWARD(Args_2,
+                                    args_2),
+                                    BSLS_COMPILERFEATURES_FORWARD(Args_3,
+                                    args_3),
+                                    allocator);
+        guard.advance();
+    }
+
+
+    if (tailLen < numElements) {
+
+        AutoArrayDestructor<TARGET_TYPE> endGuard(destBegin, destEnd);
+
+
+        while (toEnd != destBegin) {
+            ScalarPrimitives::construct(--destBegin,
+                                        BSLS_COMPILERFEATURES_FORWARD(Args_1,
+                                        args_1),
+                                        BSLS_COMPILERFEATURES_FORWARD(Args_2,
+                                        args_2),
+                                        BSLS_COMPILERFEATURES_FORWARD(Args_3,
+                                        args_3),
+                                        allocator);
+            endGuard.moveBegin(-1);
+        }
+        endGuard.release();
+    }
+}
+
+template <class TARGET_TYPE, class ALLOCATOR, class Args_1,
+                                              class Args_2,
+                                              class Args_3,
+                                              class Args_4>
+void ArrayPrimitives_Imp::emplace(
+                          TARGET_TYPE                             *toBegin,
+                          TARGET_TYPE                             *toEnd,
+                          size_type                                numElements,
+                          ALLOCATOR                               *allocator,
+                          bslmf::MetaInt<BITWISE_MOVEABLE_TRAITS> *,
+                          BSLS_COMPILERFEATURES_FORWARD_REF(Args_1) args_1,
+                          BSLS_COMPILERFEATURES_FORWARD_REF(Args_2) args_2,
+                          BSLS_COMPILERFEATURES_FORWARD_REF(Args_3) args_3,
+                          BSLS_COMPILERFEATURES_FORWARD_REF(Args_4) args_4)
+{
+    BSLS_ASSERT_SAFE(!ArrayPrimitives_Imp::isInvalidRange(toBegin,
+                                                          toEnd));
+    BSLMF_ASSERT((bslmf::IsSame<size_type, std::size_t>::VALUE));
+
+
+    size_type tailLen    = toEnd - toBegin;
+    size_type numGuarded = tailLen < numElements ? tailLen : numElements;
+
+
+    TARGET_TYPE *destBegin = toBegin + numElements;
+    std::memmove(destBegin, toBegin, tailLen * sizeof(TARGET_TYPE));
+
+
+    TARGET_TYPE *destEnd = toEnd + numElements;
+    AutoArrayMoveDestructor<TARGET_TYPE> guard(toBegin,
+                                               destEnd - numGuarded,
+                                               destEnd - numGuarded,
+                                               destEnd);
+
+    while (guard.middle() != guard.end()) {
+        ScalarPrimitives::construct(guard.destination(),
+                                    BSLS_COMPILERFEATURES_FORWARD(Args_1,
+                                    args_1),
+                                    BSLS_COMPILERFEATURES_FORWARD(Args_2,
+                                    args_2),
+                                    BSLS_COMPILERFEATURES_FORWARD(Args_3,
+                                    args_3),
+                                    BSLS_COMPILERFEATURES_FORWARD(Args_4,
+                                    args_4),
+                                    allocator);
+        guard.advance();
+    }
+
+
+    if (tailLen < numElements) {
+
+        AutoArrayDestructor<TARGET_TYPE> endGuard(destBegin, destEnd);
+
+
+        while (toEnd != destBegin) {
+            ScalarPrimitives::construct(--destBegin,
+                                        BSLS_COMPILERFEATURES_FORWARD(Args_1,
+                                        args_1),
+                                        BSLS_COMPILERFEATURES_FORWARD(Args_2,
+                                        args_2),
+                                        BSLS_COMPILERFEATURES_FORWARD(Args_3,
+                                        args_3),
+                                        BSLS_COMPILERFEATURES_FORWARD(Args_4,
+                                        args_4),
+                                        allocator);
+            endGuard.moveBegin(-1);
+        }
+        endGuard.release();
+    }
+}
+
+template <class TARGET_TYPE, class ALLOCATOR, class Args_1,
+                                              class Args_2,
+                                              class Args_3,
+                                              class Args_4,
+                                              class Args_5>
+void ArrayPrimitives_Imp::emplace(
+                          TARGET_TYPE                             *toBegin,
+                          TARGET_TYPE                             *toEnd,
+                          size_type                                numElements,
+                          ALLOCATOR                               *allocator,
+                          bslmf::MetaInt<BITWISE_MOVEABLE_TRAITS> *,
+                          BSLS_COMPILERFEATURES_FORWARD_REF(Args_1) args_1,
+                          BSLS_COMPILERFEATURES_FORWARD_REF(Args_2) args_2,
+                          BSLS_COMPILERFEATURES_FORWARD_REF(Args_3) args_3,
+                          BSLS_COMPILERFEATURES_FORWARD_REF(Args_4) args_4,
+                          BSLS_COMPILERFEATURES_FORWARD_REF(Args_5) args_5)
+{
+    BSLS_ASSERT_SAFE(!ArrayPrimitives_Imp::isInvalidRange(toBegin,
+                                                          toEnd));
+    BSLMF_ASSERT((bslmf::IsSame<size_type, std::size_t>::VALUE));
+
+
+    size_type tailLen    = toEnd - toBegin;
+    size_type numGuarded = tailLen < numElements ? tailLen : numElements;
+
+
+    TARGET_TYPE *destBegin = toBegin + numElements;
+    std::memmove(destBegin, toBegin, tailLen * sizeof(TARGET_TYPE));
+
+
+    TARGET_TYPE *destEnd = toEnd + numElements;
+    AutoArrayMoveDestructor<TARGET_TYPE> guard(toBegin,
+                                               destEnd - numGuarded,
+                                               destEnd - numGuarded,
+                                               destEnd);
+
+    while (guard.middle() != guard.end()) {
+        ScalarPrimitives::construct(guard.destination(),
+                                    BSLS_COMPILERFEATURES_FORWARD(Args_1,
+                                    args_1),
+                                    BSLS_COMPILERFEATURES_FORWARD(Args_2,
+                                    args_2),
+                                    BSLS_COMPILERFEATURES_FORWARD(Args_3,
+                                    args_3),
+                                    BSLS_COMPILERFEATURES_FORWARD(Args_4,
+                                    args_4),
+                                    BSLS_COMPILERFEATURES_FORWARD(Args_5,
+                                    args_5),
+                                    allocator);
+        guard.advance();
+    }
+
+
+    if (tailLen < numElements) {
+
+        AutoArrayDestructor<TARGET_TYPE> endGuard(destBegin, destEnd);
+
+
+        while (toEnd != destBegin) {
+            ScalarPrimitives::construct(--destBegin,
+                                        BSLS_COMPILERFEATURES_FORWARD(Args_1,
+                                        args_1),
+                                        BSLS_COMPILERFEATURES_FORWARD(Args_2,
+                                        args_2),
+                                        BSLS_COMPILERFEATURES_FORWARD(Args_3,
+                                        args_3),
+                                        BSLS_COMPILERFEATURES_FORWARD(Args_4,
+                                        args_4),
+                                        BSLS_COMPILERFEATURES_FORWARD(Args_5,
+                                        args_5),
+                                        allocator);
+            endGuard.moveBegin(-1);
+        }
+        endGuard.release();
+    }
+}
+
+
+template <class TARGET_TYPE, class ALLOCATOR>
+void ArrayPrimitives_Imp::emplace(TARGET_TYPE                *toBegin,
+                                  TARGET_TYPE                *toEnd,
+                                  size_type                   numElements,
+                                  ALLOCATOR                  *allocator,
+                                  bslmf::MetaInt<NIL_TRAITS> *)
+{
+    BSLS_ASSERT_SAFE(!ArrayPrimitives_Imp::isInvalidRange(toBegin,
+                                                          toEnd));
+    BSLMF_ASSERT((bslmf::IsSame<size_type, std::size_t>::VALUE));
+
+
+    const size_type tailLen = toEnd - toBegin;
+    if (tailLen >= numElements) {
+
+
+        copyConstruct(toEnd,
+                      toEnd - numElements,
+                      toEnd,
+                      allocator,
+                      (bslmf::MetaInt<NIL_TRAITS>*)0);
+
+        AutoArrayDestructor<TARGET_TYPE> guard(toEnd,
+                                               toEnd + numElements);
+
+
+        ConstructorProxy<TARGET_TYPE> tempValue(
+                                           bslma::Default::allocator());
+
+
+        reverseAssign(toBegin + numElements, toBegin, toEnd - numElements);
+
+
+        assign(toBegin, toBegin + numElements, tempValue.object());
+
+        guard.release();
+    }
+    else {
+
+        difference_type remElements = numElements - tailLen;
+
+
+        copyConstruct(toBegin + numElements,
+                      toBegin,
+                      toEnd,
+                      allocator,
+                      (bslmf::MetaInt<NIL_TRAITS>*)0);
+
+        AutoArrayDestructor<TARGET_TYPE> guard(toEnd + remElements,
+                                               toEnd + numElements);
+
+
+        TARGET_TYPE *addr = toEnd + remElements - 1;
+        for (; addr != toEnd - 1; --addr) {
+            ScalarPrimitives::construct(addr,
+                                        allocator);
+            guard.moveBegin(-1);
+        }
+
+
+        assign(toBegin, toEnd, *toEnd);
+
+        guard.release();
+    }
+}
+
+template <class TARGET_TYPE, class ALLOCATOR, class Args_1>
+void ArrayPrimitives_Imp::emplace(TARGET_TYPE                *toBegin,
+                                  TARGET_TYPE                *toEnd,
+                                  size_type                   numElements,
+                                  ALLOCATOR                  *allocator,
+                                  bslmf::MetaInt<NIL_TRAITS> *,
+                              BSLS_COMPILERFEATURES_FORWARD_REF(Args_1) args_1)
+{
+    BSLS_ASSERT_SAFE(!ArrayPrimitives_Imp::isInvalidRange(toBegin,
+                                                          toEnd));
+    BSLMF_ASSERT((bslmf::IsSame<size_type, std::size_t>::VALUE));
+
+
+    const size_type tailLen = toEnd - toBegin;
+    if (tailLen >= numElements) {
+
+
+        copyConstruct(toEnd,
+                      toEnd - numElements,
+                      toEnd,
+                      allocator,
+                      (bslmf::MetaInt<NIL_TRAITS>*)0);
+
+        AutoArrayDestructor<TARGET_TYPE> guard(toEnd,
+                                               toEnd + numElements);
+
+
+        ConstructorProxy<TARGET_TYPE> tempValue(
+                                          BSLS_COMPILERFEATURES_FORWARD(Args_1,
+                                          args_1),
+                                                bslma::Default::allocator());
+
+
+        reverseAssign(toBegin + numElements, toBegin, toEnd - numElements);
+
+
+        assign(toBegin, toBegin + numElements, tempValue.object());
+
+        guard.release();
+    }
+    else {
+
+        difference_type remElements = numElements - tailLen;
+
+
+        copyConstruct(toBegin + numElements,
+                      toBegin,
+                      toEnd,
+                      allocator,
+                      (bslmf::MetaInt<NIL_TRAITS>*)0);
+
+        AutoArrayDestructor<TARGET_TYPE> guard(toEnd + remElements,
+                                               toEnd + numElements);
+
+
+        TARGET_TYPE *addr = toEnd + remElements - 1;
+        for (; addr != toEnd - 1; --addr) {
+            ScalarPrimitives::construct(addr,
+                                        BSLS_COMPILERFEATURES_FORWARD(Args_1,
+                                        args_1),
+                                        allocator);
+            guard.moveBegin(-1);
+        }
+
+
+        assign(toBegin, toEnd, *toEnd);
+
+        guard.release();
+    }
+}
+
+template <class TARGET_TYPE, class ALLOCATOR, class Args_1,
+                                              class Args_2>
+void ArrayPrimitives_Imp::emplace(TARGET_TYPE                *toBegin,
+                                  TARGET_TYPE                *toEnd,
+                                  size_type                   numElements,
+                                  ALLOCATOR                  *allocator,
+                                  bslmf::MetaInt<NIL_TRAITS> *,
+                              BSLS_COMPILERFEATURES_FORWARD_REF(Args_1) args_1,
+                              BSLS_COMPILERFEATURES_FORWARD_REF(Args_2) args_2)
+{
+    BSLS_ASSERT_SAFE(!ArrayPrimitives_Imp::isInvalidRange(toBegin,
+                                                          toEnd));
+    BSLMF_ASSERT((bslmf::IsSame<size_type, std::size_t>::VALUE));
+
+
+    const size_type tailLen = toEnd - toBegin;
+    if (tailLen >= numElements) {
+
+
+        copyConstruct(toEnd,
+                      toEnd - numElements,
+                      toEnd,
+                      allocator,
+                      (bslmf::MetaInt<NIL_TRAITS>*)0);
+
+        AutoArrayDestructor<TARGET_TYPE> guard(toEnd,
+                                               toEnd + numElements);
+
+
+        ConstructorProxy<TARGET_TYPE> tempValue(
+                                          BSLS_COMPILERFEATURES_FORWARD(Args_1,
+                                          args_1),
+                                          BSLS_COMPILERFEATURES_FORWARD(Args_2,
+                                          args_2),
+                                                bslma::Default::allocator());
+
+
+        reverseAssign(toBegin + numElements, toBegin, toEnd - numElements);
+
+
+        assign(toBegin, toBegin + numElements, tempValue.object());
+
+        guard.release();
+    }
+    else {
+
+        difference_type remElements = numElements - tailLen;
+
+
+        copyConstruct(toBegin + numElements,
+                      toBegin,
+                      toEnd,
+                      allocator,
+                      (bslmf::MetaInt<NIL_TRAITS>*)0);
+
+        AutoArrayDestructor<TARGET_TYPE> guard(toEnd + remElements,
+                                               toEnd + numElements);
+
+
+        TARGET_TYPE *addr = toEnd + remElements - 1;
+        for (; addr != toEnd - 1; --addr) {
+            ScalarPrimitives::construct(addr,
+                                        BSLS_COMPILERFEATURES_FORWARD(Args_1,
+                                        args_1),
+                                        BSLS_COMPILERFEATURES_FORWARD(Args_2,
+                                        args_2),
+                                        allocator);
+            guard.moveBegin(-1);
+        }
+
+
+        assign(toBegin, toEnd, *toEnd);
+
+        guard.release();
+    }
+}
+
+template <class TARGET_TYPE, class ALLOCATOR, class Args_1,
+                                              class Args_2,
+                                              class Args_3>
+void ArrayPrimitives_Imp::emplace(TARGET_TYPE                *toBegin,
+                                  TARGET_TYPE                *toEnd,
+                                  size_type                   numElements,
+                                  ALLOCATOR                  *allocator,
+                                  bslmf::MetaInt<NIL_TRAITS> *,
+                              BSLS_COMPILERFEATURES_FORWARD_REF(Args_1) args_1,
+                              BSLS_COMPILERFEATURES_FORWARD_REF(Args_2) args_2,
+                              BSLS_COMPILERFEATURES_FORWARD_REF(Args_3) args_3)
+{
+    BSLS_ASSERT_SAFE(!ArrayPrimitives_Imp::isInvalidRange(toBegin,
+                                                          toEnd));
+    BSLMF_ASSERT((bslmf::IsSame<size_type, std::size_t>::VALUE));
+
+
+    const size_type tailLen = toEnd - toBegin;
+    if (tailLen >= numElements) {
+
+
+        copyConstruct(toEnd,
+                      toEnd - numElements,
+                      toEnd,
+                      allocator,
+                      (bslmf::MetaInt<NIL_TRAITS>*)0);
+
+        AutoArrayDestructor<TARGET_TYPE> guard(toEnd,
+                                               toEnd + numElements);
+
+
+        ConstructorProxy<TARGET_TYPE> tempValue(
+                                          BSLS_COMPILERFEATURES_FORWARD(Args_1,
+                                          args_1),
+                                          BSLS_COMPILERFEATURES_FORWARD(Args_2,
+                                          args_2),
+                                          BSLS_COMPILERFEATURES_FORWARD(Args_3,
+                                          args_3),
+                                                bslma::Default::allocator());
+
+
+        reverseAssign(toBegin + numElements, toBegin, toEnd - numElements);
+
+
+        assign(toBegin, toBegin + numElements, tempValue.object());
+
+        guard.release();
+    }
+    else {
+
+        difference_type remElements = numElements - tailLen;
+
+
+        copyConstruct(toBegin + numElements,
+                      toBegin,
+                      toEnd,
+                      allocator,
+                      (bslmf::MetaInt<NIL_TRAITS>*)0);
+
+        AutoArrayDestructor<TARGET_TYPE> guard(toEnd + remElements,
+                                               toEnd + numElements);
+
+
+        TARGET_TYPE *addr = toEnd + remElements - 1;
+        for (; addr != toEnd - 1; --addr) {
+            ScalarPrimitives::construct(addr,
+                                        BSLS_COMPILERFEATURES_FORWARD(Args_1,
+                                        args_1),
+                                        BSLS_COMPILERFEATURES_FORWARD(Args_2,
+                                        args_2),
+                                        BSLS_COMPILERFEATURES_FORWARD(Args_3,
+                                        args_3),
+                                        allocator);
+            guard.moveBegin(-1);
+        }
+
+
+        assign(toBegin, toEnd, *toEnd);
+
+        guard.release();
+    }
+}
+
+template <class TARGET_TYPE, class ALLOCATOR, class Args_1,
+                                              class Args_2,
+                                              class Args_3,
+                                              class Args_4>
+void ArrayPrimitives_Imp::emplace(TARGET_TYPE                *toBegin,
+                                  TARGET_TYPE                *toEnd,
+                                  size_type                   numElements,
+                                  ALLOCATOR                  *allocator,
+                                  bslmf::MetaInt<NIL_TRAITS> *,
+                              BSLS_COMPILERFEATURES_FORWARD_REF(Args_1) args_1,
+                              BSLS_COMPILERFEATURES_FORWARD_REF(Args_2) args_2,
+                              BSLS_COMPILERFEATURES_FORWARD_REF(Args_3) args_3,
+                              BSLS_COMPILERFEATURES_FORWARD_REF(Args_4) args_4)
+{
+    BSLS_ASSERT_SAFE(!ArrayPrimitives_Imp::isInvalidRange(toBegin,
+                                                          toEnd));
+    BSLMF_ASSERT((bslmf::IsSame<size_type, std::size_t>::VALUE));
+
+
+    const size_type tailLen = toEnd - toBegin;
+    if (tailLen >= numElements) {
+
+
+        copyConstruct(toEnd,
+                      toEnd - numElements,
+                      toEnd,
+                      allocator,
+                      (bslmf::MetaInt<NIL_TRAITS>*)0);
+
+        AutoArrayDestructor<TARGET_TYPE> guard(toEnd,
+                                               toEnd + numElements);
+
+
+        ConstructorProxy<TARGET_TYPE> tempValue(
+                                          BSLS_COMPILERFEATURES_FORWARD(Args_1,
+                                          args_1),
+                                          BSLS_COMPILERFEATURES_FORWARD(Args_2,
+                                          args_2),
+                                          BSLS_COMPILERFEATURES_FORWARD(Args_3,
+                                          args_3),
+                                          BSLS_COMPILERFEATURES_FORWARD(Args_4,
+                                          args_4),
+                                                bslma::Default::allocator());
+
+
+        reverseAssign(toBegin + numElements, toBegin, toEnd - numElements);
+
+
+        assign(toBegin, toBegin + numElements, tempValue.object());
+
+        guard.release();
+    }
+    else {
+
+        difference_type remElements = numElements - tailLen;
+
+
+        copyConstruct(toBegin + numElements,
+                      toBegin,
+                      toEnd,
+                      allocator,
+                      (bslmf::MetaInt<NIL_TRAITS>*)0);
+
+        AutoArrayDestructor<TARGET_TYPE> guard(toEnd + remElements,
+                                               toEnd + numElements);
+
+
+        TARGET_TYPE *addr = toEnd + remElements - 1;
+        for (; addr != toEnd - 1; --addr) {
+            ScalarPrimitives::construct(addr,
+                                        BSLS_COMPILERFEATURES_FORWARD(Args_1,
+                                        args_1),
+                                        BSLS_COMPILERFEATURES_FORWARD(Args_2,
+                                        args_2),
+                                        BSLS_COMPILERFEATURES_FORWARD(Args_3,
+                                        args_3),
+                                        BSLS_COMPILERFEATURES_FORWARD(Args_4,
+                                        args_4),
+                                        allocator);
+            guard.moveBegin(-1);
+        }
+
+
+        assign(toBegin, toEnd, *toEnd);
+
+        guard.release();
+    }
+}
+
+template <class TARGET_TYPE, class ALLOCATOR, class Args_1,
+                                              class Args_2,
+                                              class Args_3,
+                                              class Args_4,
+                                              class Args_5>
+void ArrayPrimitives_Imp::emplace(TARGET_TYPE                *toBegin,
+                                  TARGET_TYPE                *toEnd,
+                                  size_type                   numElements,
+                                  ALLOCATOR                  *allocator,
+                                  bslmf::MetaInt<NIL_TRAITS> *,
+                              BSLS_COMPILERFEATURES_FORWARD_REF(Args_1) args_1,
+                              BSLS_COMPILERFEATURES_FORWARD_REF(Args_2) args_2,
+                              BSLS_COMPILERFEATURES_FORWARD_REF(Args_3) args_3,
+                              BSLS_COMPILERFEATURES_FORWARD_REF(Args_4) args_4,
+                              BSLS_COMPILERFEATURES_FORWARD_REF(Args_5) args_5)
+{
+    BSLS_ASSERT_SAFE(!ArrayPrimitives_Imp::isInvalidRange(toBegin,
+                                                          toEnd));
+    BSLMF_ASSERT((bslmf::IsSame<size_type, std::size_t>::VALUE));
+
+
+    const size_type tailLen = toEnd - toBegin;
+    if (tailLen >= numElements) {
+
+
+        copyConstruct(toEnd,
+                      toEnd - numElements,
+                      toEnd,
+                      allocator,
+                      (bslmf::MetaInt<NIL_TRAITS>*)0);
+
+        AutoArrayDestructor<TARGET_TYPE> guard(toEnd,
+                                               toEnd + numElements);
+
+
+        ConstructorProxy<TARGET_TYPE> tempValue(
+                                          BSLS_COMPILERFEATURES_FORWARD(Args_1,
+                                          args_1),
+                                          BSLS_COMPILERFEATURES_FORWARD(Args_2,
+                                          args_2),
+                                          BSLS_COMPILERFEATURES_FORWARD(Args_3,
+                                          args_3),
+                                          BSLS_COMPILERFEATURES_FORWARD(Args_4,
+                                          args_4),
+                                          BSLS_COMPILERFEATURES_FORWARD(Args_5,
+                                          args_5),
+                                                bslma::Default::allocator());
+
+
+        reverseAssign(toBegin + numElements, toBegin, toEnd - numElements);
+
+
+        assign(toBegin, toBegin + numElements, tempValue.object());
+
+        guard.release();
+    }
+    else {
+
+        difference_type remElements = numElements - tailLen;
+
+
+        copyConstruct(toBegin + numElements,
+                      toBegin,
+                      toEnd,
+                      allocator,
+                      (bslmf::MetaInt<NIL_TRAITS>*)0);
+
+        AutoArrayDestructor<TARGET_TYPE> guard(toEnd + remElements,
+                                               toEnd + numElements);
+
+
+        TARGET_TYPE *addr = toEnd + remElements - 1;
+        for (; addr != toEnd - 1; --addr) {
+            ScalarPrimitives::construct(addr,
+                                        BSLS_COMPILERFEATURES_FORWARD(Args_1,
+                                        args_1),
+                                        BSLS_COMPILERFEATURES_FORWARD(Args_2,
+                                        args_2),
+                                        BSLS_COMPILERFEATURES_FORWARD(Args_3,
+                                        args_3),
+                                        BSLS_COMPILERFEATURES_FORWARD(Args_4,
+                                        args_4),
+                                        BSLS_COMPILERFEATURES_FORWARD(Args_5,
+                                        args_5),
+                                        allocator);
+            guard.moveBegin(-1);
+        }
+
+
+        assign(toBegin, toEnd, *toEnd);
+
+        guard.release();
+    }
+}
+
+#else
+template <class TARGET_TYPE, class ALLOCATOR, class... Args>
+inline
+void ArrayPrimitives_Imp::emplace(
+                          TARGET_TYPE                             *toBegin,
+                          TARGET_TYPE                             *toEnd,
+                          size_type                                numElements,
+                          ALLOCATOR                               *allocator,
+                          bslmf::MetaInt<BITWISE_COPYABLE_TRAITS> *,
+                          BSLS_COMPILERFEATURES_FORWARD_REF(Args)... args)
+{
+
+    ArrayPrimitives_Imp::emplace(
+                             toBegin,
+                             toEnd,
+                             numElements,
+                             allocator,
+                             (bslmf::MetaInt<BITWISE_MOVEABLE_TRAITS>*)0,
+                             BSLS_COMPILERFEATURES_FORWARD(Args, args)...);
+}
+
+template <class TARGET_TYPE, class ALLOCATOR, class... Args>
+void ArrayPrimitives_Imp::emplace(
+                          TARGET_TYPE                             *toBegin,
+                          TARGET_TYPE                             *toEnd,
+                          size_type                                numElements,
+                          ALLOCATOR                               *allocator,
+                          bslmf::MetaInt<BITWISE_MOVEABLE_TRAITS> *,
+                          BSLS_COMPILERFEATURES_FORWARD_REF(Args)... args)
+{
+    BSLS_ASSERT_SAFE(!ArrayPrimitives_Imp::isInvalidRange(toBegin,
+                                                          toEnd));
+    BSLMF_ASSERT((bslmf::IsSame<size_type, std::size_t>::VALUE));
+
+
+    size_type tailLen    = toEnd - toBegin;
+    size_type numGuarded = tailLen < numElements ? tailLen : numElements;
+
+
+    TARGET_TYPE *destBegin = toBegin + numElements;
+    std::memmove(destBegin, toBegin, tailLen * sizeof(TARGET_TYPE));
+
+
+    TARGET_TYPE *destEnd = toEnd + numElements;
+    AutoArrayMoveDestructor<TARGET_TYPE> guard(toBegin,
+                                               destEnd - numGuarded,
+                                               destEnd - numGuarded,
+                                               destEnd);
+
+    while (guard.middle() != guard.end()) {
+        ScalarPrimitives::construct(guard.destination(),
+                                    BSLS_COMPILERFEATURES_FORWARD(Args,
+                                    args)...,
+                                    allocator);
+        guard.advance();
+    }
+
+
+    if (tailLen < numElements) {
+
+        AutoArrayDestructor<TARGET_TYPE> endGuard(destBegin, destEnd);
+
+
+        while (toEnd != destBegin) {
+            ScalarPrimitives::construct(--destBegin,
+                                        BSLS_COMPILERFEATURES_FORWARD(Args,
+                                        args)...,
+                                        allocator);
+            endGuard.moveBegin(-1);
+        }
+        endGuard.release();
+    }
+}
+
+template <class TARGET_TYPE, class ALLOCATOR, class... Args>
+void ArrayPrimitives_Imp::emplace(TARGET_TYPE                *toBegin,
+                                  TARGET_TYPE                *toEnd,
+                                  size_type                   numElements,
+                                  ALLOCATOR                  *allocator,
+                                  bslmf::MetaInt<NIL_TRAITS> *,
+                               BSLS_COMPILERFEATURES_FORWARD_REF(Args)... args)
+{
+    BSLS_ASSERT_SAFE(!ArrayPrimitives_Imp::isInvalidRange(toBegin,
+                                                          toEnd));
+    BSLMF_ASSERT((bslmf::IsSame<size_type, std::size_t>::VALUE));
+
+
+    const size_type tailLen = toEnd - toBegin;
+    if (tailLen >= numElements) {
+
+
+        copyConstruct(toEnd,
+                      toEnd - numElements,
+                      toEnd,
+                      allocator,
+                      (bslmf::MetaInt<NIL_TRAITS>*)0);
+
+        AutoArrayDestructor<TARGET_TYPE> guard(toEnd,
+                                               toEnd + numElements);
+
+
+        ConstructorProxy<TARGET_TYPE> tempValue(
+                                           BSLS_COMPILERFEATURES_FORWARD(Args,
+                                           args)...,
+                                                bslma::Default::allocator());
+
+
+        reverseAssign(toBegin + numElements, toBegin, toEnd - numElements);
+
+
+        assign(toBegin, toBegin + numElements, tempValue.object());
+
+        guard.release();
+    }
+    else {
+
+        difference_type remElements = numElements - tailLen;
+
+
+        copyConstruct(toBegin + numElements,
+                      toBegin,
+                      toEnd,
+                      allocator,
+                      (bslmf::MetaInt<NIL_TRAITS>*)0);
+
+        AutoArrayDestructor<TARGET_TYPE> guard(toEnd + remElements,
+                                               toEnd + numElements);
+
+
+        TARGET_TYPE *addr = toEnd + remElements - 1;
+        for (; addr != toEnd - 1; --addr) {
+            ScalarPrimitives::construct(addr,
+                                        BSLS_COMPILERFEATURES_FORWARD(Args,
+                                        args)...,
+                                        allocator);
+            guard.moveBegin(-1);
+        }
+
+
+        assign(toBegin, toEnd, *toEnd);
+
+        guard.release();
+    }
+}
+// }}} END GENERATED CODE
+#endif
+
+                  // *** 'insert' with 'FWD_ITER' overloads: ***
+
+
+template <class TARGET_TYPE, class FWD_ITER, class ALLOCATOR>
+inline
+void ArrayPrimitives_Imp::insert(
+                          TARGET_TYPE                             *toBegin,
+                          TARGET_TYPE                             *toEnd,
+                          FWD_ITER                                 fromBegin,
+                          FWD_ITER                                 fromEnd,
+                          size_type                                numElements,
+                          ALLOCATOR                               *allocator,
+                          bslmf::MetaInt<IS_POINTER_TO_POINTER>   *)
+{
     // We may be casting a func ptr to a 'void *' here, so this won't work if
     // we port to an architecture where the two are of different sizes.
 
@@ -3019,1368 +4366,6 @@
            allocator,
            (bslmf::MetaInt<BITWISE_COPYABLE_TRAITS> *) 0);
 #endif
->>>>>>> 051fa773
-}
-
-template <class TARGET_TYPE, class ALLOCATOR, class... Args>
-void ArrayPrimitives_Imp::emplace(
-                          TARGET_TYPE                             *toBegin,
-                          TARGET_TYPE                             *toEnd,
-                          size_type                                numElements,
-                          ALLOCATOR                               *allocator,
-                          bslmf::MetaInt<BITWISE_MOVEABLE_TRAITS> *,
-                          Args&&...                                args)
-{
-    BSLS_ASSERT_SAFE(!ArrayPrimitives_Imp::isInvalidRange(toBegin,
-                                                          toEnd));
-    BSLMF_ASSERT((bslmf::IsSame<size_type, std::size_t>::VALUE));
-
-    // Key to the transformation diagrams:
-    //..
-    //  A...G   original contents of '[toBegin, toEnd)'  ("tail")
-    //  v...v   contents of '[fromBegin, fromEnd)'       ("input")
-    //  _____   uninitialized array element
-    //  [...]   part of an array guarded by an exception guard object
-    //  |.(.,.) part of array guarded by move guard
-    //          (middle indicated by ',' and dest by '|')
-    //..
-
-    size_type tailLen    = toEnd - toBegin;
-    size_type numGuarded = tailLen < numElements ? tailLen : numElements;
-
-    //..
-    //  Transformation: ABCDE_______ => _______ABCDE (might overlap)
-    //..
-
-    TARGET_TYPE *destBegin = toBegin + numElements;
-    std::memmove(destBegin, toBegin, tailLen * sizeof(TARGET_TYPE));
-
-    //..
-    //  Transformation: |_______(,ABCDE) => vvvvv|__(ABCDE,)
-    //..
-
-    TARGET_TYPE *destEnd = toEnd + numElements;
-    AutoArrayMoveDestructor<TARGET_TYPE> guard(toBegin,
-                                               destEnd - numGuarded,
-                                               destEnd - numGuarded,
-                                               destEnd);
-
-    while (guard.middle() != guard.end()) {
-        ScalarPrimitives::construct(guard.destination(),
-                                    std::forward<Args>(args)...,
-                                    allocator);
-        guard.advance();
-    }
-
-    // The bitwise 'guard' is now inactive, since 'middle() == end()' and
-    // 'guard.destination()' is the smaller of 'destBegin' or 'toEnd'.
-
-    if (tailLen < numElements) {
-        // There still is a gap of 'numElements - tailLen' to fill in between
-        // 'toEnd' and 'destBegin'.  The elements that have been 'memmove'-ed
-        // need to be guarded, we fill the gap backward from there to keep
-        // guarded portion in one piece.
-
-        AutoArrayDestructor<TARGET_TYPE> endGuard(destBegin, destEnd);
-
-        //..
-        //  Transformation: vvvvv__[ABCDE] => vvvvv[vvABCDE]
-        //..
-
-        while (toEnd != destBegin) {
-            ScalarPrimitives::construct(--destBegin,
-                                        std::forward<Args>(args)...,
-                                        allocator);
-            endGuard.moveBegin(-1);
-        }
-        endGuard.release();
-    }
-}
-
-template <class TARGET_TYPE, class ALLOCATOR, class... Args>
-void ArrayPrimitives_Imp::emplace(TARGET_TYPE                *toBegin,
-                                  TARGET_TYPE                *toEnd,
-                                  size_type                   numElements,
-                                  ALLOCATOR                  *allocator,
-                                  bslmf::MetaInt<NIL_TRAITS> *,
-                                  Args&&...                   args)
-{
-    BSLS_ASSERT_SAFE(!ArrayPrimitives_Imp::isInvalidRange(toBegin,
-                                                          toEnd));
-    BSLMF_ASSERT((bslmf::IsSame<size_type, std::size_t>::VALUE));
-
-    // Key to the transformation diagrams:
-    //..
-    //  A...G   original contents of '[toBegin, toEnd)'  ("tail")
-    //  v...v   copies of 'value'                        ("input")
-    //  _____   uninitialized array elements
-    //  [...]   part of array protected by an exception guard object
-    //..
-
-    const size_type tailLen = toEnd - toBegin;
-    if (tailLen >= numElements) {
-        // Tail is not shorter than input.
-
-        //..
-        //  Transformation: ABCDEFG___[] => ABCDEFG[EFG].
-        //..
-
-        copyConstruct(toEnd,                // destination
-                      toEnd - numElements,  // source
-                      toEnd,                // end source
-                      allocator,
-                      (bslmf::MetaInt<NIL_TRAITS>*)0);
-
-        AutoArrayDestructor<TARGET_TYPE> guard(toEnd,
-                                               toEnd + numElements);
-
-        // Aliasing: Make a temp copy of 'value' (always).  The reason is that
-        // 'value' could be a reference inside the input range, or even outside
-        // but with lifetime controlled by one of these values, and so the next
-        // transformation could invalidate 'value'.  Note: One cannot rely on
-        // 'TARGET_TYPE' to have a single-argument copy ctor (i.e., default
-        // allocator argument to 0) if it takes an allocator; hence the
-        // constructor proxy.
-
-        ConstructorProxy<TARGET_TYPE> tempValue(std::forward<Args>(args)...,
-                                                bslma::Default::allocator());
-
-        //..
-        //  Transformation: ABCDEFG[EFG] => ABCABCD[EFG].
-        //..
-
-        reverseAssign(toBegin + numElements, toBegin, toEnd - numElements);
-
-        //..
-        //  Transformation: ABCABCD[EFG] => vvvABCD[EFG].
-        //..
-
-        assign(toBegin, toBegin + numElements, tempValue.object());
-
-        guard.release();
-    }
-    else {
-        // Tail is shorter than input.  We can avoid the temp copy of value
-        // since there will be space to make a first copy after the tail, and
-        // use that to make the subsequent copies.
-
-        difference_type remElements = numElements - tailLen;
-
-        //..
-        //  Transformation: ABC_______[] => ABC____[ABC].
-        //..
-
-        copyConstruct(toBegin + numElements,  // destination
-                      toBegin,                // source
-                      toEnd,                  // end source
-                      allocator,
-                      (bslmf::MetaInt<NIL_TRAITS>*)0);
-
-        AutoArrayDestructor<TARGET_TYPE> guard(toEnd + remElements,
-                                               toEnd + numElements);
-
-        //..
-        //  Transformation: ABC____[ABC] => ABC[vvvvABC].
-        //..
-
-        TARGET_TYPE *addr = toEnd + remElements - 1;
-        for (; addr != toEnd - 1; --addr) {
-            ScalarPrimitives::construct(addr,
-                                        std::forward<Args>(args)...,
-                                        allocator);
-            guard.moveBegin(-1);
-        }
-
-        //..
-        //  Transformation: ABC[vvvvABC] => vvv[vvvvABC].
-        //..
-
-        assign(toBegin, toEnd, *toEnd);
-
-        guard.release();
-    }
-}
-#elif BSLS_COMPILERFEATURES_SIMULATE_VARIADIC_TEMPLATES
-// {{{ BEGIN GENERATED CODE
-// The following section is automatically generated.  **DO NOT EDIT**
-// Generator command line: sim_cpp11_features.pl --var-args=5 bslalg_arrayprimitives.h
-template <class TARGET_TYPE, class ALLOCATOR>
-inline
-void ArrayPrimitives_Imp::emplace(
-                          TARGET_TYPE                             *toBegin,
-                          TARGET_TYPE                             *toEnd,
-                          size_type                                numElements,
-                          ALLOCATOR                               *allocator,
-                          bslmf::MetaInt<BITWISE_COPYABLE_TRAITS> *)
-{
-
-    ArrayPrimitives_Imp::emplace(
-                             toBegin,
-                             toEnd,
-                             numElements,
-                             allocator,
-                             (bslmf::MetaInt<BITWISE_MOVEABLE_TRAITS>*)0);
-}
-
-template <class TARGET_TYPE, class ALLOCATOR, class Args_1>
-inline
-void ArrayPrimitives_Imp::emplace(
-                          TARGET_TYPE                             *toBegin,
-                          TARGET_TYPE                             *toEnd,
-                          size_type                                numElements,
-                          ALLOCATOR                               *allocator,
-                          bslmf::MetaInt<BITWISE_COPYABLE_TRAITS> *,
-                          BSLS_COMPILERFEATURES_FORWARD_REF(Args_1) args_1)
-{
-
-    ArrayPrimitives_Imp::emplace(
-                             toBegin,
-                             toEnd,
-                             numElements,
-                             allocator,
-                             (bslmf::MetaInt<BITWISE_MOVEABLE_TRAITS>*)0,
-                             BSLS_COMPILERFEATURES_FORWARD(Args_1, args_1));
-}
-
-template <class TARGET_TYPE, class ALLOCATOR, class Args_1,
-                                              class Args_2>
-inline
-void ArrayPrimitives_Imp::emplace(
-                          TARGET_TYPE                             *toBegin,
-                          TARGET_TYPE                             *toEnd,
-                          size_type                                numElements,
-                          ALLOCATOR                               *allocator,
-                          bslmf::MetaInt<BITWISE_COPYABLE_TRAITS> *,
-                          BSLS_COMPILERFEATURES_FORWARD_REF(Args_1) args_1,
-                          BSLS_COMPILERFEATURES_FORWARD_REF(Args_2) args_2)
-{
-
-    ArrayPrimitives_Imp::emplace(
-                             toBegin,
-                             toEnd,
-                             numElements,
-                             allocator,
-                             (bslmf::MetaInt<BITWISE_MOVEABLE_TRAITS>*)0,
-                             BSLS_COMPILERFEATURES_FORWARD(Args_1, args_1),
-                             BSLS_COMPILERFEATURES_FORWARD(Args_2, args_2));
-}
-
-template <class TARGET_TYPE, class ALLOCATOR, class Args_1,
-                                              class Args_2,
-                                              class Args_3>
-inline
-void ArrayPrimitives_Imp::emplace(
-                          TARGET_TYPE                             *toBegin,
-                          TARGET_TYPE                             *toEnd,
-                          size_type                                numElements,
-                          ALLOCATOR                               *allocator,
-                          bslmf::MetaInt<BITWISE_COPYABLE_TRAITS> *,
-                          BSLS_COMPILERFEATURES_FORWARD_REF(Args_1) args_1,
-                          BSLS_COMPILERFEATURES_FORWARD_REF(Args_2) args_2,
-                          BSLS_COMPILERFEATURES_FORWARD_REF(Args_3) args_3)
-{
-
-    ArrayPrimitives_Imp::emplace(
-                             toBegin,
-                             toEnd,
-                             numElements,
-                             allocator,
-                             (bslmf::MetaInt<BITWISE_MOVEABLE_TRAITS>*)0,
-                             BSLS_COMPILERFEATURES_FORWARD(Args_1, args_1),
-                             BSLS_COMPILERFEATURES_FORWARD(Args_2, args_2),
-                             BSLS_COMPILERFEATURES_FORWARD(Args_3, args_3));
-}
-
-template <class TARGET_TYPE, class ALLOCATOR, class Args_1,
-                                              class Args_2,
-                                              class Args_3,
-                                              class Args_4>
-inline
-void ArrayPrimitives_Imp::emplace(
-                          TARGET_TYPE                             *toBegin,
-                          TARGET_TYPE                             *toEnd,
-                          size_type                                numElements,
-                          ALLOCATOR                               *allocator,
-                          bslmf::MetaInt<BITWISE_COPYABLE_TRAITS> *,
-                          BSLS_COMPILERFEATURES_FORWARD_REF(Args_1) args_1,
-                          BSLS_COMPILERFEATURES_FORWARD_REF(Args_2) args_2,
-                          BSLS_COMPILERFEATURES_FORWARD_REF(Args_3) args_3,
-                          BSLS_COMPILERFEATURES_FORWARD_REF(Args_4) args_4)
-{
-
-    ArrayPrimitives_Imp::emplace(
-                             toBegin,
-                             toEnd,
-                             numElements,
-                             allocator,
-                             (bslmf::MetaInt<BITWISE_MOVEABLE_TRAITS>*)0,
-                             BSLS_COMPILERFEATURES_FORWARD(Args_1, args_1),
-                             BSLS_COMPILERFEATURES_FORWARD(Args_2, args_2),
-                             BSLS_COMPILERFEATURES_FORWARD(Args_3, args_3),
-                             BSLS_COMPILERFEATURES_FORWARD(Args_4, args_4));
-}
-
-template <class TARGET_TYPE, class ALLOCATOR, class Args_1,
-                                              class Args_2,
-                                              class Args_3,
-                                              class Args_4,
-                                              class Args_5>
-inline
-void ArrayPrimitives_Imp::emplace(
-                          TARGET_TYPE                             *toBegin,
-                          TARGET_TYPE                             *toEnd,
-                          size_type                                numElements,
-                          ALLOCATOR                               *allocator,
-                          bslmf::MetaInt<BITWISE_COPYABLE_TRAITS> *,
-                          BSLS_COMPILERFEATURES_FORWARD_REF(Args_1) args_1,
-                          BSLS_COMPILERFEATURES_FORWARD_REF(Args_2) args_2,
-                          BSLS_COMPILERFEATURES_FORWARD_REF(Args_3) args_3,
-                          BSLS_COMPILERFEATURES_FORWARD_REF(Args_4) args_4,
-                          BSLS_COMPILERFEATURES_FORWARD_REF(Args_5) args_5)
-{
-
-    ArrayPrimitives_Imp::emplace(
-                             toBegin,
-                             toEnd,
-                             numElements,
-                             allocator,
-                             (bslmf::MetaInt<BITWISE_MOVEABLE_TRAITS>*)0,
-                             BSLS_COMPILERFEATURES_FORWARD(Args_1, args_1),
-                             BSLS_COMPILERFEATURES_FORWARD(Args_2, args_2),
-                             BSLS_COMPILERFEATURES_FORWARD(Args_3, args_3),
-                             BSLS_COMPILERFEATURES_FORWARD(Args_4, args_4),
-                             BSLS_COMPILERFEATURES_FORWARD(Args_5, args_5));
-}
-
-
-template <class TARGET_TYPE, class ALLOCATOR>
-void ArrayPrimitives_Imp::emplace(
-                          TARGET_TYPE                             *toBegin,
-                          TARGET_TYPE                             *toEnd,
-                          size_type                                numElements,
-                          ALLOCATOR                               *allocator,
-                          bslmf::MetaInt<BITWISE_MOVEABLE_TRAITS> *)
-{
-    BSLS_ASSERT_SAFE(!ArrayPrimitives_Imp::isInvalidRange(toBegin,
-                                                          toEnd));
-    BSLMF_ASSERT((bslmf::IsSame<size_type, std::size_t>::VALUE));
-
-
-    size_type tailLen    = toEnd - toBegin;
-    size_type numGuarded = tailLen < numElements ? tailLen : numElements;
-
-
-    TARGET_TYPE *destBegin = toBegin + numElements;
-    std::memmove(destBegin, toBegin, tailLen * sizeof(TARGET_TYPE));
-
-
-    TARGET_TYPE *destEnd = toEnd + numElements;
-    AutoArrayMoveDestructor<TARGET_TYPE> guard(toBegin,
-                                               destEnd - numGuarded,
-                                               destEnd - numGuarded,
-                                               destEnd);
-
-    while (guard.middle() != guard.end()) {
-        ScalarPrimitives::construct(guard.destination(),
-                                    allocator);
-        guard.advance();
-    }
-
-
-    if (tailLen < numElements) {
-
-        AutoArrayDestructor<TARGET_TYPE> endGuard(destBegin, destEnd);
-
-
-        while (toEnd != destBegin) {
-            ScalarPrimitives::construct(--destBegin,
-                                        allocator);
-            endGuard.moveBegin(-1);
-        }
-        endGuard.release();
-    }
-}
-
-template <class TARGET_TYPE, class ALLOCATOR, class Args_1>
-void ArrayPrimitives_Imp::emplace(
-                          TARGET_TYPE                             *toBegin,
-                          TARGET_TYPE                             *toEnd,
-                          size_type                                numElements,
-                          ALLOCATOR                               *allocator,
-                          bslmf::MetaInt<BITWISE_MOVEABLE_TRAITS> *,
-                          BSLS_COMPILERFEATURES_FORWARD_REF(Args_1) args_1)
-{
-    BSLS_ASSERT_SAFE(!ArrayPrimitives_Imp::isInvalidRange(toBegin,
-                                                          toEnd));
-    BSLMF_ASSERT((bslmf::IsSame<size_type, std::size_t>::VALUE));
-
-
-    size_type tailLen    = toEnd - toBegin;
-    size_type numGuarded = tailLen < numElements ? tailLen : numElements;
-
-
-    TARGET_TYPE *destBegin = toBegin + numElements;
-    std::memmove(destBegin, toBegin, tailLen * sizeof(TARGET_TYPE));
-
-
-    TARGET_TYPE *destEnd = toEnd + numElements;
-    AutoArrayMoveDestructor<TARGET_TYPE> guard(toBegin,
-                                               destEnd - numGuarded,
-                                               destEnd - numGuarded,
-                                               destEnd);
-
-    while (guard.middle() != guard.end()) {
-        ScalarPrimitives::construct(guard.destination(),
-                                    BSLS_COMPILERFEATURES_FORWARD(Args_1,
-                                    args_1),
-                                    allocator);
-        guard.advance();
-    }
-
-
-    if (tailLen < numElements) {
-
-        AutoArrayDestructor<TARGET_TYPE> endGuard(destBegin, destEnd);
-
-
-        while (toEnd != destBegin) {
-            ScalarPrimitives::construct(--destBegin,
-                                        BSLS_COMPILERFEATURES_FORWARD(Args_1,
-                                        args_1),
-                                        allocator);
-            endGuard.moveBegin(-1);
-        }
-        endGuard.release();
-    }
-}
-
-template <class TARGET_TYPE, class ALLOCATOR, class Args_1,
-                                              class Args_2>
-void ArrayPrimitives_Imp::emplace(
-                          TARGET_TYPE                             *toBegin,
-                          TARGET_TYPE                             *toEnd,
-                          size_type                                numElements,
-                          ALLOCATOR                               *allocator,
-                          bslmf::MetaInt<BITWISE_MOVEABLE_TRAITS> *,
-                          BSLS_COMPILERFEATURES_FORWARD_REF(Args_1) args_1,
-                          BSLS_COMPILERFEATURES_FORWARD_REF(Args_2) args_2)
-{
-    BSLS_ASSERT_SAFE(!ArrayPrimitives_Imp::isInvalidRange(toBegin,
-                                                          toEnd));
-    BSLMF_ASSERT((bslmf::IsSame<size_type, std::size_t>::VALUE));
-
-
-    size_type tailLen    = toEnd - toBegin;
-    size_type numGuarded = tailLen < numElements ? tailLen : numElements;
-
-
-    TARGET_TYPE *destBegin = toBegin + numElements;
-    std::memmove(destBegin, toBegin, tailLen * sizeof(TARGET_TYPE));
-
-
-    TARGET_TYPE *destEnd = toEnd + numElements;
-    AutoArrayMoveDestructor<TARGET_TYPE> guard(toBegin,
-                                               destEnd - numGuarded,
-                                               destEnd - numGuarded,
-                                               destEnd);
-
-    while (guard.middle() != guard.end()) {
-        ScalarPrimitives::construct(guard.destination(),
-                                    BSLS_COMPILERFEATURES_FORWARD(Args_1,
-                                    args_1),
-                                    BSLS_COMPILERFEATURES_FORWARD(Args_2,
-                                    args_2),
-                                    allocator);
-        guard.advance();
-    }
-
-
-    if (tailLen < numElements) {
-
-        AutoArrayDestructor<TARGET_TYPE> endGuard(destBegin, destEnd);
-
-
-        while (toEnd != destBegin) {
-            ScalarPrimitives::construct(--destBegin,
-                                        BSLS_COMPILERFEATURES_FORWARD(Args_1,
-                                        args_1),
-                                        BSLS_COMPILERFEATURES_FORWARD(Args_2,
-                                        args_2),
-                                        allocator);
-            endGuard.moveBegin(-1);
-        }
-        endGuard.release();
-    }
-}
-
-template <class TARGET_TYPE, class ALLOCATOR, class Args_1,
-                                              class Args_2,
-                                              class Args_3>
-void ArrayPrimitives_Imp::emplace(
-                          TARGET_TYPE                             *toBegin,
-                          TARGET_TYPE                             *toEnd,
-                          size_type                                numElements,
-                          ALLOCATOR                               *allocator,
-                          bslmf::MetaInt<BITWISE_MOVEABLE_TRAITS> *,
-                          BSLS_COMPILERFEATURES_FORWARD_REF(Args_1) args_1,
-                          BSLS_COMPILERFEATURES_FORWARD_REF(Args_2) args_2,
-                          BSLS_COMPILERFEATURES_FORWARD_REF(Args_3) args_3)
-{
-    BSLS_ASSERT_SAFE(!ArrayPrimitives_Imp::isInvalidRange(toBegin,
-                                                          toEnd));
-    BSLMF_ASSERT((bslmf::IsSame<size_type, std::size_t>::VALUE));
-
-
-    size_type tailLen    = toEnd - toBegin;
-    size_type numGuarded = tailLen < numElements ? tailLen : numElements;
-
-
-    TARGET_TYPE *destBegin = toBegin + numElements;
-    std::memmove(destBegin, toBegin, tailLen * sizeof(TARGET_TYPE));
-
-
-    TARGET_TYPE *destEnd = toEnd + numElements;
-    AutoArrayMoveDestructor<TARGET_TYPE> guard(toBegin,
-                                               destEnd - numGuarded,
-                                               destEnd - numGuarded,
-                                               destEnd);
-
-    while (guard.middle() != guard.end()) {
-        ScalarPrimitives::construct(guard.destination(),
-                                    BSLS_COMPILERFEATURES_FORWARD(Args_1,
-                                    args_1),
-                                    BSLS_COMPILERFEATURES_FORWARD(Args_2,
-                                    args_2),
-                                    BSLS_COMPILERFEATURES_FORWARD(Args_3,
-                                    args_3),
-                                    allocator);
-        guard.advance();
-    }
-
-
-    if (tailLen < numElements) {
-
-        AutoArrayDestructor<TARGET_TYPE> endGuard(destBegin, destEnd);
-
-
-        while (toEnd != destBegin) {
-            ScalarPrimitives::construct(--destBegin,
-                                        BSLS_COMPILERFEATURES_FORWARD(Args_1,
-                                        args_1),
-                                        BSLS_COMPILERFEATURES_FORWARD(Args_2,
-                                        args_2),
-                                        BSLS_COMPILERFEATURES_FORWARD(Args_3,
-                                        args_3),
-                                        allocator);
-            endGuard.moveBegin(-1);
-        }
-        endGuard.release();
-    }
-}
-
-template <class TARGET_TYPE, class ALLOCATOR, class Args_1,
-                                              class Args_2,
-                                              class Args_3,
-                                              class Args_4>
-void ArrayPrimitives_Imp::emplace(
-                          TARGET_TYPE                             *toBegin,
-                          TARGET_TYPE                             *toEnd,
-                          size_type                                numElements,
-                          ALLOCATOR                               *allocator,
-                          bslmf::MetaInt<BITWISE_MOVEABLE_TRAITS> *,
-                          BSLS_COMPILERFEATURES_FORWARD_REF(Args_1) args_1,
-                          BSLS_COMPILERFEATURES_FORWARD_REF(Args_2) args_2,
-                          BSLS_COMPILERFEATURES_FORWARD_REF(Args_3) args_3,
-                          BSLS_COMPILERFEATURES_FORWARD_REF(Args_4) args_4)
-{
-    BSLS_ASSERT_SAFE(!ArrayPrimitives_Imp::isInvalidRange(toBegin,
-                                                          toEnd));
-    BSLMF_ASSERT((bslmf::IsSame<size_type, std::size_t>::VALUE));
-
-
-    size_type tailLen    = toEnd - toBegin;
-    size_type numGuarded = tailLen < numElements ? tailLen : numElements;
-
-
-    TARGET_TYPE *destBegin = toBegin + numElements;
-    std::memmove(destBegin, toBegin, tailLen * sizeof(TARGET_TYPE));
-
-
-    TARGET_TYPE *destEnd = toEnd + numElements;
-    AutoArrayMoveDestructor<TARGET_TYPE> guard(toBegin,
-                                               destEnd - numGuarded,
-                                               destEnd - numGuarded,
-                                               destEnd);
-
-    while (guard.middle() != guard.end()) {
-        ScalarPrimitives::construct(guard.destination(),
-                                    BSLS_COMPILERFEATURES_FORWARD(Args_1,
-                                    args_1),
-                                    BSLS_COMPILERFEATURES_FORWARD(Args_2,
-                                    args_2),
-                                    BSLS_COMPILERFEATURES_FORWARD(Args_3,
-                                    args_3),
-                                    BSLS_COMPILERFEATURES_FORWARD(Args_4,
-                                    args_4),
-                                    allocator);
-        guard.advance();
-    }
-
-
-    if (tailLen < numElements) {
-
-        AutoArrayDestructor<TARGET_TYPE> endGuard(destBegin, destEnd);
-
-
-        while (toEnd != destBegin) {
-            ScalarPrimitives::construct(--destBegin,
-                                        BSLS_COMPILERFEATURES_FORWARD(Args_1,
-                                        args_1),
-                                        BSLS_COMPILERFEATURES_FORWARD(Args_2,
-                                        args_2),
-                                        BSLS_COMPILERFEATURES_FORWARD(Args_3,
-                                        args_3),
-                                        BSLS_COMPILERFEATURES_FORWARD(Args_4,
-                                        args_4),
-                                        allocator);
-            endGuard.moveBegin(-1);
-        }
-        endGuard.release();
-    }
-}
-
-template <class TARGET_TYPE, class ALLOCATOR, class Args_1,
-                                              class Args_2,
-                                              class Args_3,
-                                              class Args_4,
-                                              class Args_5>
-void ArrayPrimitives_Imp::emplace(
-                          TARGET_TYPE                             *toBegin,
-                          TARGET_TYPE                             *toEnd,
-                          size_type                                numElements,
-                          ALLOCATOR                               *allocator,
-                          bslmf::MetaInt<BITWISE_MOVEABLE_TRAITS> *,
-                          BSLS_COMPILERFEATURES_FORWARD_REF(Args_1) args_1,
-                          BSLS_COMPILERFEATURES_FORWARD_REF(Args_2) args_2,
-                          BSLS_COMPILERFEATURES_FORWARD_REF(Args_3) args_3,
-                          BSLS_COMPILERFEATURES_FORWARD_REF(Args_4) args_4,
-                          BSLS_COMPILERFEATURES_FORWARD_REF(Args_5) args_5)
-{
-    BSLS_ASSERT_SAFE(!ArrayPrimitives_Imp::isInvalidRange(toBegin,
-                                                          toEnd));
-    BSLMF_ASSERT((bslmf::IsSame<size_type, std::size_t>::VALUE));
-
-
-    size_type tailLen    = toEnd - toBegin;
-    size_type numGuarded = tailLen < numElements ? tailLen : numElements;
-
-
-    TARGET_TYPE *destBegin = toBegin + numElements;
-    std::memmove(destBegin, toBegin, tailLen * sizeof(TARGET_TYPE));
-
-
-    TARGET_TYPE *destEnd = toEnd + numElements;
-    AutoArrayMoveDestructor<TARGET_TYPE> guard(toBegin,
-                                               destEnd - numGuarded,
-                                               destEnd - numGuarded,
-                                               destEnd);
-
-    while (guard.middle() != guard.end()) {
-        ScalarPrimitives::construct(guard.destination(),
-                                    BSLS_COMPILERFEATURES_FORWARD(Args_1,
-                                    args_1),
-                                    BSLS_COMPILERFEATURES_FORWARD(Args_2,
-                                    args_2),
-                                    BSLS_COMPILERFEATURES_FORWARD(Args_3,
-                                    args_3),
-                                    BSLS_COMPILERFEATURES_FORWARD(Args_4,
-                                    args_4),
-                                    BSLS_COMPILERFEATURES_FORWARD(Args_5,
-                                    args_5),
-                                    allocator);
-        guard.advance();
-    }
-
-
-    if (tailLen < numElements) {
-
-        AutoArrayDestructor<TARGET_TYPE> endGuard(destBegin, destEnd);
-
-
-        while (toEnd != destBegin) {
-            ScalarPrimitives::construct(--destBegin,
-                                        BSLS_COMPILERFEATURES_FORWARD(Args_1,
-                                        args_1),
-                                        BSLS_COMPILERFEATURES_FORWARD(Args_2,
-                                        args_2),
-                                        BSLS_COMPILERFEATURES_FORWARD(Args_3,
-                                        args_3),
-                                        BSLS_COMPILERFEATURES_FORWARD(Args_4,
-                                        args_4),
-                                        BSLS_COMPILERFEATURES_FORWARD(Args_5,
-                                        args_5),
-                                        allocator);
-            endGuard.moveBegin(-1);
-        }
-        endGuard.release();
-    }
-}
-
-
-template <class TARGET_TYPE, class ALLOCATOR>
-void ArrayPrimitives_Imp::emplace(TARGET_TYPE                *toBegin,
-                                  TARGET_TYPE                *toEnd,
-                                  size_type                   numElements,
-                                  ALLOCATOR                  *allocator,
-                                  bslmf::MetaInt<NIL_TRAITS> *)
-{
-    BSLS_ASSERT_SAFE(!ArrayPrimitives_Imp::isInvalidRange(toBegin,
-                                                          toEnd));
-    BSLMF_ASSERT((bslmf::IsSame<size_type, std::size_t>::VALUE));
-
-
-    const size_type tailLen = toEnd - toBegin;
-    if (tailLen >= numElements) {
-
-
-        copyConstruct(toEnd,
-                      toEnd - numElements,
-                      toEnd,
-                      allocator,
-                      (bslmf::MetaInt<NIL_TRAITS>*)0);
-
-        AutoArrayDestructor<TARGET_TYPE> guard(toEnd,
-                                               toEnd + numElements);
-
-
-        ConstructorProxy<TARGET_TYPE> tempValue(
-                                           bslma::Default::allocator());
-
-
-        reverseAssign(toBegin + numElements, toBegin, toEnd - numElements);
-
-
-        assign(toBegin, toBegin + numElements, tempValue.object());
-
-        guard.release();
-    }
-    else {
-
-        difference_type remElements = numElements - tailLen;
-
-
-        copyConstruct(toBegin + numElements,
-                      toBegin,
-                      toEnd,
-                      allocator,
-                      (bslmf::MetaInt<NIL_TRAITS>*)0);
-
-        AutoArrayDestructor<TARGET_TYPE> guard(toEnd + remElements,
-                                               toEnd + numElements);
-
-
-        TARGET_TYPE *addr = toEnd + remElements - 1;
-        for (; addr != toEnd - 1; --addr) {
-            ScalarPrimitives::construct(addr,
-                                        allocator);
-            guard.moveBegin(-1);
-        }
-
-
-        assign(toBegin, toEnd, *toEnd);
-
-        guard.release();
-    }
-}
-
-template <class TARGET_TYPE, class ALLOCATOR, class Args_1>
-void ArrayPrimitives_Imp::emplace(TARGET_TYPE                *toBegin,
-                                  TARGET_TYPE                *toEnd,
-                                  size_type                   numElements,
-                                  ALLOCATOR                  *allocator,
-                                  bslmf::MetaInt<NIL_TRAITS> *,
-                              BSLS_COMPILERFEATURES_FORWARD_REF(Args_1) args_1)
-{
-    BSLS_ASSERT_SAFE(!ArrayPrimitives_Imp::isInvalidRange(toBegin,
-                                                          toEnd));
-    BSLMF_ASSERT((bslmf::IsSame<size_type, std::size_t>::VALUE));
-
-
-    const size_type tailLen = toEnd - toBegin;
-    if (tailLen >= numElements) {
-
-
-        copyConstruct(toEnd,
-                      toEnd - numElements,
-                      toEnd,
-                      allocator,
-                      (bslmf::MetaInt<NIL_TRAITS>*)0);
-
-        AutoArrayDestructor<TARGET_TYPE> guard(toEnd,
-                                               toEnd + numElements);
-
-
-        ConstructorProxy<TARGET_TYPE> tempValue(
-                                          BSLS_COMPILERFEATURES_FORWARD(Args_1,
-                                          args_1),
-                                                bslma::Default::allocator());
-
-
-        reverseAssign(toBegin + numElements, toBegin, toEnd - numElements);
-
-
-        assign(toBegin, toBegin + numElements, tempValue.object());
-
-        guard.release();
-    }
-    else {
-
-        difference_type remElements = numElements - tailLen;
-
-
-        copyConstruct(toBegin + numElements,
-                      toBegin,
-                      toEnd,
-                      allocator,
-                      (bslmf::MetaInt<NIL_TRAITS>*)0);
-
-        AutoArrayDestructor<TARGET_TYPE> guard(toEnd + remElements,
-                                               toEnd + numElements);
-
-
-        TARGET_TYPE *addr = toEnd + remElements - 1;
-        for (; addr != toEnd - 1; --addr) {
-            ScalarPrimitives::construct(addr,
-                                        BSLS_COMPILERFEATURES_FORWARD(Args_1,
-                                        args_1),
-                                        allocator);
-            guard.moveBegin(-1);
-        }
-
-
-        assign(toBegin, toEnd, *toEnd);
-
-        guard.release();
-    }
-}
-
-template <class TARGET_TYPE, class ALLOCATOR, class Args_1,
-                                              class Args_2>
-void ArrayPrimitives_Imp::emplace(TARGET_TYPE                *toBegin,
-                                  TARGET_TYPE                *toEnd,
-                                  size_type                   numElements,
-                                  ALLOCATOR                  *allocator,
-                                  bslmf::MetaInt<NIL_TRAITS> *,
-                              BSLS_COMPILERFEATURES_FORWARD_REF(Args_1) args_1,
-                              BSLS_COMPILERFEATURES_FORWARD_REF(Args_2) args_2)
-{
-    BSLS_ASSERT_SAFE(!ArrayPrimitives_Imp::isInvalidRange(toBegin,
-                                                          toEnd));
-    BSLMF_ASSERT((bslmf::IsSame<size_type, std::size_t>::VALUE));
-
-
-    const size_type tailLen = toEnd - toBegin;
-    if (tailLen >= numElements) {
-
-
-        copyConstruct(toEnd,
-                      toEnd - numElements,
-                      toEnd,
-                      allocator,
-                      (bslmf::MetaInt<NIL_TRAITS>*)0);
-
-        AutoArrayDestructor<TARGET_TYPE> guard(toEnd,
-                                               toEnd + numElements);
-
-
-        ConstructorProxy<TARGET_TYPE> tempValue(
-                                          BSLS_COMPILERFEATURES_FORWARD(Args_1,
-                                          args_1),
-                                          BSLS_COMPILERFEATURES_FORWARD(Args_2,
-                                          args_2),
-                                                bslma::Default::allocator());
-
-
-        reverseAssign(toBegin + numElements, toBegin, toEnd - numElements);
-
-
-        assign(toBegin, toBegin + numElements, tempValue.object());
-
-        guard.release();
-    }
-    else {
-
-        difference_type remElements = numElements - tailLen;
-
-
-        copyConstruct(toBegin + numElements,
-                      toBegin,
-                      toEnd,
-                      allocator,
-                      (bslmf::MetaInt<NIL_TRAITS>*)0);
-
-        AutoArrayDestructor<TARGET_TYPE> guard(toEnd + remElements,
-                                               toEnd + numElements);
-
-
-        TARGET_TYPE *addr = toEnd + remElements - 1;
-        for (; addr != toEnd - 1; --addr) {
-            ScalarPrimitives::construct(addr,
-                                        BSLS_COMPILERFEATURES_FORWARD(Args_1,
-                                        args_1),
-                                        BSLS_COMPILERFEATURES_FORWARD(Args_2,
-                                        args_2),
-                                        allocator);
-            guard.moveBegin(-1);
-        }
-
-
-        assign(toBegin, toEnd, *toEnd);
-
-        guard.release();
-    }
-}
-
-template <class TARGET_TYPE, class ALLOCATOR, class Args_1,
-                                              class Args_2,
-                                              class Args_3>
-void ArrayPrimitives_Imp::emplace(TARGET_TYPE                *toBegin,
-                                  TARGET_TYPE                *toEnd,
-                                  size_type                   numElements,
-                                  ALLOCATOR                  *allocator,
-                                  bslmf::MetaInt<NIL_TRAITS> *,
-                              BSLS_COMPILERFEATURES_FORWARD_REF(Args_1) args_1,
-                              BSLS_COMPILERFEATURES_FORWARD_REF(Args_2) args_2,
-                              BSLS_COMPILERFEATURES_FORWARD_REF(Args_3) args_3)
-{
-    BSLS_ASSERT_SAFE(!ArrayPrimitives_Imp::isInvalidRange(toBegin,
-                                                          toEnd));
-    BSLMF_ASSERT((bslmf::IsSame<size_type, std::size_t>::VALUE));
-
-
-    const size_type tailLen = toEnd - toBegin;
-    if (tailLen >= numElements) {
-
-
-        copyConstruct(toEnd,
-                      toEnd - numElements,
-                      toEnd,
-                      allocator,
-                      (bslmf::MetaInt<NIL_TRAITS>*)0);
-
-        AutoArrayDestructor<TARGET_TYPE> guard(toEnd,
-                                               toEnd + numElements);
-
-
-        ConstructorProxy<TARGET_TYPE> tempValue(
-                                          BSLS_COMPILERFEATURES_FORWARD(Args_1,
-                                          args_1),
-                                          BSLS_COMPILERFEATURES_FORWARD(Args_2,
-                                          args_2),
-                                          BSLS_COMPILERFEATURES_FORWARD(Args_3,
-                                          args_3),
-                                                bslma::Default::allocator());
-
-
-        reverseAssign(toBegin + numElements, toBegin, toEnd - numElements);
-
-
-        assign(toBegin, toBegin + numElements, tempValue.object());
-
-        guard.release();
-    }
-    else {
-
-        difference_type remElements = numElements - tailLen;
-
-
-        copyConstruct(toBegin + numElements,
-                      toBegin,
-                      toEnd,
-                      allocator,
-                      (bslmf::MetaInt<NIL_TRAITS>*)0);
-
-        AutoArrayDestructor<TARGET_TYPE> guard(toEnd + remElements,
-                                               toEnd + numElements);
-
-
-        TARGET_TYPE *addr = toEnd + remElements - 1;
-        for (; addr != toEnd - 1; --addr) {
-            ScalarPrimitives::construct(addr,
-                                        BSLS_COMPILERFEATURES_FORWARD(Args_1,
-                                        args_1),
-                                        BSLS_COMPILERFEATURES_FORWARD(Args_2,
-                                        args_2),
-                                        BSLS_COMPILERFEATURES_FORWARD(Args_3,
-                                        args_3),
-                                        allocator);
-            guard.moveBegin(-1);
-        }
-
-
-        assign(toBegin, toEnd, *toEnd);
-
-        guard.release();
-    }
-}
-
-template <class TARGET_TYPE, class ALLOCATOR, class Args_1,
-                                              class Args_2,
-                                              class Args_3,
-                                              class Args_4>
-void ArrayPrimitives_Imp::emplace(TARGET_TYPE                *toBegin,
-                                  TARGET_TYPE                *toEnd,
-                                  size_type                   numElements,
-                                  ALLOCATOR                  *allocator,
-                                  bslmf::MetaInt<NIL_TRAITS> *,
-                              BSLS_COMPILERFEATURES_FORWARD_REF(Args_1) args_1,
-                              BSLS_COMPILERFEATURES_FORWARD_REF(Args_2) args_2,
-                              BSLS_COMPILERFEATURES_FORWARD_REF(Args_3) args_3,
-                              BSLS_COMPILERFEATURES_FORWARD_REF(Args_4) args_4)
-{
-    BSLS_ASSERT_SAFE(!ArrayPrimitives_Imp::isInvalidRange(toBegin,
-                                                          toEnd));
-    BSLMF_ASSERT((bslmf::IsSame<size_type, std::size_t>::VALUE));
-
-
-    const size_type tailLen = toEnd - toBegin;
-    if (tailLen >= numElements) {
-
-
-        copyConstruct(toEnd,
-                      toEnd - numElements,
-                      toEnd,
-                      allocator,
-                      (bslmf::MetaInt<NIL_TRAITS>*)0);
-
-        AutoArrayDestructor<TARGET_TYPE> guard(toEnd,
-                                               toEnd + numElements);
-
-
-        ConstructorProxy<TARGET_TYPE> tempValue(
-                                          BSLS_COMPILERFEATURES_FORWARD(Args_1,
-                                          args_1),
-                                          BSLS_COMPILERFEATURES_FORWARD(Args_2,
-                                          args_2),
-                                          BSLS_COMPILERFEATURES_FORWARD(Args_3,
-                                          args_3),
-                                          BSLS_COMPILERFEATURES_FORWARD(Args_4,
-                                          args_4),
-                                                bslma::Default::allocator());
-
-
-        reverseAssign(toBegin + numElements, toBegin, toEnd - numElements);
-
-
-        assign(toBegin, toBegin + numElements, tempValue.object());
-
-        guard.release();
-    }
-    else {
-
-        difference_type remElements = numElements - tailLen;
-
-
-        copyConstruct(toBegin + numElements,
-                      toBegin,
-                      toEnd,
-                      allocator,
-                      (bslmf::MetaInt<NIL_TRAITS>*)0);
-
-        AutoArrayDestructor<TARGET_TYPE> guard(toEnd + remElements,
-                                               toEnd + numElements);
-
-
-        TARGET_TYPE *addr = toEnd + remElements - 1;
-        for (; addr != toEnd - 1; --addr) {
-            ScalarPrimitives::construct(addr,
-                                        BSLS_COMPILERFEATURES_FORWARD(Args_1,
-                                        args_1),
-                                        BSLS_COMPILERFEATURES_FORWARD(Args_2,
-                                        args_2),
-                                        BSLS_COMPILERFEATURES_FORWARD(Args_3,
-                                        args_3),
-                                        BSLS_COMPILERFEATURES_FORWARD(Args_4,
-                                        args_4),
-                                        allocator);
-            guard.moveBegin(-1);
-        }
-
-
-        assign(toBegin, toEnd, *toEnd);
-
-        guard.release();
-    }
-}
-
-template <class TARGET_TYPE, class ALLOCATOR, class Args_1,
-                                              class Args_2,
-                                              class Args_3,
-                                              class Args_4,
-                                              class Args_5>
-void ArrayPrimitives_Imp::emplace(TARGET_TYPE                *toBegin,
-                                  TARGET_TYPE                *toEnd,
-                                  size_type                   numElements,
-                                  ALLOCATOR                  *allocator,
-                                  bslmf::MetaInt<NIL_TRAITS> *,
-                              BSLS_COMPILERFEATURES_FORWARD_REF(Args_1) args_1,
-                              BSLS_COMPILERFEATURES_FORWARD_REF(Args_2) args_2,
-                              BSLS_COMPILERFEATURES_FORWARD_REF(Args_3) args_3,
-                              BSLS_COMPILERFEATURES_FORWARD_REF(Args_4) args_4,
-                              BSLS_COMPILERFEATURES_FORWARD_REF(Args_5) args_5)
-{
-    BSLS_ASSERT_SAFE(!ArrayPrimitives_Imp::isInvalidRange(toBegin,
-                                                          toEnd));
-    BSLMF_ASSERT((bslmf::IsSame<size_type, std::size_t>::VALUE));
-
-
-    const size_type tailLen = toEnd - toBegin;
-    if (tailLen >= numElements) {
-
-
-        copyConstruct(toEnd,
-                      toEnd - numElements,
-                      toEnd,
-                      allocator,
-                      (bslmf::MetaInt<NIL_TRAITS>*)0);
-
-        AutoArrayDestructor<TARGET_TYPE> guard(toEnd,
-                                               toEnd + numElements);
-
-
-        ConstructorProxy<TARGET_TYPE> tempValue(
-                                          BSLS_COMPILERFEATURES_FORWARD(Args_1,
-                                          args_1),
-                                          BSLS_COMPILERFEATURES_FORWARD(Args_2,
-                                          args_2),
-                                          BSLS_COMPILERFEATURES_FORWARD(Args_3,
-                                          args_3),
-                                          BSLS_COMPILERFEATURES_FORWARD(Args_4,
-                                          args_4),
-                                          BSLS_COMPILERFEATURES_FORWARD(Args_5,
-                                          args_5),
-                                                bslma::Default::allocator());
-
-
-        reverseAssign(toBegin + numElements, toBegin, toEnd - numElements);
-
-
-        assign(toBegin, toBegin + numElements, tempValue.object());
-
-        guard.release();
-    }
-    else {
-
-        difference_type remElements = numElements - tailLen;
-
-
-        copyConstruct(toBegin + numElements,
-                      toBegin,
-                      toEnd,
-                      allocator,
-                      (bslmf::MetaInt<NIL_TRAITS>*)0);
-
-        AutoArrayDestructor<TARGET_TYPE> guard(toEnd + remElements,
-                                               toEnd + numElements);
-
-
-        TARGET_TYPE *addr = toEnd + remElements - 1;
-        for (; addr != toEnd - 1; --addr) {
-            ScalarPrimitives::construct(addr,
-                                        BSLS_COMPILERFEATURES_FORWARD(Args_1,
-                                        args_1),
-                                        BSLS_COMPILERFEATURES_FORWARD(Args_2,
-                                        args_2),
-                                        BSLS_COMPILERFEATURES_FORWARD(Args_3,
-                                        args_3),
-                                        BSLS_COMPILERFEATURES_FORWARD(Args_4,
-                                        args_4),
-                                        BSLS_COMPILERFEATURES_FORWARD(Args_5,
-                                        args_5),
-                                        allocator);
-            guard.moveBegin(-1);
-        }
-
-
-        assign(toBegin, toEnd, *toEnd);
-
-        guard.release();
-    }
-}
-
-#else
-template <class TARGET_TYPE, class ALLOCATOR, class... Args>
-inline
-void ArrayPrimitives_Imp::emplace(
-                          TARGET_TYPE                             *toBegin,
-                          TARGET_TYPE                             *toEnd,
-                          size_type                                numElements,
-                          ALLOCATOR                               *allocator,
-                          bslmf::MetaInt<BITWISE_COPYABLE_TRAITS> *,
-                          BSLS_COMPILERFEATURES_FORWARD_REF(Args)... args)
-{
-
-    ArrayPrimitives_Imp::emplace(
-                             toBegin,
-                             toEnd,
-                             numElements,
-                             allocator,
-                             (bslmf::MetaInt<BITWISE_MOVEABLE_TRAITS>*)0,
-                             BSLS_COMPILERFEATURES_FORWARD(Args, args)...);
-}
-
-template <class TARGET_TYPE, class ALLOCATOR, class... Args>
-void ArrayPrimitives_Imp::emplace(
-                          TARGET_TYPE                             *toBegin,
-                          TARGET_TYPE                             *toEnd,
-                          size_type                                numElements,
-                          ALLOCATOR                               *allocator,
-                          bslmf::MetaInt<BITWISE_MOVEABLE_TRAITS> *,
-                          BSLS_COMPILERFEATURES_FORWARD_REF(Args)... args)
-{
-    BSLS_ASSERT_SAFE(!ArrayPrimitives_Imp::isInvalidRange(toBegin,
-                                                          toEnd));
-    BSLMF_ASSERT((bslmf::IsSame<size_type, std::size_t>::VALUE));
-
-
-    size_type tailLen    = toEnd - toBegin;
-    size_type numGuarded = tailLen < numElements ? tailLen : numElements;
-
-
-    TARGET_TYPE *destBegin = toBegin + numElements;
-    std::memmove(destBegin, toBegin, tailLen * sizeof(TARGET_TYPE));
-
-
-    TARGET_TYPE *destEnd = toEnd + numElements;
-    AutoArrayMoveDestructor<TARGET_TYPE> guard(toBegin,
-                                               destEnd - numGuarded,
-                                               destEnd - numGuarded,
-                                               destEnd);
-
-    while (guard.middle() != guard.end()) {
-        ScalarPrimitives::construct(guard.destination(),
-                                    BSLS_COMPILERFEATURES_FORWARD(Args,
-                                    args)...,
-                                    allocator);
-        guard.advance();
-    }
-
-
-    if (tailLen < numElements) {
-
-        AutoArrayDestructor<TARGET_TYPE> endGuard(destBegin, destEnd);
-
-
-        while (toEnd != destBegin) {
-            ScalarPrimitives::construct(--destBegin,
-                                        BSLS_COMPILERFEATURES_FORWARD(Args,
-                                        args)...,
-                                        allocator);
-            endGuard.moveBegin(-1);
-        }
-        endGuard.release();
-    }
-}
-
-template <class TARGET_TYPE, class ALLOCATOR, class... Args>
-void ArrayPrimitives_Imp::emplace(TARGET_TYPE                *toBegin,
-                                  TARGET_TYPE                *toEnd,
-                                  size_type                   numElements,
-                                  ALLOCATOR                  *allocator,
-                                  bslmf::MetaInt<NIL_TRAITS> *,
-                               BSLS_COMPILERFEATURES_FORWARD_REF(Args)... args)
-{
-    BSLS_ASSERT_SAFE(!ArrayPrimitives_Imp::isInvalidRange(toBegin,
-                                                          toEnd));
-    BSLMF_ASSERT((bslmf::IsSame<size_type, std::size_t>::VALUE));
-
-
-    const size_type tailLen = toEnd - toBegin;
-    if (tailLen >= numElements) {
-
-
-        copyConstruct(toEnd,
-                      toEnd - numElements,
-                      toEnd,
-                      allocator,
-                      (bslmf::MetaInt<NIL_TRAITS>*)0);
-
-        AutoArrayDestructor<TARGET_TYPE> guard(toEnd,
-                                               toEnd + numElements);
-
-
-        ConstructorProxy<TARGET_TYPE> tempValue(
-                                           BSLS_COMPILERFEATURES_FORWARD(Args,
-                                           args)...,
-                                                bslma::Default::allocator());
-
-
-        reverseAssign(toBegin + numElements, toBegin, toEnd - numElements);
-
-
-        assign(toBegin, toBegin + numElements, tempValue.object());
-
-        guard.release();
-    }
-    else {
-
-        difference_type remElements = numElements - tailLen;
-
-
-        copyConstruct(toBegin + numElements,
-                      toBegin,
-                      toEnd,
-                      allocator,
-                      (bslmf::MetaInt<NIL_TRAITS>*)0);
-
-        AutoArrayDestructor<TARGET_TYPE> guard(toEnd + remElements,
-                                               toEnd + numElements);
-
-
-        TARGET_TYPE *addr = toEnd + remElements - 1;
-        for (; addr != toEnd - 1; --addr) {
-            ScalarPrimitives::construct(addr,
-                                        BSLS_COMPILERFEATURES_FORWARD(Args,
-                                        args)...,
-                                        allocator);
-            guard.moveBegin(-1);
-        }
-
-
-        assign(toBegin, toEnd, *toEnd);
-
-        guard.release();
-    }
-}
-// }}} END GENERATED CODE
-#endif
-
-                  // *** 'insert' with 'FWD_ITER' overloads: ***
-
-
-template <class TARGET_TYPE, class FWD_ITER, class ALLOCATOR>
-inline
-void ArrayPrimitives_Imp::insert(
-                          TARGET_TYPE                             *toBegin,
-                          TARGET_TYPE                             *toEnd,
-                          FWD_ITER                                 fromBegin,
-                          FWD_ITER                                 fromEnd,
-                          size_type                                numElements,
-                          ALLOCATOR                               *allocator,
-                          bslmf::MetaInt<IS_POINTER_TO_POINTER>   *)
-{
-    // We may be casting a func ptr to a 'void *' here, so this won't work if
-    // we port to an architecture where the two are of different sizes.
-
-    BSLMF_ASSERT(sizeof(void *) == sizeof(void (*)()));
-
-    insert((void *       *) toBegin,
-           (void *       *) toEnd,
-           (void * const *) fromBegin,
-           (void * const *) fromEnd,
-           numElements,
-           allocator,
-           (bslmf::MetaInt<BITWISE_COPYABLE_TRAITS> *) 0);
 }
 
 template <class TARGET_TYPE, class ALLOCATOR>
