// bslalg_hastrait.h                                                  -*-C++-*-
#ifndef INCLUDED_BSLALG_HASTRAIT
#define INCLUDED_BSLALG_HASTRAIT

#ifndef INCLUDED_BSLS_IDENT
#include <bsls_ident.h>
#endif
BSLS_IDENT("$Id: $")

//@PURPOSE: Provide facilities for checking compile-time trait.
//
//@CLASSES:
//  bslalg::HasTrait: trait detection mechanism
//
//@SEE_ALSO: bslmf_typetraits
//
//@AUTHOR: Pablo Halpern (phalpern), Herve Bronnimann (hbronnim)
//
//@DESCRIPTION: This component provides a meta-function, 'bslalg::HasTrait',
// for for macros used to assign traits to user-defined class.  Traits are used
// to enable certain optimizations or discriminations at compile-time.  For
// instance, a class having the trait 'bslalg::TypeTraitBitwiseMoveable' may
// allow resizing an array of objects by simply calling 'std::memcpy' instead
// of invoking a copy-constructor on every object.  The usage example shows how
// to use the 'bslalg::TypeTraitUsesBslmaAllocator' to propagate allocators to
// nested instances that may require them.
//
// This component should be used in conjunction with other components from the
// package 'bslalg'.  See the package-level documentation for an overview.  The
// most useful classes and macros defined in this component are:
//..
//  bslalg::HasTrait<TYPE, TRAIT>             This meta-function computes
//                                            whether the parameterized 'TYPE'
//                                            possesses the parameterized
//                                            'TRAIT'.
//..
//
///Usage
///-----

#ifndef INCLUDED_BSLSCM_VERSION
#include <bslscm_version.h>
#endif

#ifndef INCLUDED_BSLALG_TYPETRAITS
#include <bslalg_typetraits.h>
#endif

#ifndef INCLUDED_BSLMF_ISCONVERTIBLE
#include <bslmf_isconvertible.h>
#endif

#ifndef INCLUDED_BSLMF_METAINT
#include <bslmf_metaint.h>
#endif

#ifndef INCLUDED_BSLMF_REMOVECVQ
#include <bslmf_removecvq.h>
#endif

namespace BloombergLP {

namespace bslalg {

                       // ===============
                       // struct HasTrait
                       // ===============

template <typename TYPE, typename TRAIT>
struct HasTrait {
    // This meta-function evaluates to 'bslmf::MetaInt<1>' if the parameterized
    // type 'TYPE' has the parameterized 'TRAIT', and to 'bslmf::MetaInt<0>'
    // otherwise.  Note that 'TYPE' "has" the 'TRAIT' if
    // 'bslalg_TypeTraits<TYPE>' directly includes 'TRAIT' or else includes a
    // trait that implies 'TRAIT'.

  private:
    typedef typename bslmf::RemoveCvq<TYPE>::Type  NoCvqType;
    typedef bslalg_TypeTraits<NoCvqType>           NoCvqTraits;

  public:
    enum {
        VALUE = bslmf::IsConvertible<NoCvqTraits, TRAIT>::VALUE
    };

    typedef bslmf::MetaInt<VALUE> Type;
};

template <typename TYPE>
struct HasTrait<TYPE, TypeTraitBitwiseMoveable> {
    // bitwise copyable                => bitwise moveable
    // has trivial default constructor => bitwise moveable

  private:
    typedef typename bslmf::RemoveCvq<TYPE>::Type  NoCvqType;
    typedef bslalg_TypeTraits<NoCvqType>           NoCvqTraits;

  public:
    enum {
        VALUE = bslmf::IsConvertible<NoCvqTraits,
                                    TypeTraitBitwiseMoveable>::VALUE
             || bslmf::IsConvertible<NoCvqTraits,
                                    TypeTraitBitwiseCopyable>::VALUE
             || bslmf::IsConvertible<NoCvqTraits,
                           TypeTraitHasTrivialDefaultConstructor>::VALUE
    };

    typedef bslmf::MetaInt<VALUE> Type;
};

template <typename TYPE>
struct HasTrait<TYPE, TypeTraitBitwiseCopyable> {
    // has trivial default constructor => bitwise copyable

  private:
    typedef typename bslmf::RemoveCvq<TYPE>::Type  NoCvqType;
    typedef bslalg_TypeTraits<NoCvqType>           NoCvqTraits;

  public:
    enum {
        VALUE = bslmf::IsConvertible<NoCvqTraits,
                                    TypeTraitBitwiseCopyable>::VALUE
             || bslmf::IsConvertible<NoCvqTraits,
                           TypeTraitHasTrivialDefaultConstructor>::VALUE
    };

    typedef bslmf::MetaInt<VALUE> Type;
};

}  // close package namespace

<<<<<<< HEAD
=======
// ===========================================================================
//                           BACKWARD COMPATIBILITY
// ===========================================================================

#ifdef bslalg_HasTrait
#undef bslalg_HasTrait
#endif
#define bslalg_HasTrait bslalg::HasTrait
    // This alias is defined for backward compatibility.

>>>>>>> b338d04c
}  // close enterprise namespace

#endif

// ---------------------------------------------------------------------------
// NOTICE:
//      Copyright (C) Bloomberg L.P., 2008
//      All Rights Reserved.
//      Property of Bloomberg L.P. (BLP)
//      This software is made available solely pursuant to the
//      terms of a BLP license agreement which governs its use.
// ----------------------------- END-OF-FILE ---------------------------------<|MERGE_RESOLUTION|>--- conflicted
+++ resolved
@@ -129,8 +129,6 @@
 
 }  // close package namespace
 
-<<<<<<< HEAD
-=======
 // ===========================================================================
 //                           BACKWARD COMPATIBILITY
 // ===========================================================================
@@ -141,7 +139,6 @@
 #define bslalg_HasTrait bslalg::HasTrait
     // This alias is defined for backward compatibility.
 
->>>>>>> b338d04c
 }  // close enterprise namespace
 
 #endif
