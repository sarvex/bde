// bsls_bsltestutil.h                                                 -*-C++-*-
#ifndef INCLUDED_BSLS_BSLTESTUTIL
#define INCLUDED_BSLS_BSLTESTUTIL

#ifndef INCLUDED_BSLS_IDENT
#include <bsls_ident.h>
#endif
BSLS_IDENT("$Id: $")

//@PURPOSE: Provide test utilities for 'bsl' that do not use <iostream>.
//
//@CLASSES:
//  bsls::BslTestUtil: utilities to aid writing 'bsl' test drivers
//
//@MACROS:
//  BSLS_BSLTESTUTIL_LOOP_ASSERT( I, X)               : print args if '!X'
//  BSLS_BSLTESTUTIL_LOOP2_ASSERT(I, J, X)            : print args if '!X'
//  BSLS_BSLTESTUTIL_LOOP3_ASSERT(I, J, K, X)         : print args if '!X'
//  BSLS_BSLTESTUTIL_LOOP4_ASSERT(I, J, K, L, X)      : print args if '!X'
//  BSLS_BSLTESTUTIL_LOOP5_ASSERT(I, J, K, L, M, X)   : print args if '!X'
//  BSLS_BSLTESTUTIL_LOOP6_ASSERT(I, J, K, L, M, N, X): print args if '!X'
//
//  BSLS_BSLTESTUTIL_Q(X) : quote identifier literally
//  BSLS_BSLTESTUTIL_P(X) : print identifier and value
//  BSLS_BSLTESTUTIL_P_(X): print identifier and value without '\n'
//  BSLS_BSLTESTUTIL_L_   : current line number
//  BSLS_BSLTESTUTIL_T_   : print tab without '\n'
//
//  BSLS_BSLTESTUTIL_FORMAT_ZU : 'printf' format for 'size_t'
//  BSLS_BSLTESTUTIL_FORMAT_TD : 'printf' format for 'ptrdiff_t'
//  BSLS_BSLTESTUTIL_FORMAT_I64: 'printf' format for unsigned 64-bit integers
//  BSLS_BSLTESTUTIL_FORMAT_U64: 'printf' format for signed 64-bit integers
//
//@DESCRIPTION: This component provides standard facilities for for components
// in the 'bsl' package group to produce test driver output, including the
// standard printing macros used in BDE-style test drivers ('ASSERT',
// 'LOOP_ASSERT', 'ASSERTV', 'P', 'Q', 'L', and 'T'), and a suite of
// cross-platform format strings for printing C++ or BDE-specific types with
// 'printf'.
//
// Many components in the 'bsl' package group reside below the standard
// library; therefore, hierarchical design dictates that the test driver for
// these components shall not use 'iostream' (which is part of the standard
// library), and instead they shall only rely on the 'printf' function to print
// objects' values.  Using 'printf' over 'iostream' has the following
// disadvantages:
//
//: o The 'printf' function requires a format string to specify the way to
//:   print an object; so, unlike 'iostream', printing different types of
//:   objects using 'printf' requires different syntaxes due to the need for
//:   different format strings.
//:
//: o While the format strings for built-in types can be included as part of
//:   the standard boiler plate code of the test driver, printing a
//:   user-defined type often requires additional code that is not part of the
//:   standard boilerplate.
//
// This component provides solutions to the these issues by (1) encapsulating
// all the standard printing macros in a single place, (2) providing a way to
// extend the supplied macros to support user-defined types, and (3) providing
// macros that resolve the correct 'printf' format strings for types that do
// not have standard, cross-platform format strings of their own.
//
// The macros in this component use a class method template,
// 'BslTestUtil::callDebugprint', to print the value of an object of the
// parameterized type, along with an optional leading string and an optional
// trailing string, to the console.  The value of the object of the
// parameterized type will be printed using a free function named 'debugprint'.
//
// The macros defined in this component natively support built-in type through
// the 'debugprint' function overloads for these types defined in this
// component.  The macros can be extended support additional user-defined types
// by defining function overloads for 'debugprint' that takes a single
// parameter of each user-defined type, in the same namespace in which the
// user-defined type is defined.  See the second usage example for more
// details.
//
///Usage
///-----
// This section illustrates intended use of this component.
//
///Example 1: Writing a test driver
/// - - - - - - - - - - - - - - - -
// First, we write a component to test, which provides a utility class:
//..
//  namespace bslabc {
//
//  struct BslExampleUtil {
//      // This utility class provides sample functionality to demonstrate how
//      // a test driver might be written validating its only method.
//
//      static int fortyTwo();
//          // Return the integer value '42'.
//  };
//
//  inline
//  int BslExampleUtil::fortyTwo()
//  {
//      return 42;
//  }
//
//  }  // close package namespace
//..
// Then, we can write a test driver for this component.  We start by providing
// the standard BDE assert test macro:
//..
//  // ========================================================================
//  //                       STANDARD BDE ASSERT TEST MACRO
//  // ------------------------------------------------------------------------
//  static int testStatus = 0;
//
//  static void aSsErT(bool b, const char *s, int i)
//  {
//      if (b) {
//          printf("Error " __FILE__ "(%d): %s    (failed)\n", i, s);
//          if (testStatus >= 0 && testStatus <= 100) ++testStatus;
//      }
//  }
//
//  # define ASSERT(X) { aSsErT(!(X), #X, __LINE__); }
//..
// Next, we define the standard print and 'LOOP_ASSERT' macros, as aliases to
// the macros defined by this component:
//..
//  // ========================================================================
//  //                       STANDARD BDE TEST DRIVER MACROS
//  // ------------------------------------------------------------------------
//  #define LOOP_ASSERT  BSLS_BSLTESTUTIL_LOOP_ASSERT
//  #define LOOP2_ASSERT BSLS_BSLTESTUTIL_LOOP2_ASSERT
//  #define LOOP3_ASSERT BSLS_BSLTESTUTIL_LOOP3_ASSERT
//  #define LOOP4_ASSERT BSLS_BSLTESTUTIL_LOOP4_ASSERT
//  #define LOOP5_ASSERT BSLS_BSLTESTUTIL_LOOP5_ASSERT
//  #define LOOP6_ASSERT BSLS_BSLTESTUTIL_LOOP6_ASSERT
//
//  #define Q   BSLS_BSLTESTUTIL_Q   // Quote identifier literally.
//  #define P   BSLS_BSLTESTUTIL_P   // Print identifier and value.
//  #define P_  BSLS_BSLTESTUTIL_P_  // 'P(X)' without '\n'.
//  #define T_  BSLS_BSLTESTUTIL_T_  // Print a tab (w/o newline).
//  #define L_  BSLS_BSLTESTUTIL_L_  // current Line number
//..
// Now, using the (standard) abbreviated macro names we have just defined, we
// write a test function for the 'static' 'fortyTwo' method, to be called from
// a test case in a test driver.
//..
//  void testFortyTwo(bool verbose)
//  {
//      const int value = bslabc::BslExampleUtil::fortyTwo();
//      if (verbose) P(value);
//      LOOP_ASSERT(value, 42 == value);
//  }
//..
// Finally, when 'testFortyTwo' is called from a test case in verbose mode we
// observe the console output:
//..
//  value = 42
//..
///Example 2: Adding Support For A New User-Defined Type
///- - - - - - - - - - - - - - - - - - - - - - - - - - -
// First, we define a new user-defined type, 'MyType':
//..
//  namespace xyza {
//
//  class MyType {
//      // This elided class provides a type intended to show how the macros in
//      // 'bsls_bsltestutil' can be extended to support a new user-defined
//      // type.
//
//    private:
//      // DATA
//      int d_value;  // the value of MyType
//
//      // ...
//
//    public:
//      // CREATORS
//
//      // ...
//
//      explicit MyType(int value);
//          // Create a 'MyType' object with 'd_value' set to the specified
//          // 'value'.
//
//      // ACCESSORS
//
//      // ...
//
//      int value() const;
//          // Return the value of 'd_value'.
//
//      // ...
//  };
//
//  // ...
//
//  inline
//  MyType::MyType(int value)
//  : d_value(value)
//  {
//  }
//
//  // ...
//
//  inline
//  int MyType::value() const
//  {
//      return d_value;
//  }
//..
// Then, in the same namespace in which 'MyType' is defined, we define a
// function 'debugprint' that prints the value of a 'MyType' object to the
// console.  (In this case, we will simply print a string literal for
// simplicity):
//..
//  void debugprint(const MyType& obj)
//  {
//      printf("MyType<%d>", obj.value());
//  }
//
//  }  // close namespace xyza
//..
// Now, using the (standard) abbreviated macro names previously defined, we
// write a test function for the 'MyType' constructor, to be called from a test
// case in a test driver.
//..
//  void testMyTypeSetValue(bool verbose) {
//      xyza::MyType obj(9);
//      if (verbose) P(obj);
//      LOOP_ASSERT(obj.value(), obj.value() == 9);
//  }
//..
// Finally, when 'testMyTypeSetValue' is called from a test case in verbose
// mode we observe the console output:
//..
//  obj = MyType<9>
//..
///Example 3: Printing Unusual Types with 'printf'
///- - - - - - - - - - - - - - - - - - - - - - - -
// Suppose we are writing a test driver that needs to print out the contents of
// a complex data structure in 'veryVeryVerbose' mode.  The complex data
// structure contains, among other values, an array of block sizes, expressed
// as 'size_t'.  It would be very cumbersome, and visually confusing, to print
// each member of the array with either the 'P_' or 'Q_' standard output
// macros, so we elect to print out the array as a single string, following the
// pattern of '[ A, B, C, D, E, ... ]'.  This could be easily accomplished with
// multiple calls to 'printf', except that 'printf' has no cross-platform
// standard formatting string for 'size_t'.  We can use the
// 'BSLS_BSLTESTUTIL_FORMAT_ZU' macro to resolve the appropriate format string
// for us on each platform.
//
// First, we write a component to test, which provides an a utility that
// operates on a list of memory blocks.  Each block is a structure containing a
// base address, a block size, and a pointer to the next block in the list.
//..
//  namespace xyza {
//  struct Block {
//      // DATA
//      char   *d_address;
//      size_t  d_size;
//      Block  *d_next;
//
//      // ...
//  };
//
//  class BlockList {
//      // ...
//
//      // DATA
//      Block *d_head;
//
//      // ...
//
//    public:
//      // CREATORS
//      BlockList();
//      ~BlockList();
//
//      // MANIPULATORS
//
//      Block *begin();
//      Block *end();
//
//      void addBlock(size_t size);
//
//      // ...
//
//      // ACCESSORS
//      int length();
//
//      // ...
//  };
//
//  }  // close namespace xyza
//..
// Then, we write a test driver for this component.
//..
//  // ...
//
//  // ========================================================================
//  //                       STANDARD BDE TEST DRIVER MACROS
//  // ------------------------------------------------------------------------
//
//  // ...
//..
// Here, after defining the standard BDE test macros, we define a macro, 'ZU'
// for the platform-specific 'printf' format string for 'size_t':
//..
//  // ========================================================================
//  //                          PRINTF FORMAT MACROS
//  // ------------------------------------------------------------------------
//  #define ZU BSLS_BSLTESTUTIL_FORMAT_ZU
//..
// Note that, we could use 'BSLS_BSLTESTUTIL_FORMAT_ZU' as is, but it is more
// convenient to define 'ZU' locally as an abbreviation.
//
// Next, we write the test apparatus for the test driver, which includes a
// support function that prints the list of blocks in a 'BlockList' in a
// visually succinct form:
//..
//  void printBlockList(xyza::BlockList &list)
//  {
//      xyza::Block *blockPtr = list.begin();
//
//      printf("{\n");
//      while (blockPtr != list.end()) {
//..
// Here, we use 'ZU' as the format specifier for the 'size_t' in the 'printf'
// invocation. 'ZU' is the appropriate format specifier for 'size_t' on each
// supported platform.
//..
//          printf("\t{ address: %p,\tsize: " ZU " }",
//                 blockPtr->d_address,
//                 blockPtr->d_size);
//          blockPtr = blockPtr->d_next;
//
//          if (blockPtr) {
//              printf(",\n");
//          } else {
//              printf("\n");
//          }
//      }
//      printf("}\n");
//  }
//..
// Note that because we are looping through a number of blocks, formatting the
// output directly with 'printf' produces more readable output than we would
// get from callling the standard output macros.
//
// Calling 'printf' directly will yield output similar to:
//..
// {
//     { address: 0x012345600,    size: 32 },
//     ...
// }
//..
// while the standard output macros would have produced:
//..
// {
//     { blockPtr->d_address = 0x012345600,    blockPtr->d_size: 32 },
//     ...
// }
//..
// Now, we write a test function for one of our test cases, which provides a
// detailed trace of 'BlockList' contents:
//..
//  void testBlockListConstruction(bool veryVeryVerbose)
//  {
//      // ...
//
//      {
//          xyza::BlockList bl;
//
//          bl.addBlock(42);
//          bl.addBlock(19);
//          bl.addBlock(1024);
//
//          if (veryVeryVerbose) {
//              printBlockList(bl);
//          }
//
//          ASSERT(3 == bl.length());
//
//          // ...
//      }
//
//      // ...
//  }
//..
// Finally, when 'testBlockListConstruction' is called from a test case in
// 'veryVeryVerbose' mode, we observe console output similar to:
//..
//  {
//      { address: 0x012345600,    size: 42 },
//      { address: 0x012345610,    size: 19 },
//      { address: 0x012345620,    size: 1024 }
//  }
//..

#ifndef INCLUDED_BSLS_PLATFORM
#include <bsls_platform.h>
#endif

#if defined(BSLS_PLATFORM_CMP_MSVC)
#   ifndef INCLUDED_STDDEF
#   include <stddef.h>
#   define INCLUDED_STDDEF
#   endif
#else
#   ifndef INCLUDED_STDINT
#   include <stdint.h>
#   define INCLUDED_STDINT
#   endif
#endif

                       // =================
                       // Macro Definitions
                       // =================

#define BSLS_BSLTESTUTIL_ASSERT(X)                                            \
    { aSsErT(!(X), #X, __LINE__); }

#define BSLS_BSLTESTUTIL_LOOP0_ASSERT                                         \
    BSLS_BSLTESTUTIL_ASSERT

#define BSLS_BSLTESTUTIL_LOOP_ASSERT(I,X) {                                   \
    if (!(X)) { bsls::BslTestUtil::callDebugprint(I, #I ": ", "\n");          \
                aSsErT(!(X), #X, __LINE__); } }

#define BSLS_BSLTESTUTIL_LOOP1_ASSERT                                         \
    BSLS_BSLTESTUTIL_LOOP_ASSERT

#define BSLS_BSLTESTUTIL_LOOP2_ASSERT(I,J,X) {                                \
    if (!(X)) { bsls::BslTestUtil::callDebugprint(I, #I ": ", "\t");          \
                bsls::BslTestUtil::callDebugprint(J, #J ": ", "\n");          \
                aSsErT(!(X), #X, __LINE__); } }

#define BSLS_BSLTESTUTIL_LOOP3_ASSERT(I,J,K,X) {                              \
    if (!(X)) { bsls::BslTestUtil::callDebugprint(I, #I ": ", "\t");          \
                bsls::BslTestUtil::callDebugprint(J, #J ": ", "\t");          \
                bsls::BslTestUtil::callDebugprint(K, #K ": ", "\n");          \
                aSsErT(!(X), #X, __LINE__); } }

#define BSLS_BSLTESTUTIL_LOOP4_ASSERT(I,J,K,L,X) {                            \
    if (!(X)) { bsls::BslTestUtil::callDebugprint(I, #I ": ", "\t");          \
                bsls::BslTestUtil::callDebugprint(J, #J ": ", "\t");          \
                bsls::BslTestUtil::callDebugprint(K, #K ": ", "\t");          \
                bsls::BslTestUtil::callDebugprint(L, #L ": ", "\n");          \
                aSsErT(!(X), #X, __LINE__); } }

#define BSLS_BSLTESTUTIL_LOOP5_ASSERT(I,J,K,L,M,X) {                          \
    if (!(X)) { bsls::BslTestUtil::callDebugprint(I, #I ": ", "\t");          \
                bsls::BslTestUtil::callDebugprint(J, #J ": ", "\t");          \
                bsls::BslTestUtil::callDebugprint(K, #K ": ", "\t");          \
                bsls::BslTestUtil::callDebugprint(L, #L ": ", "\t");          \
                bsls::BslTestUtil::callDebugprint(M, #M ": ", "\n");          \
                aSsErT(!(X), #X, __LINE__); } }

#define BSLS_BSLTESTUTIL_LOOP6_ASSERT(I,J,K,L,M,N,X) {                        \
    if (!(X)) { bsls::BslTestUtil::callDebugprint(I, #I ": ", "\t");          \
                bsls::BslTestUtil::callDebugprint(J, #J ": ", "\t");          \
                bsls::BslTestUtil::callDebugprint(K, #K ": ", "\t");          \
                bsls::BslTestUtil::callDebugprint(L, #L ": ", "\t");          \
                bsls::BslTestUtil::callDebugprint(M, #M ": ", "\t");          \
                bsls::BslTestUtil::callDebugprint(N, #N ": ", "\n");          \
                aSsErT(!(X), #X, __LINE__); } }

// The 'BSLS_BSLTESTUTIL_EXPAND' macro is required to workaround a
// pre-processor issue on windows that prevents __VA_ARGS__ to be expanded in
// the definition of 'BSLS_BSLTESTUTIL_NUM_ARGS'
#define BSLS_BSLTESTUTIL_EXPAND(X)                                            \
    X

#define BSLS_BSLTESTUTIL_NUM_ARGS_IMPL(X5, X4, X3, X2, X1, X0, N, ...)        \
    N

#define BSLS_BSLTESTUTIL_NUM_ARGS(...)                                        \
    BSLS_BSLTESTUTIL_EXPAND(BSLS_BSLTESTUTIL_NUM_ARGS_IMPL(                   \
                                            __VA_ARGS__, 5, 4, 3, 2, 1, 0, ""))

#define BSLS_BSLTESTUTIL_LOOPN_ASSERT_IMPL(N, ...)                            \
    BSLS_BSLTESTUTIL_EXPAND(BSLS_BSLTESTUTIL_LOOP ## N ## _ASSERT(__VA_ARGS__))

#define BSLS_BSLTESTUTIL_LOOPN_ASSERT(N, ...)                                 \
    BSLS_BSLTESTUTIL_LOOPN_ASSERT_IMPL(N, __VA_ARGS__)

#define BSLS_BSLTESTUTIL_ASSERTV(...)                                         \
    BSLS_BSLTESTUTIL_LOOPN_ASSERT(                                            \
                           BSLS_BSLTESTUTIL_NUM_ARGS(__VA_ARGS__), __VA_ARGS__)

// STANDARD TEST DRIVER OUTPUT MACROS
#define BSLS_BSLTESTUTIL_Q(X)                                                 \
                       bsls::BslTestUtil::printStringNoFlush("<| " #X " |>\n");
    // Quote identifier literally.

#define BSLS_BSLTESTUTIL_P(X)                                                 \
                          bsls::BslTestUtil::callDebugprint(X, #X " = ", "\n");
    // Print identifier and its value.

#define BSLS_BSLTESTUTIL_P_(X)                                                \
                          bsls::BslTestUtil::callDebugprint(X, #X " = ", ", ");
    // P(X) without '\n'.

#define BSLS_BSLTESTUTIL_L_ __LINE__
    // current Line number

#define BSLS_BSLTESTUTIL_T_ bsls::BslTestUtil::printTab();
    // Print a tab (w/o newline).

// PRINTF FORMAT MACROS
#if defined(BSLS_PLATFORM_CMP_MSVC)
#  define BSLS_BSLTESTUTIL_FORMAT_ZU "%Iu"
#else
#  define BSLS_BSLTESTUTIL_FORMAT_ZU "%zu"
#endif
    // Provide a platform-independent way to specify a 'size_t' format for
    // printf

#if defined(BSLS_PLATFORM_CMP_MSVC)
#  define BSLS_BSLTESTUTIL_FORMAT_TD "%Id"
#else
#  define BSLS_BSLTESTUTIL_FORMAT_TD "%td"
#endif
    // Provide a platform-independent way to specify a 'ptrdiff_t' format for
    // printf

#if defined(BSLS_PLATFORM_CMP_MSVC)
#  define BSLS_BSLTESTUTIL_FORMAT_I64 "%I64d"
#else
#  define BSLS_BSLTESTUTIL_FORMAT_I64 "%lld"
#endif
    // Provide a platform-independent way to specify a signed 64-bit integer
    // format for printf

#if defined(BSLS_PLATFORM_CMP_MSVC)
#  define BSLS_BSLTESTUTIL_FORMAT_U64 "%I64u"
#else
#  define BSLS_BSLTESTUTIL_FORMAT_U64 "%llu"
#endif
    // Provide a platform-independent way to specify an unsigned 64-bit integer
    // format for printf

namespace BloombergLP {

namespace bsls {

                   // ==================
                   // struct BslTestUtil
                   // ==================


struct BslTestUtil {
    // This class provides a namespace for utilities that are useful when
    // writing a test driver that is not permitted to use the standard C++
    // iostream facilities, which is typical of test drivers in the 'bsl'
    // package group.

    // CLASS METHODS
    static void flush();
        // Write any unwritten text in the output buffer to 'stdout'.

    static void printStringNoFlush(const char *s);
        // Print to the console the specified string, 's'.  Note that the
        // underlying stream is *not* flushed.

    static void printTab();
        // Print to the console a tab character, and then 'flush' the
        // underlying stream to ensure the text is written.

    template <class TYPE>
    static void callDebugprint(const TYPE& object,
                               const char *leadingString = 0,
                               const char *trailingString = 0);
        // Print the value of the specified 'object' of the parameterized
        // 'TYPE' to the console.  Optionally specify a 'leadingString', which
        // will be printed before 'object', and a 'trailingString', which will
        // be printed after 'object'.  If 'leadingString' is 0, then nothing
        // will be printed before 'object'.  If 'trailingString' is 0, then
        // nothing will be printed after 'object'.
};

// FREE FUNCTIONS
void debugprint(bool v);
    // Print to the console the string "true" if the specified 'v' is true,
    // and the string "false" otherwise.

void debugprint(char v);
    // Print to the console the specified character, 'v', enclosed by
    // single-quote characters (').

void debugprint(signed char v);
void debugprint(unsigned char v);
void debugprint(short v);
void debugprint(unsigned short v);
void debugprint(int v);
void debugprint(unsigned int v);
void debugprint(long v);
void debugprint(unsigned long v);
void debugprint(long long v);
void debugprint(unsigned long long v);
    // Print to the console the specified integer value, 'v', formatted as
    // a string.

void debugprint(float v);
void debugprint(double v);
void debugprint(long double v);
    // Print to the console the specified value, 'v', formatted as a string
    // enclosed by single-quote characters (').

void debugprint(const char *v);
void debugprint(char *v);
void debugprint(const volatile char *v);
void debugprint(volatile char *v);
    // Print to the console the specified string, 'v', enclosed by quote
    // characters ("), unless 'v' is null, in which case print '(null)'
    // (without quotes of any kind).

void debugprint(void *v);
void debugprint(volatile void *v);
void debugprint(const void *v);
void debugprint(const volatile void *v);
    // Print to the console the specified memory address, 'v', formatted as
    // a hexadecimal integer.

template <class RESULT>
void debugprint(RESULT (*v)());
    // Print to the console the specified function pointer, 'v', formatted as a
    // hexadecimal integer. On some platforms (notably Windows), a function
    // pointer is treated differently from an object pointer, and the compiler
    // will not be able to determine which 'void *' overload of 'debugprint'
    // should be used for a function pointer. Therefore an overload of
    // 'debugprint' is provided specifically for function pointers. Because the
    // type signature of a function pointer varies with its return type as well
    // as with its argument list, a template function is used, to provide
    // matches for all return types.

// ===========================================================================
//                  TEMPLATE AND INLINE FUNCTION DEFINITIONS
// ===========================================================================

                   // ------------------
                   // struct BslTestUtil
                   // ------------------

// CLASS METHODS
template <class TYPE>
void BslTestUtil::callDebugprint(const TYPE& obj,
                                 const char *leadingString,
                                 const char *trailingString)
{
    if (leadingString) {
        BloombergLP::bsls::BslTestUtil::printStringNoFlush(leadingString);
    }

    debugprint(obj);

    if (trailingString) {
        BloombergLP::bsls::BslTestUtil::printStringNoFlush(trailingString);
    }
    flush();
}

}  // close package namespace

// FREE FUNCTIONS

template <class RESULT>
void bsls::debugprint(RESULT (*v)())
{
    uintptr_t address = reinterpret_cast<uintptr_t>(v);
    debugprint(reinterpret_cast<void *>(address));
}

}  // close enterprise namespace

#endif

// ----------------------------------------------------------------------------
<<<<<<< HEAD
// Copyright (C) 2013 Bloomberg L.P.
=======
// Copyright (C) 2012 Bloomberg L.P.
>>>>>>> 2475d3fb
//
// Permission is hereby granted, free of charge, to any person obtaining a copy
// of this software and associated documentation files (the "Software"), to
// deal in the Software without restriction, including without limitation the
// rights to use, copy, modify, merge, publish, distribute, sublicense, and/or
// sell copies of the Software, and to permit persons to whom the Software is
// furnished to do so, subject to the following conditions:
//
// The above copyright notice and this permission notice shall be included in
// all copies or substantial portions of the Software.
//
// THE SOFTWARE IS PROVIDED "AS IS", WITHOUT WARRANTY OF ANY KIND, EXPRESS OR
// IMPLIED, INCLUDING BUT NOT LIMITED TO THE WARRANTIES OF MERCHANTABILITY,
// FITNESS FOR A PARTICULAR PURPOSE AND NONINFRINGEMENT.  IN NO EVENT SHALL THE
// AUTHORS OR COPYRIGHT HOLDERS BE LIABLE FOR ANY CLAIM, DAMAGES OR OTHER
// LIABILITY, WHETHER IN AN ACTION OF CONTRACT, TORT OR OTHERWISE, ARISING
// FROM, OUT OF OR IN CONNECTION WITH THE SOFTWARE OR THE USE OR OTHER DEALINGS
// IN THE SOFTWARE.
// ----------------------------- END-OF-FILE ----------------------------------<|MERGE_RESOLUTION|>--- conflicted
+++ resolved
@@ -674,11 +674,7 @@
 #endif
 
 // ----------------------------------------------------------------------------
-<<<<<<< HEAD
 // Copyright (C) 2013 Bloomberg L.P.
-=======
-// Copyright (C) 2012 Bloomberg L.P.
->>>>>>> 2475d3fb
 //
 // Permission is hereby granted, free of charge, to any person obtaining a copy
 // of this software and associated documentation files (the "Software"), to
