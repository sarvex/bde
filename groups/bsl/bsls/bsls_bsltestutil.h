--- conflicted
+++ resolved
@@ -157,16 +157,10 @@
 //    //   USAGE EXAMPLE
 //    // --------------------------------------------------------------------
 //
-<<<<<<< HEAD
 //    if (verbose) printf("\nTESTING USAGE EXAMPLE"
 //                        "\n---------------------\n");
 //
 //    testFortyTwo(verbose);
-=======
-//    const int value = bsls::BslTestUtil_FortyTwo::value();
-//    if (verbose) P(value);
-//    LOOP_ASSERT(value, 42 == value);
->>>>>>> 1ba73208
 //  } break;
 //..
 ///Example 2: Adding Support For A New User-Defined Type
@@ -206,45 +200,6 @@
                        // Macro Definitions
                        // =================
 
-<<<<<<< HEAD
-# define BSLS_BSLTESTUTIL_LOOP_ASSERT(I,X) { \
-    if (!(X)) { bsls::BslTestUtil::debugPrint(#I ": ", I, "\n"); \
-                aSsErT(!(X), #X, __LINE__); } }
-
-# define BSLS_BSLTESTUTIL_LOOP2_ASSERT(I,J,X) { \
-    if (!(X)) { bsls::BslTestUtil::debugPrint(#I ": ", I, "\t");  \
-                bsls::BslTestUtil::debugPrint(#J ": ", J, "\n"); \
-                aSsErT(!(X), #X, __LINE__); } }
-
-#define BSLS_BSLTESTUTIL_LOOP3_ASSERT(I,J,K,X) { \
-    if (!(X)) { bsls::BslTestUtil::debugPrint(#I ": ", I, "\t");  \
-                bsls::BslTestUtil::debugPrint(#J ": ", J, "\t");  \
-                bsls::BslTestUtil::debugPrint(#K ": ", K, "\n"); \
-                aSsErT(!(X), #X, __LINE__); } }
-
-#define BSLS_BSLTESTUTIL_LOOP4_ASSERT(I,J,K,L,X) { \
-    if (!(X)) { bsls::BslTestUtil::debugPrint(#I ": ", I, "\t");  \
-                bsls::BslTestUtil::debugPrint(#J ": ", J, "\t");  \
-                bsls::BslTestUtil::debugPrint(#K ": ", K, "\t");  \
-                bsls::BslTestUtil::debugPrint(#L ": ", L, "\n"); \
-                aSsErT(!(X), #X, __LINE__); } }
-
-#define BSLS_BSLTESTUTIL_LOOP5_ASSERT(I,J,K,L,M,X) { \
-    if (!(X)) { bsls::BslTestUtil::debugPrint(#I ": ", I, "\t");  \
-                bsls::BslTestUtil::debugPrint(#J ": ", J, "\t");  \
-                bsls::BslTestUtil::debugPrint(#K ": ", K, "\t");  \
-                bsls::BslTestUtil::debugPrint(#L ": ", L, "\t");  \
-                bsls::BslTestUtil::debugPrint(#M ": ", M, "\n"); \
-                aSsErT(!(X), #X, __LINE__); } }
-
-#define BSLS_BSLTESTUTIL_LOOP6_ASSERT(I,J,K,L,M,N,X) { \
-    if (!(X)) { bsls::BslTestUtil::debugPrint(#I ": ", I, "\t");  \
-                bsls::BslTestUtil::debugPrint(#J ": ", J, "\t");  \
-                bsls::BslTestUtil::debugPrint(#K ": ", K, "\t");  \
-                bsls::BslTestUtil::debugPrint(#L ": ", L, "\t");  \
-                bsls::BslTestUtil::debugPrint(#M ": ", M, "\t");  \
-                bsls::BslTestUtil::debugPrint(#N ": ", N, "\n"); \
-=======
 #define BSLS_BSLTESTUTIL_ASSERT(X)                                            \
     { aSsErT(!(X), #X, __LINE__); }
 
@@ -252,7 +207,7 @@
     BSLS_BSLTESTUTIL_ASSERT
 
 #define BSLS_BSLTESTUTIL_LOOP_ASSERT(I,X) {                                   \
-    if (!(X)) { bsls::BslTestUtil::callDebugprint(I, #I ": ", ",\t");         \
+    if (!(X)) { bsls::BslTestUtil::callDebugprint(I, #I ": ", "\n");         \
                 aSsErT(!(X), #X, __LINE__); } }
 
 #define BSLS_BSLTESTUTIL_LOOP1_ASSERT                                         \
@@ -260,20 +215,20 @@
 
 #define BSLS_BSLTESTUTIL_LOOP2_ASSERT(I,J,X) {                                \
     if (!(X)) { bsls::BslTestUtil::callDebugprint(I, #I ": ", "\t");          \
-                bsls::BslTestUtil::callDebugprint(J, #J ": ", ",\t");         \
+                bsls::BslTestUtil::callDebugprint(J, #J ": ", "\n");         \
                 aSsErT(!(X), #X, __LINE__); } }
 
 #define BSLS_BSLTESTUTIL_LOOP3_ASSERT(I,J,K,X) {                              \
     if (!(X)) { bsls::BslTestUtil::callDebugprint(I, #I ": ", "\t");          \
                 bsls::BslTestUtil::callDebugprint(J, #J ": ", "\t");          \
-                bsls::BslTestUtil::callDebugprint(K, #K ": ", ",\t");         \
+                bsls::BslTestUtil::callDebugprint(K, #K ": ", "\n");         \
                 aSsErT(!(X), #X, __LINE__); } }
 
 #define BSLS_BSLTESTUTIL_LOOP4_ASSERT(I,J,K,L,X) {                            \
     if (!(X)) { bsls::BslTestUtil::callDebugprint(I, #I ": ", "\t");          \
                 bsls::BslTestUtil::callDebugprint(J, #J ": ", "\t");          \
                 bsls::BslTestUtil::callDebugprint(K, #K ": ", "\t");          \
-                bsls::BslTestUtil::callDebugprint(L, #L ": ", ",\t");         \
+                bsls::BslTestUtil::callDebugprint(L, #L ": ", "\n");         \
                 aSsErT(!(X), #X, __LINE__); } }
 
 #define BSLS_BSLTESTUTIL_LOOP5_ASSERT(I,J,K,L,M,X) {                          \
@@ -281,7 +236,7 @@
                 bsls::BslTestUtil::callDebugprint(J, #J ": ", "\t");          \
                 bsls::BslTestUtil::callDebugprint(K, #K ": ", "\t");          \
                 bsls::BslTestUtil::callDebugprint(L, #L ": ", "\t");          \
-                bsls::BslTestUtil::callDebugprint(M, #M ": ", ",\t");         \
+                bsls::BslTestUtil::callDebugprint(M, #M ": ", "\n");         \
                 aSsErT(!(X), #X, __LINE__); } }
 
 #define BSLS_BSLTESTUTIL_LOOP6_ASSERT(I,J,K,L,M,N,X) {                        \
@@ -290,8 +245,7 @@
                 bsls::BslTestUtil::callDebugprint(K, #K ": ", "\t");          \
                 bsls::BslTestUtil::callDebugprint(L, #L ": ", "\t");          \
                 bsls::BslTestUtil::callDebugprint(M, #M ": ", "\t");          \
-                bsls::BslTestUtil::callDebugprint(N, #N ": ", ",\t");         \
->>>>>>> 1ba73208
+                bsls::BslTestUtil::callDebugprint(N, #N ": ", "\n");         \
                 aSsErT(!(X), #X, __LINE__); } }
 
 // The 'BSLS_BSLTESTUTIL_EXPAND' macro is required to workaround a
@@ -337,17 +291,12 @@
     // Print a tab (w/o newline).
 
 namespace BloombergLP {
+
 namespace bsls {
 
-<<<<<<< HEAD
-                                  //===================
-                                  // struct BslTestUtil
-                                  //===================
-=======
                    // ==================
                    // struct BslTestUtil
                    // ==================
->>>>>>> 1ba73208
 
 
 struct BslTestUtil {
@@ -356,68 +305,10 @@
     // iostream facilities, which is typical of test drivers in the 'bsl'
     // package group.
 
-<<<<<<< HEAD
   public:
-    // CLASS METHODS
-    static void debugPrint(const char *s, bool b, const char *t);
-        // Print a message to the console, consististing of the specified
-        // initial string, 's', followed by the string "true" if the specified
-        // 'b' is true, and the string "false" otherwise, followed by the
-        // specified trailing string 't'; then 'flush' the underlying stream to
-        // ensure the text is written.
-
-    static void debugPrint(const char *s, char c, const char *t);
-        // Print a message to the console consististing of the specified
-        // initial string, 's', followed by the specified character, 'c',
-        // enclosed by single-quote characters ('), followed by the specified
-        // trailing string, 't'; then 'flush' the stream to ensure the text is
-        // written.
-
-    static void debugPrint(const char *s, signed char v, const char *t);
-    static void debugPrint(const char *s, unsigned char v, const char *t);
-    static void debugPrint(const char *s, short v, const char *t);
-    static void debugPrint(const char *s, unsigned short v, const char *t);
-    static void debugPrint(const char *s, int v, const char *t);
-    static void debugPrint(const char *s, unsigned int v, const char *t);
-    static void debugPrint(const char *s, long v, const char *t);
-    static void debugPrint(const char *s, unsigned long v, const char *t);
-    static void debugPrint(const char *s, long long v, const char *t);
-    static void debugPrint(const char *s, unsigned long long v, const char *t);
-        // Print a message to the console, consististing of the specified
-        // initial string, 's', followed by the specified integer value, 'v',
-        // formatted as a string, followed by the specified trailing string,
-        // 't'; then 'flush' the underlying stream to ensure the text is
-        // written.
-
-    static void debugPrint(const char *s, float v, const char *t);
-    static void debugPrint(const char *s, double v, const char *t);
-    static void debugPrint(const char *s, long double v, const char *t);
-        // Print a message to the console, consististing of the specified
-        // initial string, 's', followed by the specified value, 'v', formatted
-        // as a string enclosed by single-quote characters ('), followed by the
-        // specified trailing string 't'; then 'flush' the underlying stream to
-        // ensure the text is written.
-
-    static void debugPrint(const char *s, char *str, const char *t);
-    static void debugPrint(const char *s, const char *str, const char *t);
-        // Print a message to the console, consististing of the specified
-        // initial string, 's', followed by the specified string, 'str',
-        // enclosed by quote characters ("), followed by the specified trailing
-        // string, 't'; then 'flush' the underlying stream to ensure the text
-        // is written.
-
-    static void debugPrint(const char *s, void *p, const char *t);
-    static void debugPrint(const char *s, const void *p, const char *t);
-        // Print a message to the console, consististing of the specified
-        // initial string, 's', followed by the specified memory address, 'p',
-        // formatted as a hexadecimal integer, followed by the specified
-        // trailing string, 't'; then 'flush' the underlying stream to ensure
-        // the text is written.
-=======
     // CLASS METHODS
     static void flush();
         // Write any unwritten text in the output buffer to 'stdout'.
->>>>>>> 1ba73208
 
     static void printStringNoFlush(const char *s);
         // Print to the console the specified string, 's'.  Note that the
