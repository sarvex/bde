// bsls_bsltestutil.cpp                                               -*-C++-*-
#include <bsls_bsltestutil.h>

#include <bsls_ident.h>
BSLS_IDENT("$Id$ $CSID$")

#include <stdio.h>  // for 'printf'

namespace BloombergLP {
namespace bsls {

<<<<<<< HEAD
// ----------------------------------------------------------------------------
//                             INLINE FREE FUNCTIONS
// ----------------------------------------------------------------------------

void flush();
    // Flush stdout.

// Fundamental-type-specific print functions.

void printValue(bool val);
    // Print 'true' to stdout if the specified boolean 'val' is true, and print
    // 'false' otherwise.

void printValue(char val);
    // Print the specified character 'val' to stdout, surrounded by single
    // quotes.

void printValue(signed char val);
void printValue(unsigned char val);
void printValue(short val);
void printValue(unsigned short val);
void printValue(int val);
void printValue(unsigned int val);
void printValue(long val);
void printValue(unsigned long val);
void printValue(long long val);
void printValue(unsigned long long val);
void printValue(float val);
void printValue(double val);
void printValue(long double val);
    // Print the specified value 'val' to stdout, using the default 'printf'
    // format for the the primitive type of 'val'.

void printValue(const char *val);
void printValue(char *val);
    // Print the specified null-terminated byte string 'val' to stdout,
    // surrounded by double quotes.

void printValue(void *val);
void printValue(const void *val);
    // Print the specified pointer 'val' to stdout, using the default 'printf'
    // format for addresses.

template <typename BSLS_TYPE>
void doDebugPrint(const char *s, const BSLS_TYPE& v, const char *t);
    // Print the specified null-terminated byte string 's' to stdout, followed
    // by the string representation of the specified 'v', formatted according
    // to the type-appropriate overload of 'printValue', followed by the
    // specified null-terminated byte string 't'.

inline
void flush()
=======
                   // ------------------
                   // struct BslTestUtil
                   // ------------------
// CLASS METHODS
void BslTestUtil::flush()
>>>>>>> 1ba73208
{
    fflush(stdout);
}

<<<<<<< HEAD
// Fundamental-type-specific print functions.
inline
void printValue(bool val)
{
    printf(val ? "true" : "false");
}

inline
void printValue(char val)
{
    printf("'%c'", val);
}

inline
void printValue(signed char val)
{
    printf("%hhd", val);
}

inline
void printValue(unsigned char val)
{
    printf("%hhu", val);
}

inline
void printValue(short val)
{
    printf("%hd", (int)val);
}

inline
void printValue(unsigned short val)
{
    printf("%hu", (int)val);
}

inline
void printValue(int val)
{
    printf("%d", val);
}

inline
void printValue(unsigned int val)
{
    printf("%u", val);
}

inline
void printValue(long val)
{
    printf("%ld", val);
}

inline
void printValue(unsigned long val)
{
    printf("%lu", val);
}

inline
void printValue(long long val)
{
    printf("%lld", val);
}

inline
void printValue(unsigned long long val)
{
    printf("%llu", val);
}

inline
void printValue(float val)
{
    printf("%f", (double)val);
}

inline
void printValue(double val)
{
    printf("%g", val);
}

inline
void printValue(long double val)
{
    // Note that the "C" standard requires the inconsistent upper case 'L' in
    // the format string below, while requiring lower case 'l' characters in
    // the format strings for integer values above.

    printf("%Lg", val);
}

inline
void printValue(const char *val)
{
    printf("\"%s\"", val);
}

inline
void printValue(char *val)
{
    printf("\"%s\"", val);
}

inline
void printValue(void *val)
{
    printf("%p", val);
}

inline
void printValue(const void *val)
{
    printf("%p", val);
=======
void BslTestUtil::printStringNoFlush(const char *s)
{
    printf("%s", s);
>>>>>>> 1ba73208
}

void BslTestUtil::printTab()
{
    putchar('\t');
    flush();
}


// FREE FUNCTIONS
void debugprint(bool v)
{
<<<<<<< HEAD

namespace bsls {

void BslTestUtil::debugPrint(const char *s, bool b, const char *t)
{
    doDebugPrint(s, b, t);
}

void BslTestUtil::debugPrint(const char *s, char c, const char *t)
{
    doDebugPrint(s, c, t);
=======
    printf(v ? "true" : "false");
}

void debugprint(char v)
{
    printf("'%c'", v);
>>>>>>> 1ba73208
}

void debugprint(signed char v)
{
    printf("%hhd", v);
}

void debugprint(unsigned char v)
{
    printf("%hhd", v);
}

void debugprint(short v)
{
    printf("%hd", (int)v);
}

void debugprint(unsigned short v)
{
    printf("%hu", (int)v);
}

void debugprint(int v)
{
    printf("%d", v);
}

void debugprint(unsigned int v)
{
    printf("%u", v);
}

void debugprint(long v)
{
    printf("%ld", v);
}

void debugprint(unsigned long v)
{
    printf("%lu", v);
}

void debugprint(long long v)
{
    printf("%lld", v);
}

void debugprint(unsigned long long v)
{
    printf("%llu", v);
}

void debugprint(float v)
{
    printf("'%g'", (double)v);
}

void debugprint(double v)
{
    printf("'%g'", v);
}

void debugprint(long double v)
{
<<<<<<< HEAD
    doDebugPrint(s, v, t);
}

void BslTestUtil::debugPrint(const char *s, char *str, const char *t)
{
    doDebugPrint(s, str, t);
}

void BslTestUtil::debugPrint(const char *s, const char *str, const char *t)
{
    doDebugPrint(s, str, t);
}
=======
    // Note that the "C" standard requires the inconsistent upper case 'L' in
    // the format string below, while requiring lower case 'l' characters in
    // the format strings for integer values above.
>>>>>>> 1ba73208

    printf("'%Lg'", v);
}

void debugprint(const char *v)
{
    printf("\"%s\"", v);
}

void debugprint(char *v)
{
    printf("\"%s\"", v);
}

void debugprint(const void *v)
{
    printf("%p", v);
}

}  // close package namespace
}  // close enterprise namespace

// ---------------------------------------------------------------------------
// NOTICE:
//      Copyright (C) Bloomberg L.P., 2012
//      All Rights Reserved.
//      Property of Bloomberg L.P. (BLP)
//      This software is made available solely pursuant to the
//      terms of a BLP license agreement which governs its use.
// ----------------------------- END-OF-FILE ---------------------------------<|MERGE_RESOLUTION|>--- conflicted
+++ resolved
@@ -9,193 +9,18 @@
 namespace BloombergLP {
 namespace bsls {
 
-<<<<<<< HEAD
-// ----------------------------------------------------------------------------
-//                             INLINE FREE FUNCTIONS
-// ----------------------------------------------------------------------------
-
-void flush();
-    // Flush stdout.
-
-// Fundamental-type-specific print functions.
-
-void printValue(bool val);
-    // Print 'true' to stdout if the specified boolean 'val' is true, and print
-    // 'false' otherwise.
-
-void printValue(char val);
-    // Print the specified character 'val' to stdout, surrounded by single
-    // quotes.
-
-void printValue(signed char val);
-void printValue(unsigned char val);
-void printValue(short val);
-void printValue(unsigned short val);
-void printValue(int val);
-void printValue(unsigned int val);
-void printValue(long val);
-void printValue(unsigned long val);
-void printValue(long long val);
-void printValue(unsigned long long val);
-void printValue(float val);
-void printValue(double val);
-void printValue(long double val);
-    // Print the specified value 'val' to stdout, using the default 'printf'
-    // format for the the primitive type of 'val'.
-
-void printValue(const char *val);
-void printValue(char *val);
-    // Print the specified null-terminated byte string 'val' to stdout,
-    // surrounded by double quotes.
-
-void printValue(void *val);
-void printValue(const void *val);
-    // Print the specified pointer 'val' to stdout, using the default 'printf'
-    // format for addresses.
-
-template <typename BSLS_TYPE>
-void doDebugPrint(const char *s, const BSLS_TYPE& v, const char *t);
-    // Print the specified null-terminated byte string 's' to stdout, followed
-    // by the string representation of the specified 'v', formatted according
-    // to the type-appropriate overload of 'printValue', followed by the
-    // specified null-terminated byte string 't'.
-
-inline
-void flush()
-=======
                    // ------------------
                    // struct BslTestUtil
                    // ------------------
 // CLASS METHODS
 void BslTestUtil::flush()
->>>>>>> 1ba73208
 {
     fflush(stdout);
 }
 
-<<<<<<< HEAD
-// Fundamental-type-specific print functions.
-inline
-void printValue(bool val)
-{
-    printf(val ? "true" : "false");
-}
-
-inline
-void printValue(char val)
-{
-    printf("'%c'", val);
-}
-
-inline
-void printValue(signed char val)
-{
-    printf("%hhd", val);
-}
-
-inline
-void printValue(unsigned char val)
-{
-    printf("%hhu", val);
-}
-
-inline
-void printValue(short val)
-{
-    printf("%hd", (int)val);
-}
-
-inline
-void printValue(unsigned short val)
-{
-    printf("%hu", (int)val);
-}
-
-inline
-void printValue(int val)
-{
-    printf("%d", val);
-}
-
-inline
-void printValue(unsigned int val)
-{
-    printf("%u", val);
-}
-
-inline
-void printValue(long val)
-{
-    printf("%ld", val);
-}
-
-inline
-void printValue(unsigned long val)
-{
-    printf("%lu", val);
-}
-
-inline
-void printValue(long long val)
-{
-    printf("%lld", val);
-}
-
-inline
-void printValue(unsigned long long val)
-{
-    printf("%llu", val);
-}
-
-inline
-void printValue(float val)
-{
-    printf("%f", (double)val);
-}
-
-inline
-void printValue(double val)
-{
-    printf("%g", val);
-}
-
-inline
-void printValue(long double val)
-{
-    // Note that the "C" standard requires the inconsistent upper case 'L' in
-    // the format string below, while requiring lower case 'l' characters in
-    // the format strings for integer values above.
-
-    printf("%Lg", val);
-}
-
-inline
-void printValue(const char *val)
-{
-    printf("\"%s\"", val);
-}
-
-inline
-void printValue(char *val)
-{
-    printf("\"%s\"", val);
-}
-
-inline
-void printValue(void *val)
-{
-    printf("%p", val);
-}
-
-inline
-void printValue(const void *val)
-{
-    printf("%p", val);
-=======
 void BslTestUtil::printStringNoFlush(const char *s)
 {
     printf("%s", s);
->>>>>>> 1ba73208
 }
 
 void BslTestUtil::printTab()
@@ -208,26 +33,12 @@
 // FREE FUNCTIONS
 void debugprint(bool v)
 {
-<<<<<<< HEAD
-
-namespace bsls {
-
-void BslTestUtil::debugPrint(const char *s, bool b, const char *t)
-{
-    doDebugPrint(s, b, t);
-}
-
-void BslTestUtil::debugPrint(const char *s, char c, const char *t)
-{
-    doDebugPrint(s, c, t);
-=======
     printf(v ? "true" : "false");
 }
 
 void debugprint(char v)
 {
     printf("'%c'", v);
->>>>>>> 1ba73208
 }
 
 void debugprint(signed char v)
@@ -237,7 +48,7 @@
 
 void debugprint(unsigned char v)
 {
-    printf("%hhd", v);
+    printf("%hhu", v);
 }
 
 void debugprint(short v)
@@ -282,7 +93,7 @@
 
 void debugprint(float v)
 {
-    printf("'%g'", (double)v);
+    printf("'%f'", v);
 }
 
 void debugprint(double v)
@@ -292,24 +103,9 @@
 
 void debugprint(long double v)
 {
-<<<<<<< HEAD
-    doDebugPrint(s, v, t);
-}
-
-void BslTestUtil::debugPrint(const char *s, char *str, const char *t)
-{
-    doDebugPrint(s, str, t);
-}
-
-void BslTestUtil::debugPrint(const char *s, const char *str, const char *t)
-{
-    doDebugPrint(s, str, t);
-}
-=======
     // Note that the "C" standard requires the inconsistent upper case 'L' in
     // the format string below, while requiring lower case 'l' characters in
     // the format strings for integer values above.
->>>>>>> 1ba73208
 
     printf("'%Lg'", v);
 }
