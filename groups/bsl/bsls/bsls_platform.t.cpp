--- conflicted
+++ resolved
@@ -2,11 +2,7 @@
 
 #include <bsls_platform.h>
 
-<<<<<<< HEAD
-#include <cstdio>     // 'atoi'
-=======
 #include <cstdio>      // 'printf'
->>>>>>> ff51101b
 #include <cstdlib>     // 'atoi'
 #include <iostream>
 
