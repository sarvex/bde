// bsls_protocoltest.h                                                -*-C++-*-
#ifndef INCLUDED_BSLS_PROTOCOLTEST
#define INCLUDED_BSLS_PROTOCOLTEST

#ifndef INCLUDED_BSLS_IDENT
#include <bsls_ident.h>
#endif
BSLS_IDENT("$Id: $")

//@PURPOSE: Provide classes and macros for testing abstract protocols.
//
//@CLASSES:
<<<<<<< HEAD
//  bsls_ProtocolTestImp:   provides protocol testing boilerplate operations
//  bsls_ProtocolTest:      provides protocol tests and counts test failures
=======
//  bsls_ProtocolTestImp: provides a framework for testing protocol classes
//  bsls_ProtocolTest: provides tests for protocol class concerns
>>>>>>> 1074c9c7
//
//@MACROS:
//  BSLS_PROTOCOLTEST_ASSERT: macro for testing protocol methods
//
//@AUTHOR: Alexei Zakharov (azakharov7)
//
//@DESCRIPTION: This component provides classes and macros that simplify the
// creation of test drivers for protocol (i.e., pure abstract interface)
// classes.
<<<<<<< HEAD
//
// The purpose of a test driver for a protocol class is to verify the protocol
// class concerns.  Although each protocol class is different from one another,
// we can formulate the list of concerns that apply to all protocol classes.
//
// Each protocol class has to conform to these rules:
//: o it is an abstract class, i.e. no objects of a protocol class can be
//:   created,
//: o it has no data members,
//: o all of its methods are pure virtual,
//: o it has a pure virtual destructor,
//: o all of its methods are publicly accessible.
//
// This protocol test driver component allows to verify the comformance of a
// protocol class to the following subset of the rules listed above:
//: o a protocol class is an abstract class,
//: o it has no data members,
//: o it has a virtual destructor,
//: o its methods are publicly accessible,
//: o each of its methods is virtual.
//
// These are the verifiable concerns.  Other protocol concerns are not possible
// to verify within the framework of the C++ language.  For example, it is not
// possible to verify that a method is pure virtual.
=======
//
// The purpose of a test driver for a protocol class is to verify the set of
// concerns we have for the protocol class definition.  Although each protocol
// class is different from one another, we can formulate a list of concerns
// that apply to all protocol classes.
//
// For each protocol class we have the following set of concerns:
//: o protocol is an abstract class, i.e., no objects of a protocol class can
//:   be created
//: o protocol has no data members
//: o all of protocol's methods are pure virtual
//: o protocol has a pure virtual destructor
//: o all of protocol's methods are publicly accessible
//
// However it's not possible to verify all these protocol concern within the
// framework of the C++ language.  The protocol test driver component allows to
// verify the comformance to the following subset of the concerns listed above:
//: o protocol is an abstract class, i.e., no objects of a protocol class can
//:   be created
//: o protocol has no data members
//: o each of the known and tested protocol's methods is virtual
//: o protocol has a virtual destructor
//: o each of the known and tested protocol's methods publicly accessible
>>>>>>> 1074c9c7
//
///Usage
///-----
// In the following example we demonstrate how to test a protocol class
// 'MyInterface'.  'MyInterface' provides a couple of virtual methods ('foo'
// and 'bar'), and a virtual destructor.
//..
//  struct MyInterface {
//      virtual ~MyInterface() {}
//      virtual const char *bar(char const *, char const *) = 0;
//      virtual int foo(int) const = 0;
//  };
//..
// First, define a test class derived from this protocol and implement its
// virtual methods.  Rather than deriving the test class from 'MyInterface'
// directly, it is derived from 'bsls_ProtocolTestImp<MyInterface>' (which, in
// turn, is derived from 'MyInterface') that implements boilerplate code for
// simplifying the testing of protocols.
//..
//  struct MyInterfaceTest : bsls_ProtocolTestImp<MyInterface> {
//      const char *bar(char const *, char const *) { return markDone(); }
//      int foo(int) const                          { return markDone(); }
//  };
//..
// Notice that in 'MyInterfaceTest' we must provide an implementation of every
// protocol method.  The implementation of each method should simply call
// 'markDone' which is provided by the base class for the purpose of verifying
// that the method it's called from is declared as virtual in the protocol
// class.
//
<<<<<<< HEAD
// Next, we use 'bsls_ProtocolTest' to perform the actual testing of our
// 'MyInterface' protocol class.  We create an object of 'bsls_ProtocolTest'
// parameterized with 'MyInterfaceTest':
//..
//  bsls_ProtocolTest<MyInterfaceTest> t;
=======
// Then, in our protocol test case we describe the concerns we have for the
// protocol class and the plan to test those concerns:
//..
// // --------------------------------------------------------------------
// // PROTOCOL TEST:
// //   Test the conformance of 'MyInterface' to the protocol concerns.
// //
// // Concerns:
// //: 1 'MyInterface' protocol is an abstract class, i.e., no objects of
// //:   'MyInterface' protocol class can be created
// //: 2 'MyInterface' has no data members
// //: 3 all methods of 'MyInterface' are pure virtual
// //: 4 'MyInterface' has a pure virtual destructor
// //: 5 all methods of 'MyInterface' are publicly accessible
// //
// // Plan:
// //  Use 'bsl_ProtocolTest' component to test the following subset of the
// //  'MyInterface' protocol concerns:
// //: 1 'MyInterface' protocol is an abstract class, i.e., no objects of
// //:   'MyInterface' protocol class can be created
// //: 2 'MyInterface' has no data members
// //: 3 each of the known and tested methods of 'MyInterface' is virtual
// //: 4 'MyInterface' has a virtual destructor
// //: 5 each of the known and tested methods of 'MyInterface' is publicly
// //    accessible
// // --------------------------------------------------------------------
//..
// Next, we use 'bsls_ProtocolTest' to perform the actual testing of our
// 'MyInterface' protocol class.  We create an object of 'bsls_ProtocolTest'
// parameterized with 'MyInterfaceTest':
//..
//  if (verbose) cout << endl << "PROTOCOL TEST" << endl
//                            << "=============" << endl;
//
//  bsls_ProtocolTest<MyInterfaceTest> t(veryVerbose);
>>>>>>> 1074c9c7
//..
// We use the 't' test driver object to test some general concerns about the
// protocol class:
//: o is the protocol class abstract?
//: o does the protocol class have any data members?
//: o is the destructor of the protocol class virtual?
//..
//  ASSERT(t.testAbstract());
//  ASSERT(t.testNoDataMembers());
//  ASSERT(t.testVirtualDestructor());
//..
// After general concerns we use the test driver object to test concerns for
// each individual method of the protocol class:
//: o is a method public?
//: o is a method virtual?
//
// To test a protocol method we need to call it from inside the
// 'BSLS_PROTOCOLTEST_ASSERT' macro, and also pass our test driver object:
//..
//  BSLS_PROTOCOLTEST_ASSERT(t, foo(77));
//  BSLS_PROTOCOLTEST_ASSERT(t, bar("", ""));
//..
// These steps conclude the protocol testing.  If there are any failures, they
// will be reported via standard test driver assertions (e.g., the standard
// 'ASSERT' macro).

#ifndef INCLUDED_CSTDIO
#define INCLUDED_CSTDIO
#include <cstdio>
#endif

namespace BloombergLP {

                    // ==================================
                    // class bsls_ProtocolTest_IsAbstract
                    // ==================================

template <class T>
struct bsls_ProtocolTest_IsAbstract {
    // This class template is a compile-time meta-function, parameterized with
    // type 'T', the output of which is 'VALUE', which will be 'true' if 'T' is
    // abstract and 'false' otherwise.  The 'IsAbstract' test makes use of the
    // fact that a type 'an array of objects of an abstract type' (e.g.,
    // 'U (*)[1]') cannot exist.  Note that it is only an approximation,
    // because this is also true for an incomplete type.  But this
    // approximation is good enough for the purpose of testing protocol
    // classes.

    typedef char                    YesType;
    typedef struct { char a[2]; }   NoType;

    template <class U>
    static NoType test(U (*)[1]);

    template <class U>
    static YesType test(...);

    enum { VALUE = sizeof(test<T>(0)) == sizeof(YesType) };
};

                 // ========================================
                 // class bsls_ProtocolTest_MethodReturnType
                 // ========================================

struct bsls_ProtocolTest_MethodReturnType {
    // This class is a proxy for a return type designed to simplify testing
    // implementations of protocol methods.
    // 'bsls_ProtocolTest_MethodReturnType' can be converted to any
    // non-reference type (i.e., the type can be either a value or pointer
    // type, but not a reference type).  When an object of this class is
    // returned from a test implementation of a protocol method, it is
    // implicitly converted to the return type of the protocol method.

    // ACCESSORS
    template <class T>
    operator T() const;
        // Return a temporary value of type 'T'.  The returned object is valid
        // but it does not have any meaningful value so it should not be used.
        // Type 'T' is required to be default-constructible.
};

                // ===========================================
                // class bsls_ProtocolTest_MethodReturnRefType
                // ===========================================

struct bsls_ProtocolTest_MethodReturnRefType {
    // This class is a proxy for a return type designed to simplify testing
    // implementations of protocol methods.
    // 'bsls_ProtocolTest_MethodReturnRefType' can be converted to any
    // reference type.  When an object of this class is returned from a test
    // implementation of a protocol method, it is implicitly converted to
    // the return type of the protocol method.

    // ACCESSORS
    template <class T>
    operator T&() const;
        // Return a 'T&' reference to an invalid object.  The returned value
        // cannot be used and should be immediately discarded.
};

                       // ============================
                       // class bsls_ProtocolTest_Dtor
                       // ============================

template <class BSLS_TESTIMP>
struct bsls_ProtocolTest_Dtor : BSLS_TESTIMP {
    // This class template is a helper protocol-test implementation class that
    // tests that a protocol destructor is declared 'virtual', which it does by
    // calling the 'markDone' function from its destructor.  The destructor
    // will be executed if the protocol's destructor is declared 'virtual' and
    // not executed otherwise.  Note that the 'BSLS_TESTIMP' template parameter
    // is required to be a type derived from 'bsls_ProtocolTestImp' class.

    // CREATORS
    ~bsls_ProtocolTest_Dtor();
        // Destroy this object and call the 'markDone' method, indicating that
        // the base class's destructor was declared 'virtual'.
};

                      // ==============================
                      // class bsls_ProtocolTest_Status
                      // ==============================

class bsls_ProtocolTest_Status {
    // This class keeps track of the test status, which includes the status of
    // the last test and the number of failures across all tests.

  private:
    // DATA
    int  d_failures;   // number of test failures encountered so far
    bool d_last;       // result of the last test ('true' indicates success)

  public:
    // CREATORS
    bsls_ProtocolTest_Status();
        // Create an object of the 'bsls_ProtocolTest_Status' class with the
        // default state in which 'failures() == 0' and 'last() == true'.

    // MANIPULATORS
    void resetLast();
        // Reset the status of the last test to 'true'.

    void fail();
        // Record a test failure by increasing the number of 'failures' and
        // setting the status of the last test to 'false'.

    // ACCESSORS
    int failures() const;
        // Return the number of failures encountered during testing of a
        // protocol class, which is 0 if all tests succeeded or if no tests
        // ran.

    bool last() const;
        // Return 'true' if the last test completed successfully (or no test
        // has yet completed), and 'false' if it failed.
};

                          // ==========================
                          // class bsls_ProtocolTestImp
                          // ==========================

template <class BSLS_PROTOCOL>
class bsls_ProtocolTestImp : public BSLS_PROTOCOL {
    // This mechanism class template is a base class for a test implementation
    // of a protocol class defined by the 'BSLS_PROTOCOL' template parameter.
    // Its purpose is to reduce the boilerplate test code required to verify
    // that derived virtual methods are called.  It provides 'markDone' member
    // functions one of which should be called from each method of the protocol
    // class test implementation to indicate that the virtual method is
    // correctly overridden.  It also overloads 'operator->' to serve as a
    // proxy to 'BSLS_PROTOCOL' and detect when 'BSLS_PROTOCOL' methods are
    // called.

  private:
    // DATA
    bsls_ProtocolTest_Status *d_status;   // test status object for test
                                          // failure reporting

    bool                      d_entered;  // 'true' if this object entered a
                                          // protocol method call

    bool mutable              d_exited;   // 'true' if this object exited a
                                          // protocol method in the derived
                                          // class; mutable, so it can be set
                                          // from 'const' methods
  public:
    // TYPES
    typedef BSLS_PROTOCOL ProtocolType;

    // CREATORS
    bsls_ProtocolTestImp();
        // Create an object of the 'bsls_ProtocolTestImp' class.

    ~bsls_ProtocolTestImp();
        // Destroy this object and check the status of the test execution
        // (success or failure).  On test failure, report it to
        // 'bsls_ProtocolTest_Status'.

    // MANIPULATORS
    BSLS_PROTOCOL *operator->();
        // Dereference this object as if it were a pointer to 'BSLS_PROTOCOL'
        // in order to call a method on 'BSLS_PROTOCOL'.  Also mark this
        // object as 'entered' for the purpose of calling a protocol method.

    void markEnter();
        // Mark this object as entered for the purpose of calling a protocol
        // method.  The 'entered' property is tested in the destructor to
        // check for test failures (i.e., if 'entered == false' then the test
        // cannot fail since it never ran).  Note that 'markEnter' and
        // 'markDone' calls have to be paired for a protocol-method-call test
        // to succeed.

    void setTestStatus(bsls_ProtocolTest_Status *testStatus);
        // Connect this protocol test object with the specified 'testStatus'
        // object, which will be used for test failure reporting.

    // ACCESSORS
    bsls_ProtocolTest_MethodReturnType markDone() const;
        // Return a proxy object convertible to any value or pointer type.
        // Derived classed should call this method from their implementations
        // of protocol virtual methods to indicate that virtual methods were
        // overridden correctly.

    bsls_ProtocolTest_MethodReturnRefType markDoneRef() const;
        // Return a proxy object convertible to any reference type.  Derived
        // classed should call this method from their implementations of
        // protocol virtual methods to indicate that virtual methods were
        // overridden correctly.

    template <class T>
    T markDoneVal(const T& value) const;
        // Return the specified 'value'.  Derived classes should call this
        // method from their implementations of protocol virtual methods to
        // indicate that virtual methods were overridden correctly.
};

                       // =======================
                       // class bsls_ProtocolTest
                       // =======================

template <class BSLS_TESTIMP>
class bsls_ProtocolTest {
    // This mechanism class template provides the implementation of protocol
    // testing concerns via 'test*' methods (for non-method concerns), and via
    // 'operator->' (for method concerns).  The 'BSLS_TESTIMP' template
    // parameter is required to be a class derived from 'bsls_ProtocolTestImp'
    // that provides test implementations of all protocol methods.

  private:
    // TYPES
    typedef typename BSLS_TESTIMP::ProtocolType ProtocolType;

    // DATA
    bsls_ProtocolTest_Status d_status;
    bool                     d_verbose;  // print trace messages if 'true'

  private:
    // PRIVATE MANIPULATORS
    void startTest();
        // Start a new test by resetting this object to the state before the
        // test.

    void trace(char const *message) const;
        // Print a trace 'message' if 'd_verbose' is 'true'.

  public:
    // CREATORS
    explicit
    bsls_ProtocolTest(bool verbose = false);
        // Construct a 'bsls_ProtocolTest' object.

    // MANIPULATORS
    BSLS_TESTIMP method(const char *methodDesc = "");
        // Return a 'BSLS_TESTIMP' object to perform testing of a specific
        // method which gets called via 'operator->()'.  Note that
        // 'BSLS_TESTIMP' is a proxy to the actual protocol class.

    bool testAbstract();
        // Return 'true' (i.e., the test passed) if the protocol class being
        // tested is abstract and return 'false' (i.e., the test failed)
        // otherwise.  Increase the count of 'failures' and set 'lastStatus' to
        // 'false' on failure.

    bool testNoDataMembers();
        // Return 'true' (i.e., the test passed) if the protocol class being
        // tested contains no data fields and return 'false' (i.e., the test
        // failed) otherwise.  Increase the count of 'failures' and set
        // 'lastStatus' to 'false' on failure.

    bool testVirtualDestructor();
        // Return 'true' (i.e., the test passed) if the protocol class being
        // tested has a virtual destructor and return 'false' (i.e., the test
        // failed) otherwise.  Increase the 'failures' count and set
        // 'lastStatus' to 'false' on failure.

    // ACCESSORS
    int failures() const;
        // Return the number of failures encountered during testing of a
        // protocol class.  The returned value is 0 if all tests succeeded, or
        // no tests ran.

    bool lastStatus() const;
        // Return 'true' if the last test completed successfully (or no test
        // has yes completed) and 'false' otherwise.
};

                         // ========================
                         // BSLS_PROTOCOLTEST_ASSERT
                         // ========================

// This macro provides a test for method-related concerns of a protocol class.
// It ensures that a method is publicly accessible and declared 'virtual'.  It
// requires that a standard test driver 'ASSERT' macro is defined, which is
// used to assert the test completion status.

#define BSLS_PROTOCOLTEST_ASSERT(test, methodCall)                            \
    do {                                                                      \
        test.method("testing if method "#methodCall" is virtual")->methodCall;\
        if (!test.lastStatus()) {                                             \
            ASSERT(0 && "Not a virtual method: "#methodCall);                 \
        }                                                                     \
    } while (0)

// ============================================================================
//                        INLINE FUNCTION DEFINITIONS
// ============================================================================

                 // ----------------------------------------
                 // class bsls_ProtocolTest_MethodReturnType
                 // ----------------------------------------

// ACCESSORS
template <class T>
inline
bsls_ProtocolTest_MethodReturnType::operator T() const
{
    return T();
}

                // -------------------------------------------
                // class bsls_ProtocolTest_MethodReturnRefType
                // -------------------------------------------

// ACCESSORS
template <class T>
inline
bsls_ProtocolTest_MethodReturnRefType::operator T&() const
{
    return *reinterpret_cast<T *>(0);
}

                       // ----------------------------
                       // class bsls_ProtocolTest_Dtor
                       // ----------------------------

// CREATORS
template <class BSLS_TESTIMP>
inline
bsls_ProtocolTest_Dtor<BSLS_TESTIMP>::~bsls_ProtocolTest_Dtor()
{
    this->markDone();
}

                      // ------------------------------
                      // class bsls_ProtocolTest_Status
                      // ------------------------------

// CREATORS
inline
bsls_ProtocolTest_Status::bsls_ProtocolTest_Status()
: d_failures(0)
, d_last(true)
{
}

// MANIPULATORS
inline
void bsls_ProtocolTest_Status::resetLast()
{
    d_last = true;
}

inline
void bsls_ProtocolTest_Status::fail()
{
    ++d_failures;
    d_last = false;
}

// ACCESSORS
inline
int bsls_ProtocolTest_Status::failures() const
{
    return d_failures;
}

inline
bool bsls_ProtocolTest_Status::last() const
{
    return d_last;
}

                          // --------------------------
                          // class bsls_ProtocolTestImp
                          // --------------------------

// CREATORS
template <class BSLS_PROTOCOL>
inline
bsls_ProtocolTestImp<BSLS_PROTOCOL>::bsls_ProtocolTestImp()
: d_status(0)
, d_entered(false)
, d_exited(false)
{
}

template <class BSLS_PROTOCOL>
inline
bsls_ProtocolTestImp<BSLS_PROTOCOL>::~bsls_ProtocolTestImp()
{
    if (d_entered && !d_exited) {
        d_status->fail();
    }
}

// MANIPULATORS
template <class BSLS_PROTOCOL>
inline
typename bsls_ProtocolTestImp<BSLS_PROTOCOL>::ProtocolType *
bsls_ProtocolTestImp<BSLS_PROTOCOL>::operator->()
{
    markEnter();
    return static_cast<BSLS_PROTOCOL *>(this);
}

template <class BSLS_PROTOCOL>
inline
void bsls_ProtocolTestImp<BSLS_PROTOCOL>::setTestStatus(
                                              bsls_ProtocolTest_Status *status)
{
    d_status = status;
}

template <class BSLS_PROTOCOL>
inline
void bsls_ProtocolTestImp<BSLS_PROTOCOL>::markEnter()
{
    d_entered = true;
}

// ACCESSORS
template <class BSLS_PROTOCOL>
inline
bsls_ProtocolTest_MethodReturnType
bsls_ProtocolTestImp<BSLS_PROTOCOL>::markDone() const
{
    d_exited = true;
    return bsls_ProtocolTest_MethodReturnType();
}

template <class BSLS_PROTOCOL>
inline
bsls_ProtocolTest_MethodReturnRefType
bsls_ProtocolTestImp<BSLS_PROTOCOL>::markDoneRef() const
{
    d_exited = true;
    return bsls_ProtocolTest_MethodReturnRefType();
}

template <class BSLS_PROTOCOL>
template <class T>
inline
T bsls_ProtocolTestImp<BSLS_PROTOCOL>::markDoneVal(const T& value) const
{
    d_exited = true;
    return value;
}

                       // -----------------------
                       // class bsls_ProtocolTest
                       // -----------------------

// PRIVATE MANIPULATORS
template <class BSLS_TESTIMP>
inline
void bsls_ProtocolTest<BSLS_TESTIMP>::startTest()
{
    d_status.resetLast();
}

template <class BSLS_TESTIMP>
inline
void bsls_ProtocolTest<BSLS_TESTIMP>::trace(char const *message) const
{
    if (d_verbose) {
        std::printf("\t%s\n", message);
    }
}

// CREATORS
template <class BSLS_TESTIMP>
inline
bsls_ProtocolTest<BSLS_TESTIMP>::bsls_ProtocolTest(bool verbose)
: d_verbose(verbose)
{
}

// MANIPULATORS
template <class BSLS_TESTIMP>
inline
BSLS_TESTIMP bsls_ProtocolTest<BSLS_TESTIMP>::method(const char *methodDesc)
{
    trace(methodDesc);
    startTest();

    BSLS_TESTIMP impl;
    impl.setTestStatus(&d_status);
    return impl;
}

template <class BSLS_TESTIMP>
inline
bool bsls_ProtocolTest<BSLS_TESTIMP>::testAbstract()
{
    trace("test if the protocol is an abstract class");
    startTest();

    if (!bsls_ProtocolTest_IsAbstract<ProtocolType>::VALUE) {
        d_status.fail();
    }

    return lastStatus();
}

template <class BSLS_TESTIMP>
inline
bool bsls_ProtocolTest<BSLS_TESTIMP>::testNoDataMembers()
{
    trace("test if the protocol has no data members");
    struct EmptyProtocol
    {
        virtual ~EmptyProtocol() {}
    };

    startTest();

    if (sizeof(EmptyProtocol) != sizeof(ProtocolType)) {
        d_status.fail();
    }

    return lastStatus();
}

template <class BSLS_TESTIMP>
bool bsls_ProtocolTest<BSLS_TESTIMP>::testVirtualDestructor()
{
    trace("test if the protocol has a virtual destructor");
    startTest();

<<<<<<< HEAD
    union InPlaceObject {
        char  buffer[sizeof(bsls_ProtocolTest_Dtor<BSLS_TESTIMP>)];
        void *alignment;

        bsls_ProtocolTest_Dtor<BSLS_TESTIMP> *object()
        {
            return reinterpret_cast<bsls_ProtocolTest_Dtor<BSLS_TESTIMP> *>(
                                             reinterpret_cast<void *>(buffer));
        }

        BSLS_TESTIMP *impl()
        {
            return object();
        }
    };

    InPlaceObject o;

    // Prepare a test object by manually creating it in-place.

    new (o.object()) bsls_ProtocolTest_Dtor<BSLS_TESTIMP>();
    o.object()->setTestStatus(&d_status);
=======
    // Can't use an automatic buffer and the placement new for an object of
    // type bsls_ProtocolTest_Dtor<BSLS_TESTIMP> here, because bslma_Allocator
    // defines its own placement new, making it impossible to test
    // bslma_Allocator protocol this way.
>>>>>>> 1074c9c7

    // Prepare a test
    bsls_ProtocolTest_Dtor<BSLS_TESTIMP> * obj =
                                    new bsls_ProtocolTest_Dtor<BSLS_TESTIMP>();
    BSLS_TESTIMP * base = obj;
    obj->setTestStatus(&d_status);

<<<<<<< HEAD
    o.object()->markEnter();
    o.impl()->~BSLS_TESTIMP();
=======
    // Run the test.
    obj->markEnter();
    delete base;
>>>>>>> 1074c9c7

    // 'bsls_ProtocolTest_Dtor::~bsls_ProtocolTest_Dtor' will be called only if
    // the destructor was declared 'virtual' in the interface, but
    // 'BSLS_TESTIMP::~BSLS_TESTIMP' is always executed to check if the
    // derived destructor was called.

    return lastStatus();
}

// ACCESSORS
template <class BSLS_TESTIMP>
inline
int bsls_ProtocolTest<BSLS_TESTIMP>::failures() const
{
    return d_status.failures();
}

template <class BSLS_TESTIMP>
inline
bool bsls_ProtocolTest<BSLS_TESTIMP>::lastStatus() const
{
    return d_status.last();
}

}  // close namespace BloombergLP

#endif

// ---------------------------------------------------------------------------
// NOTICE:
//      Copyright (C) Bloomberg L.P., 2011
//      All Rights Reserved.
//      Property of Bloomberg L.P. (BLP)
//      This software is made available solely pursuant to the
//      terms of a BLP license agreement which governs its use.
// ----------------------------- END-OF-FILE ---------------------------------<|MERGE_RESOLUTION|>--- conflicted
+++ resolved
@@ -10,13 +10,8 @@
 //@PURPOSE: Provide classes and macros for testing abstract protocols.
 //
 //@CLASSES:
-<<<<<<< HEAD
-//  bsls_ProtocolTestImp:   provides protocol testing boilerplate operations
-//  bsls_ProtocolTest:      provides protocol tests and counts test failures
-=======
 //  bsls_ProtocolTestImp: provides a framework for testing protocol classes
 //  bsls_ProtocolTest: provides tests for protocol class concerns
->>>>>>> 1074c9c7
 //
 //@MACROS:
 //  BSLS_PROTOCOLTEST_ASSERT: macro for testing protocol methods
@@ -26,32 +21,6 @@
 //@DESCRIPTION: This component provides classes and macros that simplify the
 // creation of test drivers for protocol (i.e., pure abstract interface)
 // classes.
-<<<<<<< HEAD
-//
-// The purpose of a test driver for a protocol class is to verify the protocol
-// class concerns.  Although each protocol class is different from one another,
-// we can formulate the list of concerns that apply to all protocol classes.
-//
-// Each protocol class has to conform to these rules:
-//: o it is an abstract class, i.e. no objects of a protocol class can be
-//:   created,
-//: o it has no data members,
-//: o all of its methods are pure virtual,
-//: o it has a pure virtual destructor,
-//: o all of its methods are publicly accessible.
-//
-// This protocol test driver component allows to verify the comformance of a
-// protocol class to the following subset of the rules listed above:
-//: o a protocol class is an abstract class,
-//: o it has no data members,
-//: o it has a virtual destructor,
-//: o its methods are publicly accessible,
-//: o each of its methods is virtual.
-//
-// These are the verifiable concerns.  Other protocol concerns are not possible
-// to verify within the framework of the C++ language.  For example, it is not
-// possible to verify that a method is pure virtual.
-=======
 //
 // The purpose of a test driver for a protocol class is to verify the set of
 // concerns we have for the protocol class definition.  Although each protocol
@@ -75,7 +44,6 @@
 //: o each of the known and tested protocol's methods is virtual
 //: o protocol has a virtual destructor
 //: o each of the known and tested protocol's methods publicly accessible
->>>>>>> 1074c9c7
 //
 ///Usage
 ///-----
@@ -106,13 +74,6 @@
 // that the method it's called from is declared as virtual in the protocol
 // class.
 //
-<<<<<<< HEAD
-// Next, we use 'bsls_ProtocolTest' to perform the actual testing of our
-// 'MyInterface' protocol class.  We create an object of 'bsls_ProtocolTest'
-// parameterized with 'MyInterfaceTest':
-//..
-//  bsls_ProtocolTest<MyInterfaceTest> t;
-=======
 // Then, in our protocol test case we describe the concerns we have for the
 // protocol class and the plan to test those concerns:
 //..
@@ -148,7 +109,6 @@
 //                            << "=============" << endl;
 //
 //  bsls_ProtocolTest<MyInterfaceTest> t(veryVerbose);
->>>>>>> 1074c9c7
 //..
 // We use the 't' test driver object to test some general concerns about the
 // protocol class:
@@ -708,35 +668,10 @@
     trace("test if the protocol has a virtual destructor");
     startTest();
 
-<<<<<<< HEAD
-    union InPlaceObject {
-        char  buffer[sizeof(bsls_ProtocolTest_Dtor<BSLS_TESTIMP>)];
-        void *alignment;
-
-        bsls_ProtocolTest_Dtor<BSLS_TESTIMP> *object()
-        {
-            return reinterpret_cast<bsls_ProtocolTest_Dtor<BSLS_TESTIMP> *>(
-                                             reinterpret_cast<void *>(buffer));
-        }
-
-        BSLS_TESTIMP *impl()
-        {
-            return object();
-        }
-    };
-
-    InPlaceObject o;
-
-    // Prepare a test object by manually creating it in-place.
-
-    new (o.object()) bsls_ProtocolTest_Dtor<BSLS_TESTIMP>();
-    o.object()->setTestStatus(&d_status);
-=======
     // Can't use an automatic buffer and the placement new for an object of
     // type bsls_ProtocolTest_Dtor<BSLS_TESTIMP> here, because bslma_Allocator
     // defines its own placement new, making it impossible to test
     // bslma_Allocator protocol this way.
->>>>>>> 1074c9c7
 
     // Prepare a test
     bsls_ProtocolTest_Dtor<BSLS_TESTIMP> * obj =
@@ -744,14 +679,9 @@
     BSLS_TESTIMP * base = obj;
     obj->setTestStatus(&d_status);
 
-<<<<<<< HEAD
-    o.object()->markEnter();
-    o.impl()->~BSLS_TESTIMP();
-=======
     // Run the test.
     obj->markEnter();
     delete base;
->>>>>>> 1074c9c7
 
     // 'bsls_ProtocolTest_Dtor::~bsls_ProtocolTest_Dtor' will be called only if
     // the destructor was declared 'virtual' in the interface, but
