// bsls_buildtarget.t.cpp                                             -*-C++-*-

// N.B. This test driver must manipulate the definitions of the macros
// referenced by the component *before* the component header has a chance to
// act on the macros.
#ifdef BDE_BUILDTARGET_TEST_EXC
#  if defined(BDE_BUILD_TARGET_EXC)
#    undef BDE_BUILD_TARGET_EXC
#    define BDE_BUILD_TARGET_NO_EXC
#  else
#    define BDE_BUILD_TARGET_EXC
#    if defined(BDE_BUILD_TARGET_NO_EXC)
#      undef BDE_BUILD_TARGET_NO_EXC
#    endif
#  endif
#endif

#ifdef BDE_BUILDTARGET_TEST_MT
#  if defined(BDE_BUILD_TARGET_MT)
#    undef BDE_BUILD_TARGET_MT
#    define BDE_BUILD_TARGET_NO_MT
#  else
#    define BDE_BUILD_TARGET_MT
#    if defined(BDE_BUILD_TARGET_NO_MT)
#      undef BDE_BUILD_TARGET_NO_MT
#    endif
#  endif
#endif

#include <bsls_buildtarget.h>

<<<<<<< HEAD
#include <bsls_bsltestutil.h>

#include <stdio.h>
#include <stdlib.h>
=======
#include <stdio.h>   // printf
#include <stdlib.h>  // atoi
>>>>>>> 207c2fec

using namespace BloombergLP;

//=============================================================================
//                             TEST PLAN
//-----------------------------------------------------------------------------
// The component under test defines two macros, 'BDE_BUILD_TARGET_EXC' and
// 'BDE_BUILD_TARGET_MT', that enforce uniform settings for exception support
// and multi-threading support across all translation units in a program.
// These macros operate by sabotaging the link phase of the build process
// unless the macros are defined identically in all translation units.
//
// In order to test this component properly, we would have to arrange to link
// the test driver from two object files, each with a different setting for one
// of the macros.  Then we would have to observe that the linker fails.
// Neither action is in the scope of a test driver...it requires a
// meta-test-driver test facility that can observe the compilation process.
//
// The solution (a la 'bslstl_map' by Chen He) is to build a test driver that
// *does* link properly if the two macros match the settings with which
// 'bsls_buildtarget.cpp' were built and then ask the user to manually modify
// the code so that the test driver compiles with different settings from
// 'bsls_buildtarget.cpp', and observe that the test driver fails to link.
//
// This mechanism can be enforced by creating above-the-line test cases for
// each macro which always fail if the corresponding BDE_BUILDTARGET_TEST_*
// macro is defined.  Therefore there are two possible states if one of the
// macros is defined: the test fails to build (good), or the test builds and
// fails (bad).
//-----------------------------------------------------------------------------
// [ 4] BDE_BUILD_TARGET_MT
// [ 3] BDE_BUILD_TARGET_EXC
// [ 2] bsls::BuildTargetMt::s_isBuildTargetMt
// [ 1] bsls::BuildTargetExc::s_isBuildTargetExc
//-----------------------------------------------------------------------------

// ============================================================================
//                  STANDARD BDE ASSERT TEST MACRO
// ----------------------------------------------------------------------------
// NOTE: THIS IS A LOW-LEVEL COMPONENT AND MAY NOT USE ANY C++ LIBRARY
// FUNCTIONS, INCLUDING IOSTREAMS.
static int testStatus = 0;

static void aSsErT(int c, const char *s, int i) {
    if (c) {
        printf("Error " __FILE__ "(%d): %s    (failed)\n", i, s);
        if (testStatus >= 0 && testStatus <= 100) ++testStatus;
    }
}

#define ASSERT       BSLS_BSLTESTUTIL_ASSERT

// ============================================================================
//                  STANDARD BDE LOOP-ASSERT TEST MACROS
// ----------------------------------------------------------------------------

#define LOOP_ASSERT  BSLS_BSLTESTUTIL_LOOP_ASSERT
#define LOOP2_ASSERT BSLS_BSLTESTUTIL_LOOP2_ASSERT
#define LOOP3_ASSERT BSLS_BSLTESTUTIL_LOOP3_ASSERT
#define LOOP4_ASSERT BSLS_BSLTESTUTIL_LOOP4_ASSERT
#define LOOP5_ASSERT BSLS_BSLTESTUTIL_LOOP5_ASSERT
#define LOOP6_ASSERT BSLS_BSLTESTUTIL_LOOP6_ASSERT
#define ASSERTV      BSLS_BSLTESTUTIL_ASSERTV

// ============================================================================
//                  SEMI-STANDARD TEST OUTPUT MACROS
// ----------------------------------------------------------------------------

#define Q   BSLS_BSLTESTUTIL_Q   // Quote identifier literally.
#define P   BSLS_BSLTESTUTIL_P   // Print identifier and value.
#define P_  BSLS_BSLTESTUTIL_P_  // P(X) without '\n'.
#define T_  BSLS_BSLTESTUTIL_T_  // Print a tab (w/o newline).
#define L_  BSLS_BSLTESTUTIL_L_  // current Line number

//=============================================================================
//                  GLOBAL TYPEDEFS/CONSTANTS FOR TESTING
//-----------------------------------------------------------------------------

enum { VERBOSE_ARG_NUM = 2, VERY_VERBOSE_ARG_NUM, VERY_VERY_VERBOSE_ARG_NUM };

//=============================================================================
//                  GLOBAL HELPER FUNCTIONS FOR TESTING
//-----------------------------------------------------------------------------

//=============================================================================
//                              MAIN PROGRAM
//-----------------------------------------------------------------------------

int main(int argc, char *argv[])
{
    int test = argc > 1 ? atoi(argv[1]) : 0;
    int verbose = argc > 2;
    // int veryVerbose = argc > 3;
    // int veryVeryVerbose = argc > 4;

    setbuf(stdout, 0);    // Use unbuffered output

    printf("TEST " __FILE__ " CASE %d\n", test);

    switch (test) { case 0:  // Zero is always the leading case.
      case 5: {
        // --------------------------------------------------------------------
        // USAGE EXAMPLE
        //   Extracted from component header file.
        //
        // Concerns:
        //: 1 The usage example provided in the component header file compiles,
        //:   links, and runs as shown.
        //
        // Plan:
        //: 1 Incorporate usage example from header into test driver, remove
        //:   leading comment characters, and replace 'assert' with 'ASSERT'.
        //:   (C-1)
        //
        // Testing:
        //   USAGE EXAMPLE
        // --------------------------------------------------------------------

        if (verbose) printf("\nUSAGE EXAMPLE"
                            "\n=============\n");

      } break;
      case 4: {
        // --------------------------------------------------------------------
        // MACRO BDE_BUILD_TARGET_MT
        //
        // Concerns:
        //  1 A program should not link when 'BDE_BUILD_TARGET_MT' is defined
        //    in one translation unit and not defined in another.
        //
        //  2 A program should link when 'BDE_BUILD_TARGET_MT' is defined in
        //    all translation units or not defined in all translation units.
        //
        // Plan:
        //  1 Define a macro, 'BDE_BUILDTARGET_TEST_MT' that, when defined,
        //    will invert the definitions of 'BDE_BUILD_TARGET_MT' and
        //    'BDE_BUILD_TARGET_NO_MT' in this translation unit.  Build with
        //    '-D BDE_BUILD_TARGET_NO_MT' specified on the command line and
        //    observe that 'bsls_buildtarget.t.cpp' fails to link.  Perform a
        //    negative test of this condition by forcing an assertion failure
        //    if 'BDE_BUILD_TARGET_NO_MT' is defined, and allowing the test to
        //    pass otherwise. (C-1, C-2)
        //
        // Testing:
        //   BDE_BUILDTARGET_TEST_MT
        // --------------------------------------------------------------------

        if (verbose) printf("\nTesting BDE_BUILD_TARGET_MT"
                            "\n===========================\n");

#ifdef BDE_BUILDTARGET_TEST_MT
        ASSERT(0 == "bsls_buildtarget.t.cpp should not build "
                    "with BDE_BUILDTARGET_TEST_MT");
#endif

      } break;
      case 3: {
        // --------------------------------------------------------------------
        // MACRO BDE_BUILD_TARGET_EXC
        //
        // Concerns:
        //  1 A program should not link when 'BDE_BUILD_TARGET_EXC' is
        //    defined in one translation unit and not defined in another.
        //
        //  2 A program should link when 'BDE_BUILD_TARGET_EXC' is defined in
        //    all translation units or not defined in all translation units.
        //
        // Plan:
        //  1 Define a macro, 'BDE_BUILDTARGET_TEST_EXC' that, when defined,
        //    will invert the definitions of 'BDE_BUILD_TARGET_EXC' and
        //    'BDE_BUILD_TARGET_NO_EXC' in this translation unit.  Build with
        //    '-D BDE_BUILD_TARGET_NO_EXC' specified on the command line and
        //    observe that 'bsls_buildtarget.t.cpp' fails to link.  Perform a
        //    negative test of this condition by forcing an assertion failure
        //    if 'BDE_BUILD_TARGET_NO_EXC' is defined, and allowing the test to
        //    pass otherwise. (C-1, C-2)
        //
        // Testing:
        //   BDE_BUILDTARGET_TEST_EXC
        // --------------------------------------------------------------------

        if (verbose) printf("\nTesting BDE_BUILD_TARGET_EXC"
                            "\n============================\n");

#ifdef BDE_BUILDTARGET_TEST_EXC
        ASSERT(0 == "bsls_buildtarget.t.cpp should not build "
                    "with BDE_BUILDTARGET_TEST_EXC");
#endif

      } break;
      case 2: {
        // --------------------------------------------------------------------
        // DATA MEMBER BuildTargetMt::s_isBuildTargetMt
        //
        // Concerns:
        //  1 'bsls::BuildTargetMt::s_isBuildTargetMt' should be defined.
        //
        //  2 'bsls::BuildTargetMt::s_isBuildTargetMt == 1' if and only if
        //    'BDE_BUILD_TARGET_MT' is defined.
        //
        // Plan:
        //  1 Manually test the value of
        //    'bsls::BuildTargetMt::s_isBuildTargetMt'. (C-1, C-2)
        //
        // Testing:
        //   bsls::BuildTargetMt::s_isBuildTargetMt
        // --------------------------------------------------------------------

        if (verbose)
                  printf("\nTesting bsls::BuildTargetMt::s_isBuildTargetMt"
                         "\n==============================================\n");

#ifdef BDE_BUILD_TARGET_MT
        ASSERT(1 == bsls::BuildTargetMt::s_isBuildTargetMt);
#else
        ASSERT(0 == bsls::BuildTargetMt::s_isBuildTargetMt);
#endif

      } break;
      case 1: {
        // --------------------------------------------------------------------
        // DATA MEMBER BuildTargetMt::s_isBuildTargetExc
        //
        // Concerns:
        //  1 'bsls::BuildTargetMt::s_isBuildTargetExc' should be defined.
        //
        //  2 'bsls::BuildTargetMt::s_isBuildTargetExc == 1' if and only if
        //    'BDE_BUILD_TARGET_EXC' is defined.
        //
        // Plan:
        //  1 Manually test the value of
        //    'bsls::BuildTargetMt::s_isBuildTargetExc'. (C-1, C-2)
        //
        // Testing:
        //   bsls::BuildTargetExc::s_isBuildTargetExc
        // --------------------------------------------------------------------

        if (verbose)
                 printf("\nTesting bsls::BuildTargetMt::s_isBuildTargetExc"
                        "\n===============================================\n");

#ifdef BDE_BUILD_TARGET_EXC
        ASSERT(1 == bsls::BuildTargetExc::s_isBuildTargetExc);
#else
        ASSERT(0 == bsls::BuildTargetExc::s_isBuildTargetExc);
#endif

      } break;
      default: {
        fprintf(stderr, "WARNING: CASE `%d' NOT FOUND.\n", test);
        testStatus = -1;
      }
    }

    if (testStatus > 0) {
        fprintf(stderr, "Error, non-zero test status = %d.\n", testStatus);
    }

    return testStatus;
}

// ----------------------------------------------------------------------------
// Copyright (C) 2013 Bloomberg L.P.
//
// Permission is hereby granted, free of charge, to any person obtaining a copy
// of this software and associated documentation files (the "Software"), to
// deal in the Software without restriction, including without limitation the
// rights to use, copy, modify, merge, publish, distribute, sublicense, and/or
// sell copies of the Software, and to permit persons to whom the Software is
// furnished to do so, subject to the following conditions:
//
// The above copyright notice and this permission notice shall be included in
// all copies or substantial portions of the Software.
//
// THE SOFTWARE IS PROVIDED "AS IS", WITHOUT WARRANTY OF ANY KIND, EXPRESS OR
// IMPLIED, INCLUDING BUT NOT LIMITED TO THE WARRANTIES OF MERCHANTABILITY,
// FITNESS FOR A PARTICULAR PURPOSE AND NONINFRINGEMENT.  IN NO EVENT SHALL THE
// AUTHORS OR COPYRIGHT HOLDERS BE LIABLE FOR ANY CLAIM, DAMAGES OR OTHER
// LIABILITY, WHETHER IN AN ACTION OF CONTRACT, TORT OR OTHERWISE, ARISING
// FROM, OUT OF OR IN CONNECTION WITH THE SOFTWARE OR THE USE OR OTHER DEALINGS
// IN THE SOFTWARE.
// ----------------------------- END-OF-FILE ----------------------------------<|MERGE_RESOLUTION|>--- conflicted
+++ resolved
@@ -29,15 +29,10 @@
 
 #include <bsls_buildtarget.h>
 
-<<<<<<< HEAD
 #include <bsls_bsltestutil.h>
 
-#include <stdio.h>
-#include <stdlib.h>
-=======
 #include <stdio.h>   // printf
 #include <stdlib.h>  // atoi
->>>>>>> 207c2fec
 
 using namespace BloombergLP;
 
