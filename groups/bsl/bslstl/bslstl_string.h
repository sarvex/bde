// bslstl_string.h                                                    -*-C++-*-
#ifndef INCLUDED_BSLSTL_STRING
#define INCLUDED_BSLSTL_STRING

#ifndef INCLUDED_BSLS_IDENT
#include <bsls_ident.h>
#endif
BSLS_IDENT("$Id: $")

//@PURPOSE: Provide a standard-compliant 'basic_string' class template.
//
//@CLASSES:
//  bsl::basic_string: C++ standard compliant 'basic_string' implementation
//  bsl::string: 'typedef' for 'bsl::basic_string<char>'
//  bsl::wstring: 'typedef' for 'bsl::basic_string<wchar>'
//
//@SEE_ALSO: ISO C++ Standard, Section 21 [strings]
//
//@AUTHOR: Herve Bronnimann (hbronnim), Alexei Zakharov (azakhar1)
//
//@DESCRIPTION: This component defines a single class template 'basic_string',
// implementing standard containers, 'std::string' and 'std::wstring', that
// hold a sequence of characters.
//
// An instantiation of 'basic_string' is an allocator-aware, value-semantic
// type whose salient attributes are its size (number of characters) and the
// sequence of characters that the string contains.  The 'basic_string' 'class'
// is parameterized by the character type, 'CHAR_TYPE', that character type's
// traits, 'CHAR_TRAITS', and an allocator, 'ALLOCATOR'.  The traits for each
// character type provide functions that assign, compare, and copy a sequence
// of those characters.
//
// A 'basic_string' meets the requirements of a sequential container with
// random access iterators as specified in the [basic.string] section of the
// C++ standard [21.4].  The 'basic_string' implemented here adheres to the
// C++11 standard, except that it does not have interfaces that take rvalue
// references or 'initializer_lists', the 'shrink_to_fit' method, functions
// that support numeric conversions, such as 'stoi', 'to_string', and
// 'to_wstring', and template specializations 'std::u16string' and
// 'std::u32string'.  Note that excluded C++11 features are those that require
// (or are greatly simplified by) C++11 compiler support.
//
///Memory Allocation
///-----------------
// The type supplied as a 'basic_string's 'ALLOCATOR' template parameter
// determines how that 'basic_string' will allocate memory.  The 'basic_string'
// template supports allocators meeting the requirements of the C++11 standard,
// in addition it supports scoped-allocators derived from the
// 'bslma::Allocator' memory allocation protocol.  Clients intending to use
// 'bslma' style allocators should use the template's default 'ALLOCATOR' type:
// The default type for the 'ALLOCATOR' template parameter, 'bsl::allocator',
// provides a C++11 standard-compatible adapter for a 'bslma::Allocator'
// object.
//
///'bslma'-Style Allocators
/// - - - - - - - - - - - -
// If the (template parameter) type 'ALLOCATOR' of an 'basic_string'
// instantiation is 'bsl::allocator', then objects of that 'basic_string' type
// will conform to the standard behavior of a 'bslma'-allocator-enabled type.
// Such a 'basic_string' accepts an optional 'bslma::Allocator' argument at
// construction.  If the address of a 'bslma::Allocator' object is explicitly
// supplied at construction, it will be used to supply memory for the
// 'basic_string' throughout its lifetime; otherwise, the 'basic_string' will
// use the default allocator installed at the time of the 'basic_string''s
// construction (see 'bslma_default').
//
///Lexicographical Comparisons
///---------------------------
// Two 'basic_string's 'lhs' and 'rhs' are lexicographically compared by first
// determining 'N', the smaller of the lengths of 'lhs' and 'rhs', and
// comparing characters at each position between 0 and 'N - 1', using
// 'CHAR_TRAITS::lt' in lexicographical fashion.  If 'CHAR_TRAITS::lt'
// determines that strings are non-equal (smaller or larger), then this is the
// result.  Otherwise, the lengths of the strings are compared and the shorter
// string is declared the smaller.  Lexicographical comparison returns equality
// only when both strings have the same length and the same character value in
// each respective position.
//
///Operations
///----------
// This section describes the run-time complexity of operations on instances of
// 'basic_string':
//..
//  Legend
//  ------
//  'V'              - the 'CHAR_TYPE' template parameter type of the
//                     'basic_string'
//  'a', 'b'         - two distinct objects of type 'basic_string<V>'
//  'k'              - an integral number
//  'al'             - an STL-style memory allocator
//  'i1', 'i2'       - two iterators defining a sequence of 'CHAR_TYPE'
//                     characters
//  'v'              - an object of type 'V'
//  'p1', 'p2'       - two iterators belonging to 'a'
//  distance(i1,i2)  - the number of values in the range [i1, i2)
//
//  +-----------------------------------------+-------------------------------+
//  | Operation                               | Complexity                    |
//  |=========================================+===============================|
//  | basic_string<V> a (default construction)| O[1]                          |
//  | basic_string<V> a(al)                   |                               |
//  |-----------------------------------------+-------------------------------|
//  | basic_string<V> a(b) (copy construction)| O[n]                          |
//  | basic_string<V> a(b, al)                |                               |
//  |-----------------------------------------+-------------------------------|
//  | basic_string<V> a(k)                    | O[n]                          |
//  | basic_string<V> a(k, al)                |                               |
//  |-----------------------------------------+-------------------------------|
//  | basic_string<V> a(i1, i2)               | O[distance(i1,i2)]            |
//  | basic_string<V> a(i1, i2, al)           |                               |
//  |-----------------------------------------+-------------------------------|
//  | a.~basic_string<V>()  (destruction)     | O[1]                          |
//  |-----------------------------------------+-------------------------------|
//  | a.assign(k, v)                          | O[k]                          |
//  |-----------------------------------------+-------------------------------|
//  | a.assign(i1, i2)                        | O[distance(i1,i2)]            |
//  |-----------------------------------------+-------------------------------|
//  | get_allocator()                         | O[1]                          |
//  |-----------------------------------------+-------------------------------|
//  | a.begin(), a.end(),                     | O[1]                          |
//  | a.cbegin(), a.cend(),                   |                               |
//  | a.rbegin(), a.rend(),                   |                               |
//  | a.crbegin(), a.crend()                  |                               |
//  |-----------------------------------------+-------------------------------|
//  | a.size()                                | O[1]                          |
//  |-----------------------------------------+-------------------------------|
//  | a.max_size()                            | O[1]                          |
//  |-----------------------------------------+-------------------------------|
//  | a.resize(k)                             | O[k]                          |
//  | a.resize(k, v)                          |                               |
//  |-----------------------------------------+-------------------------------|
//  | a.empty()                               | O[1]                          |
//  |-----------------------------------------+-------------------------------|
//  | a.reserve(k)                            | O[1]                          |
//  |-----------------------------------------+-------------------------------|
//  | a[k]                                    | O[1]                          |
//  |-----------------------------------------+-------------------------------|
//  | a.at(k)                                 | O[1]                          |
//  |-----------------------------------------+-------------------------------|
//  | a.front()                               | O[1]                          |
//  |-----------------------------------------+-------------------------------|
//  | a.back()                                | O[1]                          |
//  |-----------------------------------------+-------------------------------|
//  | a.push_back()                           | O[1]                          |
//  |-----------------------------------------+-------------------------------|
//  | a.pop_back()                            | O[1]                          |
//  |-----------------------------------------+-------------------------------|
//  | a.insert(p1, v)                         | O[1 + distance(p1, a.end())]  |
//  |-----------------------------------------+-------------------------------|
//  | a.insert(p1, k, v)                      | O[k + distance(p1, a.end())]  |
//  |-----------------------------------------+-------------------------------|
//  | a.insert(p1, i1, i2)                    | O[distance(i1, i2)            |
//  |                                         |      + distance(p1, a.end())] |
//  |-----------------------------------------+-------------------------------|
//  | a.erase(p1)                             | O[1 + distance(p1, a.end())]  |
//  |-----------------------------------------+-------------------------------|
//  | a.erase(p1, p2)                         | O[1 + distance(p1, a.end())]  |
//  |-----------------------------------------+-------------------------------|
//  | a.swap(b), swap(a,b)                    | O[1] if 'a' and 'b' use the   |
//  |                                         | same allocator, O[n + m]      |
//  |                                         | otherwise                     |
//  |-----------------------------------------+-------------------------------|
//  | a.clear()                               | O[1]                          |
//  |-----------------------------------------+-------------------------------|
//  | a = b;           (assignment)           | O[n]                          |
//  |-----------------------------------------+-------------------------------|
//  | a == b, a != b                          | O[n]                          |
//  |-----------------------------------------+-------------------------------|
//  | a < b, a <= b, a > b, a >= b            | O[n]                          |
//  +-----------------------------------------+-------------------------------+
//..
//
///Usage
///-----
// In this section we show intended use of this component.
//
///Example 1: Basic Syntax
///- - - - - - - - - - - -
// In this example, we will show how to create and use the 'string' typedef.
//
// First, we will default-construct a 'string' object:
//..
//  bsl::string s;
//  assert(s.empty());
//  assert(0  == s.size());
//  assert("" == s);
//..
// Then, we will construct a 'string' object from a string literal:
//..
//  bsl::string t = "Hello World";
//  assert(!t.empty());
//  assert(11 == t.size());
//  assert("Hello World" == t);
//..
// Next, we will clear the contents of 't' and assign it a couple of values:
// first from a string literal; and second from another 'string' object:
//..
//  t.clear();
//  assert(t.empty());
//  assert("" == t);
//
//  t = "Good Morning";
//  assert(!t.empty());
//  assert("Good Morning" == t);
//
//  t = s;
//  assert(t.empty());
//  assert("" == t);
//  assert(t == s);
//..
// Then, we will create three 'string' objects: the first representing a street
// name, the second a state, and the third a zipcode.  We will then concatenate
// them into a single address 'string' and print the contents of that 'string'
// on standard output:
//..
//  const bsl::string street  = "731 Lexington Avenue";
//  const bsl::string state   = "NY";
//  const bsl::string zipcode = "10022";
//
//  const bsl::string fullAddress = street + " " + state + " " + zipcode;
//
//  bsl::cout << fullAddress << bsl::endl;
//..
// The above print statement should produce a single line of output:
//..
//  731 Lexington Avenue NY 10022
//..
// Then, we search the contents of 'address' (using the 'find' function) to
// determine if it lies on a specified street:
//..
//  const bsl::string streetName = "Lexington";
//
//  if (bsl::string::npos != fullAddress.find(streetName, 0)) {
//      bsl::cout << "The address " << fullAddress << " is located on "
//                << streetName << "." << bsl::endl;
//  }
//..
// Next, we show how to get a reference providing modifiable access to the
// null-terminated string literal stored by a 'string' object using the 'c_str'
// function.  Note that the returned string literal can be passed to various
// standard functions expecting a null-terminated string:
//..
//  const bsl::string  v = "Another string";
//  const char        *cs = v.c_str();
//  assert(bsl::strlen(cs) == v.size());
//..
// Then, we construct two 'string' objects, 'x' and 'y', using a user-specified
// allocator:
//..
//  bslma::TestAllocator allocator1, allocator2;
//
//  const char *SHORT_STRING = "A small string";
//  const char *LONG_STRING  = "This long string would definitely cause "
//                             "memory to be allocated on creation";
//
//  const bsl::string x(SHORT_STRING, &allocator1);
//  const bsl::string y(LONG_STRING,  &allocator2);
//
//  assert(SHORT_STRING == x);
//  assert(LONG_STRING  == y);
//..
// Notice that, no memory was allocated from the allocator for object 'x'
// because of the short-string optimization used in the 'string' type.
//
// Finally, we can track memory usage of 'x' and 'y' using 'allocator1' and
// 'allocator2' and check that memory was allocated only by 'allocator2':
//..
//  assert(0 == allocator1.numBlocksInUse());
//  assert(1 == allocator2.numBlocksInUse());
//..
//
///Example 2: 'string' as a data member
///- - - - - - - - - - - - - - - - - -
// The most common use of 'string' objects are as data members in user-defined
// classes.  In this example, we will show how 'string' objects can be used as
// data members.
//
// First, we begin to define a 'class', 'Employee', that represents the data
// corresponding to an employee of a company:
//..
//  class Employee {
//      // This simply constrained (value-semantic) attribute class represents
//      // the information about an employee.  An employee's first and last
//      // name are represented as 'string' objects and their employee
//      // identification number is represented by an 'int'.  Note that the
//      // class invariants are identically the constraints on the individual
//      // attributes.
//      //
//      // This class:
//      //: o supports a complete set of *value-semantic* operations
//      //:   o except for 'bslx' serialization
//      //: o is *exception-neutral* (agnostic)
//      //: o is *alias-safe*
//      //: o is 'const' *thread-safe*
//
//      // DATA
//      bsl::string d_firstName;       // first name
//      bsl::string d_lastName;        // last name
//      int         d_id;              // identification number
//..
//  Next, we define the creators for this class:
//..
//    public:
//      // CREATORS
//      Employee(bslma::Allocator *basicAllocator = 0);
//          // Create a 'Employee' object having the (default) attribute
//          // values:
//          //..
//          //  firstName() == ""
//          //  lastName()  == ""
//          //  id()        == 0
//          //..
//          // Optionally specify a 'basicAllocator' used to supply memory.  If
//          // 'basicAllocator' is 0, the currently installed default
//          // allocator is used.
//
//      Employee(const bslstl::StringRef&  firstName,
//               const bslstl::StringRef&  lastName,
//               int                       id,
//               bslma::Allocator         *basicAllocator = 0);
//          // Create a 'Employee' object having the specified 'firstName',
//          // 'lastName', and 'id'' attribute values.  Optionally specify a
//          // 'basicAllocator' used to supply memory.  If 'basicAllocator' is
//          // 0, the currently installed default allocator is used.
//
//      Employee(const Employee&   original,
//               bslma::Allocator *basicAllocator = 0);
//          // Create a 'Employee' object having the same value as the
//          // specified 'original' object.  Optionally specify a
//          // 'basicAllocator' used to supply memory.  If 'basicAllocator' is
//          // 0, the currently installed default allocator is used.
//
//      //! ~Employee() = default;
//          // Destroy this object.
//..
// Notice that all constructors of the 'Employee' class are optionally provided
// an allocator that is then passed through to the 'string' data members of
// 'Employee'.  This allows the user to control how memory is allocated by
// 'Employee' objects.  Also note that the type of the 'firstName' and
// 'lastName' arguments of the value constructor is 'bslstl::StringRef'.  The
// 'bslstl::StringRef' allows specifying a 'string' or a 'const char *' to
// represent a string value.  For the sake of brevity its implementation is
// not explored here.
//
// Then, declare the remaining methods of the class:
//..
//      // MANIPULATORS
//      Employee& operator=(const Employee& rhs);
//          // Assign to this object the value of the specified 'rhs' object,
//          // and return a reference providing modifiable access to this
//          // object.
//
//      void setFirstName(const bslstl::StringRef& value);
//          // Set the 'firstName' attribute of this object to the specified
//          // 'value'.
//
//      void setLastName(const bslstl::StringRef& value);
//          // Set the 'lastName' attribute of this object to the specified
//          // 'value'.
//
//      void setId(int value);
//          // Set the 'id' attribute of this object to the specified 'value'.
//
//      // ACCESSORS
//      const bsl::string& firstName() const;
//          // Return a reference providing non-modifiable access to the
//          // 'firstName' attribute of this object.
//
//      const bsl::string& lastName() const;
//          // Return a reference providing non-modifiable access to the
//          // 'lastName' attribute of this object.
//
//      int id() const;
//          // Return the value of the 'id' attribute of this object.
//  };
//..
// Next, we declare the free operators for 'Employee':
//..
//  inline
//  bool operator==(const Employee& lhs, const Employee& rhs);
//      // Return 'true' if the specified 'lhs' and 'rhs' objects have the same
//      // value, and 'false' otherwise.  Two 'Employee' objects have the
//      // same value if all of their corresponding values of their
//      // 'firstName', 'lastName', and 'id' attributes are the same.
//
//  inline
//  bool operator!=(const Employee& lhs, const Employee& rhs);
//      // Return 'true' if the specified 'lhs' and 'rhs' objects do not have
//      // the same value, and 'false' otherwise.  Two 'Employee' objects do
//      // not have the same value if any of the corresponding values of their
//      // 'firstName', 'lastName', or 'id' attributes are not the same.
//..
// Then, we implement the various methods of the 'Employee' class:
//..
//  // CREATORS
//  inline
//  Employee::Employee(bslma::Allocator *basicAllocator)
//  : d_firstName(basicAllocator)
//  , d_lastName(basicAllocator)
//  , d_id(0)
//  {
//  }
//
//  inline
//  Employee::Employee(const bslstl::StringRef&  firstName,
//                     const bslstl::StringRef&  lastName,
//                     int                       id,
//                     bslma::Allocator         *basicAllocator)
//  : d_firstName(firstName.begin(), firstName.end(), basicAllocator)
//  , d_lastName(lastName.begin(), lastName.end(), basicAllocator)
//  , d_id(id)
//  {
//      BSLS_ASSERT_OPT(!firstName.isEmpty());
//      BSLS_ASSERT_OPT(!lastName.isEmpty());
//  }
//
//  inline
//  Employee::Employee(const Employee&   original,
//                     bslma::Allocator *basicAllocator)
//  : d_firstName(original.d_firstName, basicAllocator)
//  , d_lastName(original.d_lastName, basicAllocator)
//  , d_id(original.d_id)
//  {
//  }
//..
// Notice that the 'basicAllocator' parameter can simply be passed as an
// argument to the constructor of 'bsl::string'.
//
// Now, we implement the remaining manipulators of the 'Employee' class:
//..
//  // MANIPULATORS
//  inline
//  Employee& Employee::operator=(const Employee& rhs)
//  {
//      d_firstName = rhs.d_firstName;
//      d_lastName  = rhs.d_lastName;
//      d_id        = rhs.d_id;
//      return *this;
//  }
//
//  inline
//  void Employee::setFirstName(const bslstl::StringRef& value)
//  {
//      BSLS_ASSERT_OPT(!value.isEmpty());
//
//      d_firstName.assign(value.begin(), value.end());
//  }
//
//  inline
//  void Employee::setLastName(const bslstl::StringRef& value)
//  {
//      BSLS_ASSERT_OPT(!value.isEmpty());
//
//      d_lastName.assign(value.begin(), value.end());
//  }
//
//  inline
//  void Employee::setId(int value)
//  {
//      d_id = value;
//  }
//
//  // ACCESSORS
//  inline
//  const bsl::string& Employee::firstName() const
//  {
//      return d_firstName;
//  }
//
//  inline
//  const bsl::string& Employee::lastName() const
//  {
//      return d_lastName;
//  }
//
//  inline
//  int Employee::id() const
//  {
//      return d_id;
//  }
//..
// Finally, we implement the free operators for 'Employee' class:
//..
//  inline
//  bool operator==(const Employee& lhs, const Employee& rhs)
//  {
//      return lhs.firstName() == rhs.firstName()
//          && lhs.lastName()  == rhs.lastName()
//          && lhs.id()        == rhs.id();
//  }
//
//  inline
//  bool operator!=(const Employee& lhs, const Employee& rhs)
//  {
//      return lhs.firstName() != rhs.firstName()
//          || lhs.lastName()  != rhs.lastName()
//          || lhs.id()        != rhs.id();
//  }
//..
//
///Example 3: A stream text replacement filter
///- - - - - - - - - - - - - - - - - - - - - -
// In this example, we will utilize the 'string' type and its associated
// utility functions to define a function that reads data from an input stream,
// replaces all occurrences of a specified text fragment with another text
// fragment, and writes the resulting text to an output stream.
//
// First, we define the signature of the function, 'replace':
//..
//  void replace(bsl::ostream&      outputStream,
//               bsl::istream&      inputStream,
//               const bsl::string& oldString,
//               const bsl::string& newString)
//      // Read data from the specified 'inputStream' and replace all
//      // occurrences of the text contained in the specified 'oldString' in
//      // the stream with the text contained in the specified 'newString'.
//      // Write the modified data to the specified 'outputStream'.
//..
// Then, we provide the implementation for 'replace':
//..
//  {
//      const int   oldStringSize = oldString.size();
//      const int   newStringSize = newString.size();
//      bsl::string line;
//
//      bsl::getline(inputStream, line);
//..
// Notice that we can use the 'getline' free function defined in this component
// to read a single line of data from an input stream into a 'bsl::string'.
//..
//      if (!inputStream) {
//          return;                                                   // RETURN
//      }
//
//      do {
//..
// Next, we use the 'find' function to search the contents of 'line' for
// characters matching the contents of 'oldString':
//..
//          int pos = line.find(oldString);
//          while (bsl::string::npos != pos) {
//..
// Now, we use the 'replace' method to modify the contents of 'line' matching
// 'oldString' to 'newString':
//..
//              line.replace(pos, oldStringSize, newString);
//              pos = line.find(oldString, pos + newStringSize);
//..
// Notice that we provide 'find' with the starting position from which to start
// searching.
//..
//          }
//..
// Finally, we write the updated contents of 'line' to the output stream:
//..
//          outputStream << line;
//
//          bsl::getline(inputStream, line);
//      } while (inputStream);
//  }
//..

// Prevent 'bslstl' headers from being included directly in 'BSL_OVERRIDES_STD'
// mode.  Doing so is unsupported, and is likely to cause compilation errors.
#if defined(BSL_OVERRIDES_STD) && !defined(BSL_STDHDRS_PROLOGUE_IN_EFFECT)
#error "include <bsl_string.h> instead of <bslstl_string.h> in \
BSL_OVERRIDES_STD mode"
#endif

#ifndef INCLUDED_BSLSCM_VERSION
#include <bslscm_version.h>
#endif

#ifndef INCLUDED_BSLSTL_ALLOCATOR
#include <bslstl_allocator.h>
#endif

#ifndef INCLUDED_BSLALG_CONTAINERBASE
#include <bslalg_containerbase.h>
#endif

#ifndef INCLUDED_BSLSTL_HASH
#include <bslstl_hash.h>
#endif

#ifndef INCLUDED_BSLSTL_ITERATOR
#include <bslstl_iterator.h>
#endif

#ifndef INCLUDED_BSLSTL_STDEXCEPTUTIL
#include <bslstl_stdexceptutil.h>
#endif

#ifndef INCLUDED_BSLSTL_STRINGREFDATA
#include <bslstl_stringrefdata.h>
#endif

#ifndef INCLUDED_BSLALG_SCALARPRIMITIVES
#include <bslalg_scalarprimitives.h>
#endif

#ifndef INCLUDED_BSLALG_TYPETRAITHASSTLITERATORS
#include <bslalg_typetraithasstliterators.h>
#endif

#ifndef INCLUDED_BSLMF_ISBITWISEMOVEABLE
#include <bslmf_isbitwisemoveable.h>
#endif

#ifndef INCLUDED_BSLMF_ASSERT
#include <bslmf_assert.h>
#endif

#ifndef INCLUDED_BSLMF_ISSAME
#include <bslmf_issame.h>
#endif

#ifndef INCLUDED_BSLMF_MATCHANYTYPE
#include <bslmf_matchanytype.h>
#endif

#ifndef INCLUDED_BSLMF_MATCHARITHMETICTYPE
#include <bslmf_matcharithmetictype.h>
#endif

#ifndef INCLUDED_BSLMF_NIL
#include <bslmf_nil.h>
#endif

#ifndef INCLUDED_BSLS_ALIGNEDBUFFER
#include <bsls_alignedbuffer.h>
#endif

#ifndef INCLUDED_BSLS_ALIGNMENT
#include <bsls_alignment.h>
#endif

#ifndef INCLUDED_BSLS_ALIGNMENTFROMTYPE
#include <bsls_alignmentfromtype.h>
#endif

#ifndef INCLUDED_BSLS_ASSERT
#include <bsls_assert.h>
#endif

#ifndef INCLUDED_BSLS_COMPILERFEATURES
#include <bsls_compilerfeatures.h>
#endif

#ifndef INCLUDED_BSLS_NATIVESTD
#include <bsls_nativestd.h>
#endif

#ifndef INCLUDED_BSLS_PERFORMANCEHINT
#include <bsls_performancehint.h>
#endif

#ifndef INCLUDED_BSLS_PLATFORM
#include <bsls_platform.h>
#endif

#ifndef INCLUDED_ISTREAM
#include <istream>  // for 'std::basic_istream', 'sentry'
#define INCLUDED_ISTREAM
#endif

#ifndef INCLUDED_LIMITS
#include <limits>
#define INCLUDED_LIMITS
#endif

#ifndef INCLUDED_OSTREAM
#include <ostream>  // for 'std::basic_ostream', 'sentry'
#define INCLUDED_OSTREAM
#endif

#ifndef INCLUDED_STRING
#include <string>  // for 'native_std::char_traits'
#define INCLUDED_STRING
#endif

#ifndef INCLUDED_CSTRING
#include <cstring>
#define INCLUDED_CSTRING
#endif

#ifndef INCLUDED_ALGORITHM
#include <algorithm>
#define INCLUDED_ALGORITHM
#endif

#ifndef BDE_OMIT_INTERNAL_DEPRECATED
#ifndef BDE_DONT_ALLOW_TRANSITIVE_INCLUDES

#ifndef INCLUDED_EXCEPTION
#include <exception>
#define INCLUDED_EXCEPTION
#endif

#ifndef INCLUDED_STDEXCEPT
#include <stdexcept>
#define INCLUDED_STDEXCEPT
#endif

// For transitive includes.  This is not placed in 'bsl+stdhdrs' because it
// causes a cycle within the native standard headers.
#ifndef INCLUDED_ALGORITHM
#include <algorithm>
#define INCLUDED_ALGORITHM
#endif

#if defined(BDE_BUILD_TARGET_STLPORT)
// Code in Robo depends on these headers included transitively with <string>
// and it fails to build otherwise in the stlport4 mode on Sun.
#ifndef INCLUDED_STDIO
#include <stdio.h>
#define INCLUDED_STDIO
#endif

#ifndef INCLUDED_STDLIB
#include <stdlib.h>
#define INCLUDED_STDLIB
#endif

#ifndef INCLUDED_STRING
#include <string.h>
#define INCLUDED_STRING
#endif

#endif

#endif // BDE_DONT_ALLOW_TRANSITIVE_INCLUDES
#endif // BDE_OMIT_INTERNAL_DEPRECATED

namespace bsl {

template <typename CHAR_TYPE, typename CHAR_TRAITS, typename ALLOCATOR>
class basic_string;

#if defined(BSLS_PLATFORM_CMP_SUN) || defined(BSLS_PLATFORM_CMP_HP)
template <class ORIGINAL_TRAITS>
class String_Traits {
    // This 'class' provides an implementation of the 'find' function for the
    // parameterized 'ORIGINAL_TRAITS' type.  This is an alternate
    // representation for Sun's 'char_traits::find' that returns an incorrect
    // result for character types other than 'char' (such as 'wchar').

    // PRIVATE TYPES
    typedef typename ORIGINAL_TRAITS::char_type char_type;
    typedef native_std::size_t                  size_type;

  public:
    // CLASS METHODS
    static const char_type *find(const char_type  *s,
                                 size_type         n,
                                 const char_type&  a);
        // Return an address providing non-modifiable access to the first
        // character that matches the specified character 'a' in the specified
        // 'n' characters of the specified 's' string.
};

template <>
class String_Traits<native_std::char_traits<char> > {
    // Sun implemented 'find' for 'char' properly, so this specialization
    // simply forwards the call to Sun.

    // PRIVATE TYPES
    typedef native_std::size_t size_type;

  public:
    // CLASS METHODS
    static const char *find(const char *s, size_type n, const char& a);
        // Return an address providing non-modifiable access to the first
        // character that matches the specified character 'a' in the specified
        // 'n' characters of the specified 's' string.
};

// CLASS METHODS
template <class ORIGINAL_TRAITS>
const typename ORIGINAL_TRAITS::char_type *
String_Traits<ORIGINAL_TRAITS>::find(const char_type  *s,
                                     size_type         n,
                                     const char_type&  a)
{
    while (n > 0 && !ORIGINAL_TRAITS::eq(*s, a)) {
        --n;
        ++s;
    }
    return n > 0 ? s : 0;
}

inline
const char *
String_Traits<native_std::char_traits<char> >::find(const char  *s,
                                                    size_type    n,
                                                    const char&  a)
{
    return native_std::char_traits<char>::find(s, n, a);
}

#define BSLSTL_CHAR_TRAITS String_Traits<CHAR_TRAITS>

#else

#define BSLSTL_CHAR_TRAITS CHAR_TRAITS

#endif

                        // ================
                        // class String_Imp
                        // ================

template <typename CHAR_TYPE, typename SIZE_TYPE>
class String_Imp {
    // This component private 'class' describes the basic data layout for a
    // string class and provides methods to help encapsulate internal string
    // implementation details.  It is parameterized by 'CHAR_TYPE' and
    // 'SIZE_TYPE' only, and implements the portion of 'basic_string' that does
    // not need to know about its parameterized 'CHAR_TRAITS' or 'ALLOCATOR'.
    // It contains the following data fields: pointer to string, short string
    // buffer, length, and capacity.  The purpose of the short string buffer is
    // to implement a "short string optimization" such that strings with
    // lengths shorter than a certain number of characters are stored directly
    // inside the string object (inside the short string buffer), and thereby
    // avoid memory allocations/deallocations.

  public:
    // TYPES
    enum ShortBufferConstraints {
        // This 'enum' contains values necessary to calculate the size of the
        // short string buffer.  The starting value is
        // 'SHORT_BUFFER_MIN_BYTES', which defines the minimal number of bytes
        // (or 'char' values) that the short string buffer should be able to
        // contain.  Then this value is aligned to a word boundary.  Then we
        // make sure that it fits at least one 'CHAR_TYPE' character (because
        // the default state of the string object requires that the first
        // character is initialized with a NULL-terminator).  The final output
        // of this enum used by 'String_Imp' is the 'SHORT_BUFFER_CAPACITY'
        // value.  It defines the capacity of the short string buffer and also
        // the capacity of the default-constructed empty string object.

        SHORT_BUFFER_MIN_BYTES  = 20, // minimum required size of the short
                                      // string buffer in bytes

        SHORT_BUFFER_NEED_BYTES =
                              (SHORT_BUFFER_MIN_BYTES + sizeof(SIZE_TYPE) - 1)
                                                    & ~(sizeof(SIZE_TYPE) - 1),
                                    // round it to a word boundary

        SHORT_BUFFER_BYTES      = sizeof(CHAR_TYPE) < SHORT_BUFFER_NEED_BYTES
                                  ? SHORT_BUFFER_NEED_BYTES
                                  : sizeof(CHAR_TYPE),
                                    // in case 'CHAR_TYPE' is very large

        SHORT_BUFFER_LENGTH     = SHORT_BUFFER_BYTES / sizeof(CHAR_TYPE),

        SHORT_BUFFER_CAPACITY   = SHORT_BUFFER_LENGTH - 1
                                    // short string buffer capacity (not
                                    // including the null-terminator)
    };

    // Make sure the buffer is large enough to fit a pointer.
    BSLMF_ASSERT(SHORT_BUFFER_BYTES >= sizeof(CHAR_TYPE *));

    enum ConfigurableParameters {
        // These configurable parameters define various aspects of the string
        // behavior when it's not strictly defined by the Standard.

        BASIC_STRING_DEALLOCATE_IN_CLEAR  = false,
        BASIC_STRING_HONOR_SHRINK_REQUEST = false
    };

    // DATA
    union {
        // This is the union of the string storage options: it can either be
        // stored inside the short string buffer, 'd_short', or in the
        // externally allocated memory, pointed to by 'd_start_p'.

        BloombergLP::bsls::AlignedBuffer<
                        SHORT_BUFFER_BYTES,
                        BloombergLP::bsls::AlignmentFromType<CHAR_TYPE>::VALUE>
                   d_short;     // short string buffer
        CHAR_TYPE *d_start_p;   // pointer to the data on heap
    };

    SIZE_TYPE      d_length;    // length of the string
    SIZE_TYPE      d_capacity;  // capacity to which the string can grow
                                // without reallocation

    // TRAITS
    BSLMF_NESTED_TRAIT_DECLARATION(String_Imp,
                                   BloombergLP::bslmf::IsBitwiseMoveable);
        // 'CHAR_TYPE' is required to be a POD as per the Standard, which makes
        // 'CHAR_TYPE' bitwise-moveable, so 'String_Imp' is also
        // bitwise-moveable.

    // CLASS METHODS
    static SIZE_TYPE computeNewCapacity(SIZE_TYPE newLength,
                                        SIZE_TYPE oldCapacity,
                                        SIZE_TYPE maxSize);
        // Compute and return the capacity required for a string having the
        // specified 'newLength' and using the specified 'oldCapacity' to
        // exercise an exponential capacity growth necessary to ensure the
        // amortized linear complexity of 'push_back' and other operations and
        // ensuring that the new capacity does not exceed the specified
        // 'maxSize'.  Note that the behavior is undefined unless
        // 'newLength > oldCapacity', 'newLength < maxSize', and
        // 'oldCapacity < maxSize'.

    // CREATORS
    String_Imp();
        // Create a 'String_Imp' object having (default) attribute values
        // except that the 'd_capacity' attribute is initialized with
        // 'SHORT_BUFFER_CAPACITY'.

    String_Imp(SIZE_TYPE length, SIZE_TYPE capacity);
        // Create a 'String_Imp' object and initialize the 'd_length' and
        // 'd_capacity' attributes with the specified 'length' and specified
        // 'capacity', respectively.  If 'capacity' is less then
        // 'SHORT_BUFFER_CAPACITY' then d_capacity is set to
        // 'SHORT_BUFFER_CAPACITY'.  The value of the 'd_short' and 'd_start_p'
        // fields are left uninitialized.  'basic_string' is required to assign
        // either d_short or d_start_p to a proper value before using any
        // methods of this class.

    //! String_Imp(const String_Imp& original) = default;
        // Create a 'String_Imp' object having the same value as the specified
        // 'original' object.  Note that this copy constructor is generated by
        // the compiler.

    //! ~String_Imp() = default;
        // Destroy this object.  Note that this destructor is generated by the
        // compiler.

    //! String_Imp& operator=(const String_Imp& rhs) = default;
        // Assign to this object the value of the specified 'rhs' object, and
        // return a reference providing modifiable access to this object.  Note
        // that this assignment operator is generated by the compiler.

    // MANIPULATORS
    void swap(String_Imp& other);
        // Efficiently exchange the value of this object with the value of the
        // specified 'other' object.  This method provides the no-throw
        // exception-safety guarantee.

    void resetFields();
        // Reset all fields of this object to their default-constructed state.

    CHAR_TYPE *dataPtr();
        // Return an address providing modifiable access to the NULL-terminated
        // C-string stored by this string object.  Note that the returned
        // address can point to either the internal short string buffer or the
        // externally allocated memory depending on the type of the string
        // defined by the return value of 'isShortString'.

    // ACCESSORS
    bool isShortString() const;
        // Return 'true' if this object contains a short string and the string
        // data is stored in the short string buffer, and 'false' if the object
        // contains a long string (and the short string buffer contains a
        // pointer to the string data allocated externally).

    const CHAR_TYPE *dataPtr() const;
        // Return an address providing non-modifiable access to the
        // NULL-terminated C-string stored by this string object.  Note that
        // the returned address can point to either the internal short string
        // buffer or the externally allocated memory depending on the type of
        // the string defined by the return value of 'isShortString'.
};

                        // ==================================
                        // class bsl::basic_string_data_proxy
                        // ==================================

template <typename BSLSTL_STRING_TYPE>
class basic_string_data_proxy
{
    // This class acts as a pointer-semantic validating proxy for a
<<<<<<< HEAD
    // 'BSLSTL_STRING_TYPE' string, emulating the behavior of the
    // 'const BSLSTL_STRING_TYPE::CHAR_TYPE*' pointer returned by
    // 'BSLSTL_STRING_TYPE::c_str()' and 'BSLSTL_STRING_TYPE::data()', and checking the
    // internal state of the associated 'BSLSTL_STRING_TYPE' on all operations
    // including destruction.
=======
    // 'BSLSTL_STRING_TYPE' string, emulating the behavior of the 'const
    // BSLSTL_STRING_TYPE::CHAR_TYPE*' pointer returned by
    // 'BSLSTL_STRING_TYPE::c_str()' and 'BSLSTL_STRING_TYPE::data()', and
    // checking the internal state of the associated 'BSLSTL_STRING_TYPE' on
    // all operations including destruction.
>>>>>>> 961a2dc8

  private:
    // DATA
    const BSLSTL_STRING_TYPE &d_string; // string to proxy

    // PRIVATE ACCESSOR
    void checkStringInvariants() const;
        // Validate the invariants of the associated 'd_string'.

  public:
    // PUBLIC TYPE
    typedef typename BSLSTL_STRING_TYPE::value_type  CHAR_TYPE;

  public:
    // CREATORS
    basic_string_data_proxy(const BSLSTL_STRING_TYPE &str);
        // Create a proxy referring to 'str' which will validate the
        // invariants of 'str' on all operations, including this construction.

    ~basic_string_data_proxy();
        // Destroy this object, validating the invariants of the associated
        // 'd_string'.

    // ACCESSORS
    operator CHAR_TYPE*() const;
        // Return the same results as
        // 'static_cast<CHAR_TYPE*>(d_string.c_str())', after first validating
        // the invariants of the associated 'BSLSTL_STRING_TYPE' object.
};

                        // =======================
                        // class bsl::basic_string
                        // =======================

// Import 'char_traits' into the 'bsl' namespace so that 'basic_string' and
// 'char_traits' are always in the same namespace.
using native_std::char_traits;

template <typename CHAR_TYPE,
          typename CHAR_TRAITS = char_traits<CHAR_TYPE>,
          typename ALLOCATOR = allocator<CHAR_TYPE> >
class basic_string
    : private String_Imp<CHAR_TYPE, typename ALLOCATOR::size_type>
    , public BloombergLP::bslalg::ContainerBase<ALLOCATOR>
{
    // This class template provides an STL-compliant 'string' that conforms to
    // the 'bslma::Allocator' model.  For the requirements of a string class,
    // consult the second revision of the ISO/IEC 14882 Programming Language
    // C++ (2003).  Note that the parameterized 'CHAR_TYPE' must be *equal* to
    // 'ALLOCATOR::value_type'.  In addition, this implementation offers strong
    // exception guarantees (see below), with the general rules that:
    //
    //: 1 any method that would result in a string of length larger than the
    //:   size returned by 'max_size' throws 'std::length_error', and
    //:
    //: 2 any method that attempts to access a position outside the valid range
    //:   of a string throws 'std::out_of_range'.
    //
    // Circumstances where a method throws 'bsl::length_error' (1) are clear
    // and not repeated in the individual function-level documentations below.
    //
    // More generally, this class supports an almost complete set of *in-core*
    // *value* *semantic* operations, including copy construction, assignment,
    // equality comparison (but excluding 'ostream' printing since this
    // component is below STL).  A precise operational definition of when two
    // objects have the same value can be found in the description of
    // 'operator==' for the class.  This class is *exception* *neutral* with
    // full guarantee of rollback: if an exception is thrown during the
    // invocation of a method on a pre-existing object, the object is left
    // unchanged.  In no event is memory leaked.
    //
    // Note that *aliasing* (e.g., using all or part of an object as both
    // source and destination) is supported in all cases in the public
    // interface of 'basic_string'.  However, the private interface ('...Raw'
    // methods) should be assumed to be not alias-safe unless specifically
    // noted otherwise.

  public:
    // PUBLIC TYPES
    typedef CHAR_TRAITS                            traits_type;
    typedef typename CHAR_TRAITS::char_type        value_type;
    typedef ALLOCATOR                              allocator_type;
    typedef typename ALLOCATOR::size_type          size_type;
    typedef typename ALLOCATOR::difference_type    difference_type;
    typedef typename ALLOCATOR::reference          reference;
    typedef typename ALLOCATOR::const_reference    const_reference;
    typedef typename ALLOCATOR::pointer            pointer;
    typedef typename ALLOCATOR::const_pointer      const_pointer;
    typedef CHAR_TYPE                             *iterator;
    typedef const CHAR_TYPE                       *const_iterator;
    typedef bsl::reverse_iterator<iterator>        reverse_iterator;
    typedef bsl::reverse_iterator<const_iterator>  const_reverse_iterator;
        // These types satisfy the 'ReversibleSequence' requirements.

  private:
    // PRIVATE TYPES
    typedef String_Imp<CHAR_TYPE, typename ALLOCATOR::size_type> Imp;

    // PRIVATE MANIPULATORS

    // Note: '...Raw' functions are low level private manipulators and they do
    // not perform checks for exceptions.  '...Dispatch' functions perform
    // overload selection for iterator types in order to resolve ambiguities
    // between template and non-template method overloads.

    CHAR_TYPE *privateAllocate(size_type numChars);
        // Allocate and return a buffer capable of holding the specified
        // 'numChars' number of characters.

    void privateDeallocate();
        // Deallocate the internal string buffer, which was allocated with
        // 'privateAllocate' and stored in 'String_Imp::d_start_p' without
        // modifying any data members.

    void privateCopy(const basic_string& original);
        // Copy the 'original' string content into this string object, assuming
        // that the default copy constructor of the 'String_Imp' base class and
        // the appropriate copy constructor of the 'bslstl::ContainerBase' base
        // class have just been run.

    basic_string& privateAppendDispatch(iterator begin,
                                        iterator end);
    basic_string& privateAppendDispatch(const_iterator begin,
                                        const_iterator end);
    template <typename INPUT_ITER>
    basic_string& privateAppendDispatch(INPUT_ITER begin,
                                        INPUT_ITER end);
        // Match either 'iterator', 'const_iterator', or an arbitrary iterator
        // (which can also match an integral type).  In the first two cases,
        // use 'privateAppendRaw'.  In the last case, forward to
        // 'privateReplaceDispatch' to separate the integral type from iterator
        // types.

    basic_string& privateAssign(const CHAR_TYPE *characterString,
                                size_type        numChars);
        // Assign characters from the specified 'characterString' array of
        // characters of the specified 'numChars' length to this string
        // discarding the old content of the string, and return a reference
        // providing modifiable access to this string.  The behavior is
        // undefined unless 'numChars <= max_size()', and the 'characterString'
        // array is at least 'numChars' long.

    basic_string& privateAssign(size_type numChars,
                                CHAR_TYPE character);
        // Assign the specified 'numChars' copies of the specified 'character'
        // to this string discarding the old content of the string, and return
        // a reference providing modifiable access to this string.  The
        // behavior is undefined unless 'numChars <= max_size()'.

    basic_string& privateAppendRaw(const CHAR_TYPE *characterString,
                                   size_type        numChars);
        // Append characters from the specified 'characterString' array of
        // characters of the specified 'numChars' length to this string, and
        // return a reference providing modifiable access to this string.  The
        // behavior is undefined unless 'numChars <= max_size() - length()',
        // and the 'characterString' array is at least 'numChars' long.

    basic_string& privateAppendRaw(size_type numChars,
                                   CHAR_TYPE character);
        // Append the specified 'numChars' copies of the specified 'character'
        // to this string.  Return a reference providing modifiable access to
        // this string.  The behavior is undefined unless and
        // 'numChars <= max_size() - length()'.

    Imp& privateBase();
        // Return a reference providing modifiable access to the base object
        // of this string.

    void privateClear(bool deallocateBufferFlag);
        // Reset this string object to its default-constructed value and
        // deallocate its string buffer if the specified 'deallocateBufferFlag'
        // is 'true'.

    void privateInitDispatch(iterator begin,
                             iterator end);
    void privateInitDispatch(const_iterator begin,
                             const_iterator end);
        // Initialize this object with a string represented by the specified
        // 'begin' and 'end' iterators using the 'privateAppendRaw' method for
        // the initialization.

    template <typename INPUT_ITER>
    void privateInitDispatch(INPUT_ITER begin,
                             INPUT_ITER end);
        // Initialize this object with a string represented by the specified
        // 'begin' and 'end' iterators.  Since the parameterized 'INPUT_ITER'
        // type can also resolve to an integral type use the
        // 'privateReplaceDispatch' to disambiguate between the integral type
        // and iterator types.

    void privateInsertDispatch(const_iterator position,
                               iterator       first,
                               iterator       last);
    void privateInsertDispatch(const_iterator position,
                               const_iterator first,
                               const_iterator last);
        // Insert into this object at the specified 'position' a string
        // represented by the specified 'first' and 'last' iterators using
        // the 'privateInsertRaw' method for insertion.

    template <typename INPUT_ITER>
    void privateInsertDispatch(const_iterator position,
                               INPUT_ITER     first,
                               INPUT_ITER     last);
        // Insert into this object at the specified 'position' a string
        // represented by the specified 'first' and 'last' iterators.  Since
        // the parameterized 'INPUT_ITER' type can also resolve to an integral
        // type use the 'privateReplaceDispatch' to disambiguate between the
        // integral type and iterator types.

    basic_string& privateInsertRaw(size_type        outPosition,
                                   const CHAR_TYPE *characterString,
                                   size_type        numChars);
        // Insert into this object at the specified 'outPosition' the specified
        // 'numChars' starting at the specified 'characterString'.  The
        // behavior is undefined unless and 'numChars <= max_size() - length()'
        // and 'characterString' array is at least 'numChars' long.  Note that
        // this method is alias-safe, i.e., it works correctly even if
        // 'characterString' points into this string object.

    basic_string& privateReplaceRaw(size_type        outPosition,
                                    size_type        outNumChars,
                                    const CHAR_TYPE *characterString,
                                    size_type        numChars);
        // Replace the specified 'outNumChars' characters of this object
        // starting at the specified 'outPosition' by the specified 'numChars'
        // starting at the specified 'characterString', and return a reference
        // providing modifiable access to this string.  The behavior is
        // undefined unless 'outPosition <= length()',
        // 'outNumChars <= length()', 'outPosition <= length() - outNumChars',
        // 'numChars <= max_size()', and
        // 'length() - outNumChars <= max_size() - numChars'.  Note that this
        // method is alias-safe, i.e., it works correctly even if
        // 'characterString' points into this string object.

    basic_string& privateReplaceRaw(size_type outPosition,
                                    size_type outNumChars,
                                    size_type numChars,
                                    CHAR_TYPE character);
        // Replace the specified 'outNumChars' characters of this string
        // starting at the specified 'outPosition' by the specified 'numChars'
        // copies of the specified 'character', and return a reference
        // providing modifiable access to this string.  The behavior is
        // undefined unless 'outPosition <= length()',
        // 'outNumChars <= length()', 'outPosition <= length() - outNumChars'
        // and 'length() <= max_size() - numChars'.

    template <typename INPUT_ITER>
    basic_string& privateReplaceDispatch(
                              size_type                               position,
                              size_type                               numChars,
                              INPUT_ITER                              first,
                              INPUT_ITER                              last,
                              BloombergLP::bslmf::MatchArithmeticType ,
                              BloombergLP::bslmf::Nil                 );
        // Match integral type for 'INPUT_ITER'.

    template <typename INPUT_ITER>
    basic_string& privateReplaceDispatch(
                                     size_type                        position,
                                     size_type                        numChars,
                                     INPUT_ITER                       first,
                                     INPUT_ITER                       last,
                                     BloombergLP::bslmf::MatchAnyType ,
                                     BloombergLP::bslmf::MatchAnyType );
        // Match non-integral type for 'INPUT_ITER'.

    template <typename INPUT_ITER>
    basic_string& privateReplace(size_type  position,
                                 size_type  numChars,
                                 INPUT_ITER first,
                                 INPUT_ITER last,
                                 std::input_iterator_tag);
        // Specialized replacement for input iterators, using repeated
        // 'push_back' operations.

    template <typename INPUT_ITER>
    basic_string& privateReplace(size_type  position,
                                 size_type  numChars,
                                 INPUT_ITER first,
                                 INPUT_ITER last,
                                 std::forward_iterator_tag);
        // Specialized replacement for forward, bidirectional, and
        // random-access iterators.  Throw 'length_error' if
        // 'length() - numChars > max_size() - distance(first, last)'.

    basic_string& privateReplace(size_type      position,
                                 size_type      numChars,
                                 iterator       first,
                                 iterator       last,
                                 std::forward_iterator_tag);
    basic_string& privateReplace(size_type      position,
                                 size_type      numChars,
                                 const_iterator first,
                                 const_iterator last,
                                 std::forward_iterator_tag);
        // Replace the specified 'numChars' characters of this object starting
        // at the specified 'position' with the string represented by the
        // specified 'first' and 'last' iterators.

    void privateReserveRaw(size_type newCapacity);
        // Update the capacity of this object to be a value greater than or
        // equal to the specified 'newCapacity'.  The behavior is undefined
        // unless 'newCapacity <= max_size()'.  Note that a null-terminating
        // character is not counted in 'newCapacity', and that this method has
        // no effect unless 'newCapacity > capacity()'.

    CHAR_TYPE *privateReserveRaw(size_type *storage,
                                 size_type  newCapacity,
                                 size_type  numChars);
        // Update the capacity of this object and load into the specified
        // 'storage' to be a value greater than or equal to the specified
        // 'newCapacity'.  Upon reallocation, copy the first specified
        // 'numChars' from the previous buffer to the new buffer, and load
        // 'storage' with the new capacity.  If '*storage >= newCapacity', this
        // method has no effect.  Return the new buffer if reallocation, and 0
        // otherwise.  The behavior is undefined unless 'numChars <= length()'
        // and 'newCapacity <= max_size()'.  Note that a null-terminating
        // character is not counted in '*storage' nor 'newCapacity'.  Also note
        // that the previous buffer is *not* deallocated, nor is the string
        // representation changed (in case the previous buffer may contain data
        // that must be copied): it is the responsibility of the caller to do
        // so upon reallocation.

    basic_string& privateResizeRaw(size_type newLength, CHAR_TYPE character);
        // Change the length of this string to the specified 'newLength'.  If
        // 'newLength > length()', fill in the new positions by copies of the
        // specified 'character'.  Do not change the capacity unless
        // 'newLength' exceeds the current capacity.  The behavior is undefined
        // unless 'newLength <= max_size()'.

    // PRIVATE ACCESSORS
    int privateCompareRaw(size_type        lhsPosition,
                          size_type        lhsNumChars,
                          const CHAR_TYPE *other,
                          size_type        otherNumChars) const;
        // Lexicographically compare the substring of this string starting at
        // the specified 'lhsPosition' of length 'lhsNumChars' with the string
        // constructed from the specified 'numChars' characters in the array
        // starting at the specified 'characterString' address, and return a
        // negative value if this string is less than 'other', a positive value
        // if it is more than 'other', and 0 in case of equality.  The behavior
        // is undefined unless 'lhsPosition <= length()',
        // 'lhsNumChars <= length()', and
        // 'lhsPosition <= length() - lhsNumChars'.

    // INVARIANTS
    BSLMF_ASSERT((bsl::is_same<CHAR_TYPE,
                               typename ALLOCATOR::value_type>::value));
        // This is required by the C++ standard (23.1, clause 1).

  public:
    // PUBLIC CLASS DATA
    static const size_type npos = ~size_type(0);
        // Value used to denote "not-a-position", guaranteed to be outside the
        // range '[ 0, max_size() ]'.

    // CREATORS

                   // *** 21.3.2 construct/copy/destroy: ***

    explicit
    basic_string(const ALLOCATOR& allocator = ALLOCATOR());
        // Create an empty string.  Optionally specify an 'allocator' used to
        // supply memory.  If 'allocator' is not specified, a
        // default-constructed allocator is used.

    basic_string(const basic_string& original);
    basic_string(const basic_string& original, const ALLOCATOR& allocator);
        // Create a string that has the same value as the specified 'original'
        // string.  Optionally specify an 'allocator' used to supply memory.
        // If 'allocator' is not specified, then a default-constructed
        // allocator is used.  Note that it is important to have two copy
        // constructors instead of a single:
        //..
        //  basic_string(const basic_string& original,
        //               const ALLCOATOR&    allocator = ALLOCATOR());
        //..
        // When the copy constructor with the default allocator is used, xlC10
        // get confused and refuses to use the return value optimization, which
        // then causes extra allocations when returning by value in
        // 'operator+'.

    basic_string(const basic_string& original,
                 size_type           position,
                 size_type           numChars = npos,
                 const ALLOCATOR&    allocator = ALLOCATOR());
        // Create a string that has the same value as the substring of the
        // optionally specified 'numChars' length starting at the specified
        // 'position' in the specified 'original' string.  If 'numChars' equals
        // 'npos', then the remaining length of the string is used (i.e.,
        // 'numChars' is set to 'original.length() - position').  Optionally
        // specify an 'allocator' used to supply memory.  If 'allocator' is not
        // specified, a default-constructed allocator is used.  Throw
        // 'out_of_range' if 'position > original.length()' or
        // 'numChars != npos' and 'position + numChars < original.length()'.

    basic_string(const CHAR_TYPE  *characterString,
                 const ALLOCATOR&  allocator = ALLOCATOR());
    basic_string(const CHAR_TYPE  *characterString,
                 size_type         numChars,
                 const ALLOCATOR&  allocator = ALLOCATOR());
        // Create a string that has the same value as the substring of the
        // optionally specified 'numChars' length starting at the specified
        // 'position' in the specified 'characterString'.  If 'numChars' is not
        // specified, 'CHAR_TRAITS::length(characterString)' is used.
        // Optionally specify an 'allocator' used to supply memory.  If
        // 'allocator' is not specified, a default-constructed allocator is
        // used.  Throw 'out_of_range' if 'numChars >= npos'.

    basic_string(size_type        numChars,
                 CHAR_TYPE        character,
                 const ALLOCATOR& allocator = ALLOCATOR());
        // Create a string of the specified 'numChars' length whose every
        // position contains the specified 'character'.  Optionally specify an
        // 'allocator' used to supply memory.  If 'allocator' is not specified,
        // a default-constructed allocator is used.

    template <typename INPUT_ITER>
    basic_string(INPUT_ITER       first,
                 INPUT_ITER       last,
                 const ALLOCATOR& allocator = ALLOCATOR());
        // Create a string from the characters in the range starting at the
        // specified 'first' and ending at the specified 'last' iterators of
        // the parameterized 'INPUT_ITER' type.  Optionally specify an
        // 'allocator' used to supply memory.  If 'allocator' is not specified,
        // a default-constructed allocator is used.  The behavior is undefined
        // unless '[first, last)' is a valid iterator range.

    template <typename ALLOC2>
    basic_string(
        const native_std::basic_string<CHAR_TYPE,CHAR_TRAITS,ALLOC2>& original,
        const ALLOCATOR&                              allocator = ALLOCATOR());
        // Create a string that has the same value as the specified 'original'
        // string, where the type 'original' is the string type native to the
        // compiler's library, instantiated with the same character type and
        // traits type, but not necessarily the same allocator type.  The
        // resulting string will contain the same sequence of characters as
        // 'original'.  Optionally specify an 'allocator' used to supply
        // memory.  If 'allocator' is not specified, then a default-constructed
        // allocator is used.

    basic_string(const BloombergLP::bslstl::StringRefData<CHAR_TYPE>& strRef,
                 const ALLOCATOR& allocator = ALLOCATOR());
        // Create a string that has the same value as the specified 'strRef'
        // string.  The resulting string will contain the same sequence of
        // characters as 'strRef'.  Optionally specify an 'allocator' used to
        // supply memory.  If 'allocator' is not specified, then a
        // default-constructed allocator is used.

    ~basic_string();
        // Destroy this string object.

    // MANIPULATORS

                    // *** 21.3.2 construct/copy/destroy: ***

    basic_string& operator=(const basic_string& rhs);
        // Assign to this string the value of the specified 'rhs' string, and
        // return a reference providing modifiable access to this object.

    basic_string& operator=(const CHAR_TYPE *rhs);
        // Assign to this string the value of the specified 'rhs' string, and
        // return a reference providing modifiable access to this object.

    basic_string& operator=(CHAR_TYPE character);
        // Assign to this string the value of the string of length one
        // consisting of the specified 'character', and return a reference
        // providing modifiable access to this object.

                          // *** 21.3.4 capacity: ***

    void resize(size_type newLength, CHAR_TYPE character);
        // Change the length of this string to the specified 'newLength',
        // erasing characters at the end if 'newLength < length()' or appending
        // the appropriate number of copies of the specified 'character' at the
        // end if 'length() < newLength'.

    void resize(size_type newLength);
        // Change the length of this string to the specified 'newLength',
        // erasing characters at the end if 'newLength < length()' or appending
        // the appropriate number of copies of the specified 'character' at the
        // end if 'length() < newLength'.

    void reserve(size_type newCapacity = 0);
        // Change the capacity of this string to the specified 'newCapacity'.
        // Note that the capacity of a string is the maximum length it can
        // accommodate without reallocation.  The actual storage allocated may
        // be higher.

    void clear();
        // Reset this string to an empty value.  Note that the capacity may
        // change (or not if 'BASIC_STRING_DEALLOCATE_IN_CLEAR' is 'false').
        // Note that the Standard doesn't allow to reduce capacity on 'clear'.

                          // *** 21.3.3 iterators: ***

    iterator begin();
        // Return an iterator referring to the first character in this
        // modifiable string (or the past-the-end iterator if this string is
        // empty).

    iterator end();
        // Return the past-the-end iterator for this modifiable string.

    reverse_iterator rbegin();
        // Return a reverse iterator referring to the last character in this
        // modifiable string (or the past-the-end reverse iterator if this
        // string is empty).

    reverse_iterator rend();
        // Return the past-the-end reverse iterator for this modifiable string.

                       // *** 21.3.5 element access: ***

    reference operator[](size_type position);
        // Return a reference providing modifiable access to the character at
        // the specified 'position' in this string if 'position < length()', or
        // a reference providing non-modifiable access to the null-terminating
        // character if 'position == length()'.  The behavior is undefined
        // unless 'position <= length()', and, in the case of
        // 'position == length()', the null-terminating character is not
        // modified through the returned reference.

    reference at(size_type position);
        // Return a reference providing modifiable access to the character at
        // the specified 'position' in this string.  Throw 'out_of_range' if
        // 'position >= length()'.

    reference front();
        // Return a reference providing modifiable access to the character at
        // the first position in this string.  The behavior is undefined if
        // this string is empty.

    reference back();
        // Return a reference providing modifiable access to the character at
        // the last position in this string.  The behavior is undefined if this
        // string is empty.  Note that the last position is 'length() - 1'.

    template <typename ALLOC2>
    operator native_std::basic_string<CHAR_TYPE,CHAR_TRAITS,ALLOC2>() const;
        // Convert this object to a string type native to the compiler's
        // library, instantiated with the same character type and traits type,
        // but not necessarily the same allocator type.  The return string will
        // contain the same sequence of characters as 'orig' and will have a
        // default-constructed allocator.  Note that this conversion operator
        // can be invoked implicitly (e.g., during argument passing).

                         // *** 21.3.6 modifiers: ***

    basic_string& operator+=(const basic_string&  string);
    basic_string& operator+=(const CHAR_TYPE     *string);
        // Append the specified 'string' at the end of this string, and return
        // a reference providing modifiable access to this string.

    basic_string& operator+=(CHAR_TYPE character);
        // Append the specified 'character' at the end of this string, and
        // return a reference providing modifiable access to this string.

    basic_string& append(const basic_string& string);
    basic_string& append(const basic_string& string,
                         size_type           position,
                         size_type           numChars);
        // Append at the end of this string the first specified 'numChars'
        // characters starting at the specified 'position' in the specified
        // 'string', or the suffix of 'string' starting at 'position' if
        // 'position + numChars' is larger than the length of 'string'.  Return
        // a reference providing modifiable access to this string.  Throw
        // 'out_of_range' if 'position > string.length()'.

    basic_string& append(const CHAR_TYPE *characterString,
                         size_type        numChars);
        // Append at the end of this string the specified 'numChars' characters
        // from the array starting at the specified 'characterString' address,
        // and return a reference to this modifiable string.

    basic_string& append(const CHAR_TYPE *characterString);
        // Append the specified 'characterString' (of length
        // 'CHAR_TRAITS::length(characterString)') at the end of this string,
        // and return a reference providing modifiable access to this string.

    basic_string& append(size_type numChars,
                         CHAR_TYPE character);
        // Append a number equal to the specified 'numChars' of copies of the
        // specified 'character' at the end of this string, and return a
        // reference providing modifiable access to this string.

    template <typename INPUT_ITER>
    basic_string& append(INPUT_ITER first, INPUT_ITER last);
        // Append to the end of this string a string built from the characters
        // in the range starting at the specified 'first' and ending before the
        // specified 'last' iterators of the 'iterator', 'const_iterator' or
        // parameterized 'INPUT_ITER' type, respectively.  Return a reference
        // providing modifiable access to this string.  The behavior is
        // undefined unless '[first, last)' is a valid iterator range.

    void push_back(CHAR_TYPE   character);
        // Append the specified 'character' at the end of this string.

    basic_string& assign(const basic_string&       string);
        // Assign to this string the value of the specified 'string', and
        // return a reference providing modifiable access to this string.

    basic_string& assign(const basic_string& string,
                         size_type           position,
                         size_type           numChars);
        // Assign to this string the value of the substring of the specified
        // 'numChars' length or 'string.length() - position', whichever is
        // smaller, starting at the specified 'position' in the specified
        // 'string', and return a reference providing modifiable access to this
        // string.  Throw 'out_of_range' if 'position > string.length()'.

    basic_string& assign(const CHAR_TYPE *characterString);
        // Assign to this string the value of the specified null-terminated
        // 'characterString', and return a reference providing modifiable
        // access to this string.

    basic_string& assign(const CHAR_TYPE *characterString,
                         size_type        numChars);
        // Assign to this string the value of the string constructed from the
        // specified 'numChars' characters in the array starting at the
        // specified 'characterString' address, and return a reference
        // providing modifiable access to this string.

    basic_string& assign(size_type numChars, CHAR_TYPE character);
        // Assign to this string the value of a string of the specified
        // 'numChars' length whose every characters equal the specified
        // 'character', and return a reference providing modifiable access to
        // this string.

    template <typename INPUT_ITER>
    basic_string& assign(INPUT_ITER first, INPUT_ITER last);
        // Assign to this string the value of a string built from the
        // characters in the range starting at the specified 'first' and ending
        // before the specified 'last' iterators of the 'iterator',
        // 'const_iterator' or parameterized 'INPUT_ITER' type, respectively.
        // Return a reference providing modifiable access to this string.  The
        // behavior is undefined unless '[first, last)' is a valid iterator
        // range.

    basic_string& insert(size_type position, const basic_string& string);
        // Insert at the specified 'position' in this string a copy of the
        // specified 'string', and return a reference providing modifiable
        // access to this string.  Throw 'out_of_range' if
        // 'position > length()'.

    basic_string& insert(size_type           outPosition,
                         const basic_string& string,
                         size_type           position,
                         size_type           numChars);
        // Insert at the specified 'outPosition' in this string a copy of the
        // substring of the specified 'numChars' length or
        // 'string.length() - position', whichever is smaller, starting at the
        // specified 'position' in the specified 'string', and return a
        // reference providing modifiable access to this string.  Throw
        // 'out_of_range' if 'position > length()'.

    basic_string& insert(size_type        position,
                         const CHAR_TYPE *characterString,
                         size_type        numChars);
        // Insert at the specified 'position' in this string a copy of the
        // string constructed from the specified 'numChars' characters in the
        // array starting at the specified 'characterString' address, and
        // return a reference providing modifiable access to this string.
        // Throw 'out_of_range' if 'position > length()'.

    basic_string& insert(size_type        position,
                         const CHAR_TYPE *characterString);
        // Insert at the specified 'position' in this string a copy of the
        // string constructed from the specified 'characterString' (of length
        // 'CHAR_TRAITS::length(characterString)'), and return a reference
        // providing modifiable access to this string.  Throw 'out_of_range' if
        // 'position > length()'.

    basic_string& insert(size_type position,
                         size_type numChars,
                         CHAR_TYPE character);
        // Insert at the specified 'position' in this string a number equal to
        // the specified 'numChars' of copies of the specified 'character', and
        // return a reference providing modifiable access to this string.
        // Throw 'out_of_range' if 'position > length()'.

    iterator insert(const_iterator position, CHAR_TYPE character);
        // Insert at the specified 'position' in this string a copy of the
        // specified 'character', and return an iterator providing modifiable
        // access to the inserted character.  The behavior is undefined unless
        // 'position' is a valid iterator on this string.

    iterator insert(const_iterator position,
                    size_type      numChars,
                    CHAR_TYPE      character);
        // Insert at the specified 'position' in this string a specified
        // 'numChars' number of copies of the specified 'character', and return
        // an iterator providing modifiable access to the first inserted
        // character, or a non-const copy of the 'position' iterator, if
        // 'numChars == 0'.  The behavior is undefined unless 'position' is a
        // valid iterator on this string.

    template <typename INPUT_ITER>
    iterator insert(const_iterator position,
                    INPUT_ITER     first,
                    INPUT_ITER     last);
        // Insert at the specified 'position' in this string a string built
        // from the characters in the range starting at the specified 'first'
        // and ending before the specified 'last' iterators, and return an
        // iterator providing modifiable access to the first inserted
        // character, or a non-const copy of the 'position' iterator, if
        // 'first == last'.  The behavior is undefined unless 'position' is a
        // valid iterator on this string and '[first, last)' is a valid
        // iterator range.

    basic_string& erase(size_type position = 0, size_type numChars = npos);
        // Erase from this string the substring of length the optionally
        // specified 'numChars' or 'original.length() - position', whichever is
        // smaller, starting at the optionally specified 'position'.  If
        // 'position' is not specified, the first position is used (i.e.,
        // 'position' is set to 0).  Return a reference providing modifiable
        // access to this string.  Note that if 'numChars' equals 'npos', then
        // the remaining length of the string is erased (i.e., 'numChars' is
        // set to 'length() - position').  Throw 'out_of_range' if
        // 'position > length()'.

    iterator erase(const_iterator position);
        // Erase a character at the specified 'position' from this string, and
        // return an iterator providing modifiable access to the character at
        // 'position' prior to erasing.  If no such character exists, return
        // 'end()'.  The behavior is undefined unless 'position' belongs to the
        // half-open range '[cbegin(), cend())'.

    iterator erase(const_iterator first, const_iterator last);
        // Erase from this string a substring defined by the pair of 'first'
        // and 'last' iterators within this string.  Return an iterator
        // providing modifiable access to the the character at the 'last'
        // position prior to erasing.  If no such character exists, return
        // 'end()'.  The behavior is undefined unless 'first' and 'last' both
        // belong to '[cbegin(), cend()]' and 'first <= last'.  Note that this
        // call invalidates existing iterators pointing to 'first' or a
        // subsequent position.

    void pop_back();
        // Erase the last character from this string.  The behavior is
        // undefined if this string is empty.

    basic_string& replace(size_type           outPosition,
                          size_type           outNumChars,
                          const basic_string& string);
        // Replace the substring of this string starting at the specified
        // 'outPosition' of length 'outNumChars' or 'length() - outPosition',
        // whichever is smaller, by the specified 'string', and return a
        // reference providing modifiable access to this string.  Throw
        // 'out_of_range' if 'outPosition > length()'.

    basic_string& replace(size_type           outPosition,
                          size_type           outNumChars,
                          const basic_string& string,
                          size_type           position,
                          size_type           numChars);
        // Replace the substring of this string starting at the specified
        // 'outPosition' of length 'outNumChars' or 'length() - outPosition',
        // whichever is smaller, by the substring of the specified 'numChars'
        // length or 'string.length() - position', whichever is smaller,
        // starting at the specified 'position' in the specified 'string'.
        // Return a reference providing modifiable access to this string.
        // Throw 'out_of_range' if 'outPosition > length()' or
        // 'position > string.length()'.

    basic_string& replace(size_type        outPosition,
                          size_type        outNumChars,
                          const CHAR_TYPE *characterString,
                          size_type        numChars);
        // Replace the substring of this string starting at the specified
        // 'outPosition' of length 'outNumChars' or 'length() - outPosition',
        // whichever is smaller, by a copy of the string constructed from the
        // specified 'numChars' characters in the array starting at the
        // specified 'characterString' address.  Return a reference providing
        // modifiable access to this string.  Throw 'out_of_range' if
        // 'outPosition > length()'.

    basic_string& replace(size_type        outPosition,
                          size_type        outNumChars,
                          const CHAR_TYPE *characterString);
        // Replace the substring of this string starting at the specified
        // 'outPosition' of length 'outNumChars' or 'length() - outPosition',
        // whichever is smaller, by the null-terminated specified
        // 'characterString' (of length
        // 'CHAR_TRAITS::length(characterString)').  Return a reference
        // providing modifiable access to this string.  Throw 'out_of_range' if
        // 'outPosition > length()'.

    basic_string& replace(size_type outPosition,
                          size_type outNumChars,
                          size_type numChars,
                          CHAR_TYPE character);
        // Replace the substring of this string starting at the specified
        // 'outPosition' of length 'outNumChars' or 'length() - outPosition',
        // whichever is smaller, by a number equal to the specified 'numChars'
        // of copies of the specified 'character'.  Return a reference
        // providing modifiable access to this string.  Throw 'out_of_range' if
        // 'outPosition > length()'.

    basic_string& replace(const_iterator      first,
                          const_iterator      last,
                          const basic_string& string);
        // Replace the substring in the range starting at the specified 'first'
        // position and ending right before the specified 'last' position, by
        // the specified 'string'.  Return a reference providing modifiable
        // access to this string.  The behavior is undefined unless 'first' and
        // 'last' both belong to '[cbegin(), cend()]' and 'first <= last'.

    basic_string& replace(const_iterator   first,
                          const_iterator   last,
                          const CHAR_TYPE *characterString,
                          size_type        numChars);
        // Replace the substring in the range starting at the specified 'first'
        // position and ending right before the specified 'last' position, by a
        // copy of the string constructed from the specified 'numChars'
        // characters in the array starting at the specified 'characterString'
        // address.  Return a reference providing modifiable access to this
        // string.  The behavior is undefined unless 'first' and 'last' both
        // belong to '[cbegin(), cend()]' and 'first <= last'.

    basic_string& replace(const_iterator   first,
                          const_iterator   last,
                          const CHAR_TYPE *characterString);
        // Replace the substring in the range starting at the specified 'first'
        // position and ending right before the specified 'last' position, by
        // the null-terminated specified 'characterString'.  Return a reference
        // providing modifiable access to this string.  The behavior is
        // undefined unless 'first' and 'last' both belong to the range
        // '[cbegin(), cend()]' and 'first <= last'.

    basic_string& replace(const_iterator first,
                          const_iterator last,
                          size_type      numChars,
                          CHAR_TYPE      character);
        // Replace the substring in the range starting at the specified 'first'
        // position and ending right before the specified 'last' position, by a
        // number equal to the specified 'numChars' of copies of the specified
        // 'character'.  Return a reference providing modifiable access to this
        // string.  The behavior is undefined unless 'first' and 'last' both
        // belong to the range '[cbegin(), cend()]' and 'first <= last'.

    template <typename INPUT_ITER>
    basic_string& replace(const_iterator first,
                          const_iterator last,
                          INPUT_ITER     stringFirst,
                          INPUT_ITER     stringLast);
        // Replace the substring in the range starting at the specified 'first'
        // position and ending right before the specified 'last' position, by a
        // string built from the characters in the range starting at the
        // specified 'stringFirst' and ending before the specified 'stringLast'
        // iterators of the 'iterator', 'const_iterator', or parameterized
        // 'INPUT_ITER' type, respectively.  Return a reference providing
        // modifiable access to this string.  The behavior is undefined unless
        // 'first' and 'last' both belong to the range '[cbegin(), cend()]',
        // 'first <= last' and '[stringFirst, stringLast)' is a valid iterator
        // range.

    void swap(basic_string& other);
        // Exchange the value of this string with that of the specified
        // 'string', so that the value of this string upon return equals that
        // of 'other' prior to this call, and vice-versa.

    // ACCESSORS

                     // *** 21.3.3 iterators: ***

    const_iterator begin() const;
    const_iterator cbegin() const;
        // Return an iterator providing non-modifiable access to the first
        // character of this string (or the past-the-end iterator if this
        // string is empty).

    const_iterator end() const;
    const_iterator cend() const;
        // Return the past-the-end iterator for this string.

    const_reverse_iterator rbegin() const;
    const_reverse_iterator crbegin() const;
        // Return a reverse iterator providing non-modifiable access to the
        // last character of this string (or the past-the-end reverse iterator
        // if this string is empty).

    const_reverse_iterator rend() const;
    const_reverse_iterator crend() const;
        // Return the past-the-end reverse iterator for this string.

                          // *** 21.3.4 capacity: ***

    size_type length() const;
        // Return the length of this string.  Note that this number may differ
        // from 'CHAR_TRAITS::length(c_str())' in case the string contains null
        // characters.  Also note that a null-terminating character added by
        // the 'c_str' method is *not* counted in this length.

    size_type size() const;
        // Return the length of this string.  Note that this number may differ
        // from 'CHAR_TRAITS::length(c_str())' in case the string contains null
        // characters.  Also note that a null-terminating character added by
        // the 'c_str' method is *not* counted in this length.

    size_type max_size() const;
        // Return the maximal possible length of this string.  Note that
        // requests to create a string longer than this number of characters is
        // guaranteed to raise a 'length_error' exception.

    size_type capacity() const;
        // Return the capacity of this string, i.e., the maximum length for
        // which resizing is guaranteed not to trigger a reallocation.

    bool empty() const;
        // Return 'true' if this string has length 0, and 'false' otherwise.

                       // *** 21.3.5 element access: ***

    const_reference operator[](size_type position) const;
        // Return a reference providing non-modifiable access to the character
        // at the specified 'position' in this string.  The behavior is
        // undefined unless 'position <= length()'.  Note that if
        // 'position == length()', a reference to the null-terminating
        // character is returned.

    const_reference at(size_type position) const;
        // Return a reference providing non-modifiable access to the character
        // at the specified 'position' in this string.  Throw 'out_of_range' if
        // 'position >= length()'.

    const_reference front() const;
        // Return a reference providing non-modifiable access to the character
        // at the first position in this string.  The behavior is undefined if
        // this string is empty.

    const_reference back() const;
        // Return a reference providing non-modifiable access to the character
        // at the last position in this string.  The behavior is undefined if
        // this string is empty.  Note that the last position is
        // 'length() - 1'.

    size_type copy(CHAR_TYPE *characterString,
                   size_type  numChars,
                   size_type  position = 0) const;
        // Copy the specified 'numChars' or 'length() - position', whichever is
        // smaller, characters from this string into the specified
        // 'characterString' buffer, and return the number of characters
        // copied.  Throw 'out_of_range' if 'position > length()'.  Note that
        // the output 'characterString' is *not* null-terminated.

                     // *** 21.3.7 string operations: ***

    const_pointer c_str() const;
        // Return an address providing non-modifiable access to the
        // null-terminated buffer of 'length() + 1' characters whose contents
        // are identical to the value of this string.  Note that any call to
        // the string destructor or any of its manipulators invalidates the
        // returned pointer.  Also note that the caller may not change the
        // value of the terminating null character.

    basic_string_data_proxy<basic_string> c_str_safe() const;
        // This non-standard extension returns a proxy object providing
        // non-modifiable access to the null-terminated buffer of
        // 'length() + 1' characters whose contents are identical to the value
        // of this string.  Note that any call to the string destructor or any
        // of its manipulators invalidates the returned proxy.  Also note that
        // the proxy object will verify that the caller did not change value of
        // the terminating null character or overwrite this string's internal
        // state.

    const_pointer data() const;
        // Return an address providing non-modifiable access to the
        // null-terminated buffer of 'length()' characters whose contents are
        // identical to the value of this string.  Note that any call to the
        // string destructor or any of its manipulators invalidates the
        // returned pointer.

    basic_string_data_proxy<basic_string> data_safe() const;
        // This non-standard extension returns a proxy object providing
        // non-modifiable access to the null-terminated buffer of 'length()'
        // characters whose contents are identical to the value of this string.
        // Note that any call to the string destructor or any of its
        // manipulators invalidates the returned pointer.  Also note that the
        // proxy object will verify that the caller did not change value of the
        // terminating null character or overwrite this string's internal
        // state.

    allocator_type get_allocator() const;
        // Return the allocator used by this string to supply memory.

    size_type find(const basic_string& string,
                   size_type           position = 0) const;
        // Return the starting position of the *first* occurrence of a
        // substring whose value equals that of the specified 'string', if such
        // a substring can be found in this string (on or *after* the
        // optionally specified 'position' if such a 'position' is specified),
        // and return 'npos' otherwise.

    size_type find(const CHAR_TYPE *string,
                   size_type        position,
                   size_type        numChars) const;
    size_type find(const CHAR_TYPE *string,
                   size_type        position = 0) const;
        // Return the starting position of the *first* occurrence of a
        // substring whose value equals that of the specified 'characterString'
        // of the optionally specified 'numChars' length, if such a substring
        // can be found in this string (on or *after* the optionally specified
        // 'position' if such a 'position' is specified), and return 'npos'
        // otherwise.  If 'numChars' is not specified,
        // 'CHAR_TRAITS::length(characterString)' is used.

    size_type find(CHAR_TYPE character, size_type position = 0) const;
        // Return the position of the *first* occurrence of the specified
        // 'character', if such an occurrence can be found in this string (on
        // or *after* the optionally specified 'position' if such a 'position'
        // is specified), and return 'npos' otherwise.

    size_type rfind(const basic_string& string,
                    size_type           position = npos) const;
        // Return the starting position of the *last* occurrence of a substring
        // whose value equals that of the specified 'string', if such a
        // substring can be found in this string (on or *before* the optionally
        // specified 'position' if such a 'position' is specified), and return
        // 'npos' otherwise.

    size_type rfind(const CHAR_TYPE *characterString,
                    size_type        position,
                    size_type        numChars) const;
    size_type rfind(const CHAR_TYPE *characterString,
                    size_type        position = npos) const;
        // Return the starting position of the *last* occurrence of a substring
        // whose value equals that of the specified 'characterString' of the
        // optionally specified 'numChars' length, if such a substring can be
        // found in this string (on or *before* the optionally specified
        // 'position' if such a 'position' is specified), and return 'npos'
        // otherwise.  If 'numChars' is not specified,
        // 'CHAR_TRAITS::length(characterString)' is used.

    size_type rfind(CHAR_TYPE character, size_type position = npos) const;
        // Return the position of the *last* occurrence of the specified
        // 'character', if such an occurrence can be found in this string (on
        // or *before* the optionally specified 'position' if such a 'position'
        // is specified), and return 'npos' otherwise.

    size_type find_first_of(const basic_string& string,
                            size_type           position = 0) const;
        // Return the position of the *first* occurrence of a character
        // belonging to the specified 'string', if such an occurrence can be
        // found in this string (on or *after* the optionally specified
        // 'position' if such a 'position' is specified), and return 'npos'
        // otherwise.

    size_type find_first_of(const CHAR_TYPE *characterString,
                            size_type        position,
                            size_type        numChars) const;
    size_type find_first_of(const CHAR_TYPE *characterString,
                            size_type        position = 0) const;
        // Return the position of the *first* occurrence of a character
        // belonging to the specified 'characterString' of the optionally
        // specified 'numChars' length, if such an occurrence can be found in
        // this string (on or *after* the optionally specified 'position' if
        // such a 'position' is specified), and return 'npos' otherwise.  If
        // 'numChars' is not specified, 'CHAR_TRAITS::length(characterString)'
        // is used.

    size_type find_first_of(CHAR_TYPE character,
                            size_type position = 0) const;
        // Return the position of the *first* occurrence of the specified
        // 'character', if such an occurrence can be found in this string (on
        // or *after* the optionally specified 'position' if such a 'position'
        // is specified), and return 'npos' otherwise.

    size_type find_last_of(const basic_string& string,
                           size_type           position = npos) const;
        // Return the position of the *last* occurrence of a character
        // belonging to the specified 'string', if such an occurrence can be
        // found in this string (on or *before* the optionally specified
        // 'position' if such a 'position' is specified), and return 'npos'
        // otherwise.

    size_type find_last_of(const CHAR_TYPE *characterString,
                           size_type        position,
                           size_type        numChars) const;
    size_type find_last_of(const CHAR_TYPE *characterString,
                           size_type        position = npos) const;
        // Return the position of the *last* occurrence of a character
        // belonging to the specified 'characterString' of the optionally
        // specified 'numChars' length, if such an occurrence can be found in
        // this string (on or *before* the optionally specified 'position' if
        // such a 'position' is specified), and return 'npos' otherwise.  If
        // 'numChars' is not specified, 'CHAR_TRAITS::length(characterString)'
        // is used.

    size_type find_last_of(CHAR_TYPE character,
                           size_type position = npos) const;
        // Return the position of the *last* occurrence of the specified
        // 'character', if such an occurrence can be found in this string (on
        // or *before* the optionally specified 'position' if such a 'position'
        // is specified), and return 'npos' otherwise.

    size_type find_first_not_of(const basic_string& string,
                                size_type           position = 0) const;
        // Return the position of the *first* occurrence of a character *not*
        // belonging to the specified 'string', if such an occurrence can be
        // found in this string (on or *after* the optionally specified
        // 'position' if such a 'position' is specified), and return 'npos'
        // otherwise.

    size_type find_first_not_of(const CHAR_TYPE *characterString,
                                size_type        position,
                                size_type        numChars) const;
    size_type find_first_not_of(const CHAR_TYPE *characterString,
                                size_type        position = 0) const;
        // Return the position of the *first* occurrence of a character *not*
        // belonging to the specified 'characterString' of the optionally
        // specified 'numChars' length, if such an occurrence can be found in
        // this string (on or *after* the optionally specified 'position' if
        // such a 'position' is specified), and return 'npos' otherwise.  If
        // 'numChars' is not specified, 'CHAR_TRAITS::length(characterString)'
        // is used.

    size_type find_first_not_of(CHAR_TYPE character,
                                size_type position = 0) const;
        // Return the position of the *first* occurrence of a character
        // *different* from the specified 'character', if such an occurrence
        // can be found in this string (on or *after* the optionally specified
        // 'position' if such a 'position' is specified), and return 'npos'
        // otherwise.

    size_type find_last_not_of(const basic_string& string,
                               size_type           position = npos) const;
        // Return the position of the *last* occurrence of a character *not*
        // belonging to the specified 'string', if such an occurrence can be
        // found in this string (on or *before* the optionally specified
        // 'position' if such a 'position' is specified), and return 'npos'
        // otherwise.

    size_type find_last_not_of(const CHAR_TYPE *characterString,
                               size_type        position,
                               size_type        numChars) const;
    size_type find_last_not_of(const CHAR_TYPE *characterString,
                               size_type        position = npos) const;
        // Return the position of the *last* occurrence of a character *not*
        // belonging to the specified 'characterString' of the optionally
        // specified 'numChars' length, if such an occurrence can be found in
        // this string (on or *before* the optionally specified 'position' if
        // such a 'position' is specified), and return 'npos' otherwise.  If
        // 'numChars' is not specified, 'CHAR_TRAITS::length(characterString)'
        // is used.

    size_type find_last_not_of(CHAR_TYPE character,
                               size_type position = npos) const;
        // Return the position of the *last* occurrence of a character
        // *different* from the specified 'character', if such an occurrence
        // can be found in this string (on or *before* the optionally specified
        // 'position' if such a 'position' is specified), and return 'npos'
        // otherwise.

    basic_string substr(size_type position = 0,
                        size_type numChars = npos) const;
        // Return a string whose value is the substring of length the
        // optionally specified 'numChars' or 'length() - position', whichever
        // is smaller, starting at the optionally specified 'position' in this
        // string.  If 'position' is not specified, 0 is used (i.e., the
        // substring is from the beginning of this string).  If 'numChars' is
        // not specified, 'npos' is used (i.e., the entire suffix from
        // 'position' to the end of the string is returned).

    int compare(const basic_string& other) const;
        // Lexicographically compare this string with the specified 'other'
        // string (using 'CHAR_TRAITS::lt' to compare characters), and return a
        // negative value if this string is less than 'other', a positive value
        // if it is more than 'other', and 0 in case of equality.  See
        // "Lexicographical Comparisons" for definitions.

    int compare(size_type           position,
                size_type           numChars,
                const basic_string& other) const;
        // Lexicographically compare the substring of this string starting at
        // the specified 'lhsPosition' of length 'lhsNumChars' or
        // 'length() - lhsPosition', whichever is smaller, with the specified
        // 'other' string (using 'CHAR_TRAITS::lt' to compare characters), and
        // return a negative value if this string is less than 'other', a
        // positive value if it is more than 'other', and 0 in case of
        // equality.  See "Lexicographical Comparisons" for definitions.

    int compare(size_type           lhsPosition,
                size_type           lhsNumChars,
                const basic_string& other,
                size_type           otherPosition,
                size_type           otherNumChars) const;
        // Lexicographically compare the substring of this string starting at
        // the specified 'lhsPosition' of length 'lhsNumChars' or
        // 'length() - lhsPosition', whichever is smaller, with the substring
        // of the specified 'other' string starting at the specified
        // 'otherPosition' of length 'otherNumChars' or
        // 'length() - otherPosition', whichever is smaller, (using
        // 'CHAR_TRAITS::lt' to compare characters), and return a negative
        // value if this string is less than 'other', a positive value if it is
        // more than 'other', and 0 in case of equality.  Throw 'out_of_range'
        // if 'lhsPosition > length()' or 'otherPosition > other.length()'.
        // See "Lexicographical Comparisons" for definitions.

    int compare(const CHAR_TYPE *other) const;
        // Lexicographically compare this string with the null-terminated
        // specified 'other' string (of length 'CHAR_TRAITS::length(other)',
        // using 'CHAR_TRAITS::lt' to compare characters), and return a
        // negative value if this string is less than 'other', a positive value
        // if it is more than 'other', and 0 in case of equality.  See
        // "Lexicographical Comparisons" for definitions.

    int compare(size_type        lhsPosition,
                size_type        lhsNumChars,
                const CHAR_TYPE *other,
                size_type        otherNumChars) const;
        // Lexicographically compare the substring of this string starting at
        // the specified 'lhsPosition' of length 'lhsNumChars' or
        // 'length() - lhsPosition', whichever is smaller, with the string
        // constructed from the specified 'numChars' characters in the array
        // starting at the specified 'characterString' address, and return a
        // negative value if this string is less than 'other', a positive value
        // if it is more than 'other', and 0 in case of equality.  Throw
        // 'out_of_range' if 'lhsPosition > length()'.  See "Lexicographical
        // Comparisons" for definitions.

    int compare(size_type        lhsPosition,
                size_type        lhsNumChars,
                const CHAR_TYPE *other) const;
        // Lexicographically compare the substring of this string starting at
        // the specified 'lhsPosition' of length 'lhsNumChars' or
        // 'length() - lhsPosition', whichever is smaller, with the
        // null-terminated specified 'other' string (of length
        // 'CHAR_TRAITS::length(other)', using 'CHAR_TRAITS::lt' to compare
        // characters), and return a negative value if this string is less than
        // 'other', a positive value if it is more than 'other', and 0 in case
        // of equality.  Throw 'out_of_range' if 'lhsPosition > length()'.  See
        // "Lexicographical Comparisons" for definitions.
};

// TYPEDEFS
typedef basic_string<char>    string;
typedef basic_string<wchar_t> wstring;

// FREE OPERATORS
template <class CHAR_TYPE, class CHAR_TRAITS, class ALLOC>
bool operator==(const basic_string<CHAR_TYPE,CHAR_TRAITS,ALLOC>&  lhs,
                const basic_string<CHAR_TYPE,CHAR_TRAITS,ALLOC>&  rhs);
template <class CHAR_TYPE, class CHAR_TRAITS, class ALLOC1, class ALLOC2>
bool
operator==(const native_std::basic_string<CHAR_TYPE,CHAR_TRAITS,ALLOC1>& lhs,
           const bsl::basic_string<CHAR_TYPE,CHAR_TRAITS,ALLOC2>&        rhs);
template <class CHAR_TYPE, class CHAR_TRAITS, class ALLOC1, class ALLOC2>
bool
operator==(const bsl::basic_string<CHAR_TYPE,CHAR_TRAITS,ALLOC1>&        lhs,
           const native_std::basic_string<CHAR_TYPE,CHAR_TRAITS,ALLOC2>& rhs);
template <class CHAR_TYPE, class CHAR_TRAITS, class ALLOC>
bool operator==(const CHAR_TYPE                                  *lhs,
                const basic_string<CHAR_TYPE,CHAR_TRAITS,ALLOC>&  rhs);
template <class CHAR_TYPE, class CHAR_TRAITS, class ALLOC>
bool operator==(const basic_string<CHAR_TYPE,CHAR_TRAITS,ALLOC>&  lhs,
                const CHAR_TYPE                                  *rhs);
    // Return 'true' if the specified 'lhs' string has the same value as the
    // specified 'rhs' string, and 'false' otherwise.  Two strings have the
    // same value if they have the same length, and the characters at each
    // respective position have the same value according to 'CHAR_TRAITS::eq'.

template <class CHAR_TYPE, class CHAR_TRAITS, class ALLOC>
bool operator!=(const basic_string<CHAR_TYPE,CHAR_TRAITS,ALLOC>&  lhs,
                const basic_string<CHAR_TYPE,CHAR_TRAITS,ALLOC>&  rhs);
template <class CHAR_TYPE, class CHAR_TRAITS, class ALLOC1, class ALLOC2>
bool
operator!=(const native_std::basic_string<CHAR_TYPE,CHAR_TRAITS,ALLOC1>& lhs,
           const bsl::basic_string<CHAR_TYPE,CHAR_TRAITS,ALLOC2>&        rhs);
template <class CHAR_TYPE, class CHAR_TRAITS, class ALLOC1, class ALLOC2>
bool
operator!=(const bsl::basic_string<CHAR_TYPE,CHAR_TRAITS,ALLOC1>&        lhs,
           const native_std::basic_string<CHAR_TYPE,CHAR_TRAITS,ALLOC2>& rhs);
template <class CHAR_TYPE, class CHAR_TRAITS, class ALLOC>
bool operator!=(const CHAR_TYPE                                  *lhs,
                const basic_string<CHAR_TYPE,CHAR_TRAITS,ALLOC>&  rhs);
template <class CHAR_TYPE, class CHAR_TRAITS, class ALLOC>
bool operator!=(const basic_string<CHAR_TYPE,CHAR_TRAITS,ALLOC>&  lhs,
                const CHAR_TYPE                                  *rhs);
    // Return 'true' if the specified 'lhs' string has a different value from
    // the specified 'rhs' string, and 'false' otherwise.  Two strings have the
    // same value if they have the same length, and the characters at each
    // respective position have the same value according to 'CHAR_TRAITS::eq'.

template <class CHAR_TYPE, class CHAR_TRAITS, class ALLOC>
bool operator<(const basic_string<CHAR_TYPE,CHAR_TRAITS,ALLOC>&  lhs,
               const basic_string<CHAR_TYPE,CHAR_TRAITS,ALLOC>&  rhs);
template <class CHAR_TYPE, class CHAR_TRAITS, class ALLOC1, class ALLOC2>
bool
operator<(const native_std::basic_string<CHAR_TYPE,CHAR_TRAITS,ALLOC1>& lhs,
          const bsl::basic_string<CHAR_TYPE,CHAR_TRAITS,ALLOC2>&        rhs);
template <class CHAR_TYPE, class CHAR_TRAITS, class ALLOC1, class ALLOC2>
bool
operator<(const bsl::basic_string<CHAR_TYPE,CHAR_TRAITS,ALLOC1>&        lhs,
          const native_std::basic_string<CHAR_TYPE,CHAR_TRAITS,ALLOC2>& rhs);
template <class CHAR_TYPE, class CHAR_TRAITS, class ALLOC>
bool operator<(const CHAR_TYPE                                  *lhs,
               const basic_string<CHAR_TYPE,CHAR_TRAITS,ALLOC>&  rhs);
template <class CHAR_TYPE, class CHAR_TRAITS, class ALLOC>
bool operator<(const basic_string<CHAR_TYPE,CHAR_TRAITS,ALLOC>&  lhs,
               const CHAR_TYPE                                  *rhs);
    // Return 'true' if the specified 'lhs' string has a lexicographically
    // smaller value than the specified 'rhs' string, and 'false' otherwise.
    // See "Lexicographical Comparisons" for definitions.

template <class CHAR_TYPE, class CHAR_TRAITS, class ALLOC>
bool operator>(const basic_string<CHAR_TYPE,CHAR_TRAITS,ALLOC>& lhs,
               const basic_string<CHAR_TYPE,CHAR_TRAITS,ALLOC>& rhs);
template <class CHAR_TYPE, class CHAR_TRAITS, class ALLOC1, class ALLOC2>
bool
operator>(const native_std::basic_string<CHAR_TYPE,CHAR_TRAITS,ALLOC1>& lhs,
          const bsl::basic_string<CHAR_TYPE,CHAR_TRAITS,ALLOC2>&        rhs);
template <class CHAR_TYPE, class CHAR_TRAITS, class ALLOC1, class ALLOC2>
bool
operator>(const bsl::basic_string<CHAR_TYPE,CHAR_TRAITS,ALLOC1>&        lhs,
          const native_std::basic_string<CHAR_TYPE,CHAR_TRAITS,ALLOC2>& rhs);
template <class CHAR_TYPE, class CHAR_TRAITS, class ALLOC>
bool operator>(const CHAR_TYPE                                  *lhs,
               const basic_string<CHAR_TYPE,CHAR_TRAITS,ALLOC>&  rhs);
template <class CHAR_TYPE, class CHAR_TRAITS, class ALLOC>
bool operator>(const basic_string<CHAR_TYPE,CHAR_TRAITS,ALLOC>&  lhs,
               const CHAR_TYPE                                  *rhs);
    // Return 'true' if the specified 'lhs' string has a lexicographically
    // larger value than the specified 'rhs' string, and 'false' otherwise.
    // See "Lexicographical Comparisons" for definitions.

template <class CHAR_TYPE, class CHAR_TRAITS, class ALLOC>
bool operator<=(const basic_string<CHAR_TYPE,CHAR_TRAITS,ALLOC>&  lhs,
                const basic_string<CHAR_TYPE,CHAR_TRAITS,ALLOC>&  rhs);
template <class CHAR_TYPE, class CHAR_TRAITS, class ALLOC1, class ALLOC2>
bool
operator<=(const native_std::basic_string<CHAR_TYPE,CHAR_TRAITS,ALLOC1>& lhs,
           const bsl::basic_string<CHAR_TYPE,CHAR_TRAITS,ALLOC2>&        rhs);
template <class CHAR_TYPE, class CHAR_TRAITS, class ALLOC1, class ALLOC2>
bool
operator<=(const bsl::basic_string<CHAR_TYPE,CHAR_TRAITS,ALLOC1>&        lhs,
           const native_std::basic_string<CHAR_TYPE,CHAR_TRAITS,ALLOC2>& rhs);
template <class CHAR_TYPE, class CHAR_TRAITS, class ALLOC>
bool operator<=(const CHAR_TYPE                                  *lhs,
                const basic_string<CHAR_TYPE,CHAR_TRAITS,ALLOC>&  rhs);
template <class CHAR_TYPE, class CHAR_TRAITS, class ALLOC>
bool operator<=(const basic_string<CHAR_TYPE,CHAR_TRAITS,ALLOC>&  lhs,
                const CHAR_TYPE                                  *rhs);
    // Return 'true' if the specified 'lhs' string has a value
    // lexicographically smaller than or or equal to the specified 'rhs'
    // string, and 'false' otherwise.  See "Lexicographical Comparisons" for
    // definitions.

template <class CHAR_TYPE, class CHAR_TRAITS, class ALLOC>
bool operator>=(const basic_string<CHAR_TYPE,CHAR_TRAITS,ALLOC>&  lhs,
                const basic_string<CHAR_TYPE,CHAR_TRAITS,ALLOC>&  rhs);
template <class CHAR_TYPE, class CHAR_TRAITS, class ALLOC1, class ALLOC2>
bool
operator>=(const native_std::basic_string<CHAR_TYPE,CHAR_TRAITS,ALLOC1>& lhs,
           const bsl::basic_string<CHAR_TYPE,CHAR_TRAITS,ALLOC2>&        rhs);
template <class CHAR_TYPE, class CHAR_TRAITS, class ALLOC1, class ALLOC2>
bool
operator>=(const bsl::basic_string<CHAR_TYPE,CHAR_TRAITS,ALLOC1>&        lhs,
           const native_std::basic_string<CHAR_TYPE,CHAR_TRAITS,ALLOC2>& rhs);
template <class CHAR_TYPE, class CHAR_TRAITS, class ALLOC>
bool operator>=(const CHAR_TYPE                                  *lhs,
                const basic_string<CHAR_TYPE,CHAR_TRAITS,ALLOC>&  rhs);
template <class CHAR_TYPE, class CHAR_TRAITS, class ALLOC>
bool operator>=(const basic_string<CHAR_TYPE,CHAR_TRAITS,ALLOC>&  lhs,
                const CHAR_TYPE                                  *rhs);
    // Return 'true' if the specified 'lhs' string has a value
    // lexicographically larger than or equal to the specified 'rhs' string,
    // and 'false' otherwise.  See "Lexicographical Comparisons" for
    // definitions.

template <typename CHAR_TYPE, typename CHAR_TRAITS, typename ALLOCATOR>
basic_string<CHAR_TYPE,CHAR_TRAITS,ALLOCATOR>
operator+(const basic_string<CHAR_TYPE,CHAR_TRAITS,ALLOCATOR>&  lhs,
          const basic_string<CHAR_TYPE,CHAR_TRAITS,ALLOCATOR>&  rhs);
template <class CHAR_TYPE, class CHAR_TRAITS, class ALLOC1, class ALLOC2>
basic_string<CHAR_TYPE,CHAR_TRAITS,ALLOC2>
operator+(const native_std::basic_string<CHAR_TYPE,CHAR_TRAITS,ALLOC1>& lhs,
          const bsl::basic_string<CHAR_TYPE,CHAR_TRAITS,ALLOC2>&        rhs);
template <class CHAR_TYPE, class CHAR_TRAITS, class ALLOC1, class ALLOC2>
basic_string<CHAR_TYPE,CHAR_TRAITS,ALLOC1>
operator+(const bsl::basic_string<CHAR_TYPE,CHAR_TRAITS,ALLOC1>&        lhs,
          const native_std::basic_string<CHAR_TYPE,CHAR_TRAITS,ALLOC2>& rhs);
template <typename CHAR_TYPE, typename CHAR_TRAITS, typename ALLOCATOR>
basic_string<CHAR_TYPE,CHAR_TRAITS,ALLOCATOR>
operator+(const CHAR_TYPE                                      *lhs,
          const basic_string<CHAR_TYPE,CHAR_TRAITS,ALLOCATOR>&  rhs);
template <typename CHAR_TYPE, typename CHAR_TRAITS, typename ALLOCATOR>
basic_string<CHAR_TYPE,CHAR_TRAITS,ALLOCATOR>
operator+(CHAR_TYPE                                             lhs,
          const basic_string<CHAR_TYPE,CHAR_TRAITS,ALLOCATOR>&  rhs);
template <typename CHAR_TYPE, typename CHAR_TRAITS, typename ALLOCATOR>
basic_string<CHAR_TYPE,CHAR_TRAITS,ALLOCATOR>
operator+(const basic_string<CHAR_TYPE,CHAR_TRAITS,ALLOCATOR>&  lhs,
          const CHAR_TYPE                                      *rhs);
template <typename CHAR_TYPE, typename CHAR_TRAITS, typename ALLOCATOR>
basic_string<CHAR_TYPE,CHAR_TRAITS,ALLOCATOR>
operator+(const basic_string<CHAR_TYPE,CHAR_TRAITS,ALLOCATOR>&  lhs,
          CHAR_TYPE                                             rhs);
    // Return the concatenation of strings constructed from the specified 'lhs'
    // and 'rhs' arguments, i.e., 'basic_string(lhs).append(rhs)'.

template <class CHAR_TYPE, class CHAR_TRAITS, class ALLOCATOR>
std::basic_ostream<CHAR_TYPE, CHAR_TRAITS>&
operator<<(std::basic_ostream<CHAR_TYPE, CHAR_TRAITS>&          os,
           const basic_string<CHAR_TYPE,CHAR_TRAITS,ALLOCATOR>& str);
    // Write the string specified by 'str' into the output stream specified by
    // 'os' and return 'os'.  If the string is shorter than 'os.width()', then
    // it is padded to 'os.width()' with the current 'os.fill()' character.
    // The padding, if any, is output after the string (on the right) if
    // 'os.flags() | ios::left' is non-zero and before the string otherwise.
    // This function will do nothing unless 'os.good()' is true on entry.

template <class CHAR_TYPE, class CHAR_TRAITS, class ALLOCATOR>
std::basic_istream<CHAR_TYPE, CHAR_TRAITS>&
operator>>(std::basic_istream<CHAR_TYPE, CHAR_TRAITS>&     is,
           basic_string<CHAR_TYPE,CHAR_TRAITS, ALLOCATOR>& str);
    // Replace the contents of the specified 'str' string with a word read from
    // the specified 'is' input stream and return 'is'.  The word begins at the
    // first non-whitespace character on the input stream and ends when another
    // whitespace character (or eof) is found.  The trailing whitespace
    // character is left on the input stream.  If 'is.good()' is not true on
    // entry or if eof is found before any non-whitespace characters, then
    // 'str' is unchanged and 'is.fail()' is becomes true.  If eof is detected
    // after some characters have been read into 'str', then 'is.eof()' becomes
    // true, but 'is.fail()' does not.

// FREE FUNCTIONS
template <class CHAR_TYPE, class CHAR_TRAITS, class ALLOCATOR>
void swap(basic_string<CHAR_TYPE,CHAR_TRAITS, ALLOCATOR>& lhs,
          basic_string<CHAR_TYPE,CHAR_TRAITS, ALLOCATOR>& rhs);
    // Exchange the values of the specified 'lhs' and 'rhs' strings in constant
    // time without throwing an exception.  The behavior is undefined unless
    // 'lhs.get_allocator() == rhs.get_allocator()'.

template <class CHAR_TYPE, class CHAR_TRAITS, class ALLOCATOR>
std::basic_istream<CHAR_TYPE, CHAR_TRAITS>&
getline(std::basic_istream<CHAR_TYPE, CHAR_TRAITS>&     is,
        basic_string<CHAR_TYPE,CHAR_TRAITS, ALLOCATOR>& str,
        CHAR_TYPE                                       delim);
    // Replace the contents of the specified 'str' string by extracting
    // characters from the specified 'is' stream until the specified 'delim'
    // character is extracted and return 'is'.  The 'delim' character is
    // removed from the input stream but is not appended to 'str'.  If an 'eof'
    // is detected before 'delim', then the characters up to the 'eof' are put
    // into 'str' and 'is.eof()' becomes true.  If 'is.good()' is false on
    // entry, then do nothing, otherwise if no characters are extracted (e.g.,
    // because because the stream is at eof), 'str' will become empty and
    // 'is.fail()' will become true.

template <class CHAR_TYPE, class CHAR_TRAITS, class ALLOCATOR>
std::basic_istream<CHAR_TYPE, CHAR_TRAITS>&
getline(std::basic_istream<CHAR_TYPE, CHAR_TRAITS>&     is,
        basic_string<CHAR_TYPE,CHAR_TRAITS, ALLOCATOR>& str);
    // Replace the contents of the specified 'str' string by extracting
    // characters from the specified 'is' stream until a newline character
    // (is.widen('\n') is extracted and return 'is'.  The newline character is
    // removed from the input stream but is not appended to 'str'.  If an 'eof'
    // is detected before the newline, then the characters up to the 'eof' are
    // put into 'str' and 'is.eof()' becomes true.  If 'is.good()' is false on
    // entry, then do nothing, otherwise if no characters are extracted (e.g.,
    // because because the stream is at eof), 'str' will become empty and
    // 'is.fail()' will become true.

// HASH SPECIALIZATIONS
template <class CHAR_TYPE, class CHAR_TRAITS, class ALLOCATOR>
std::size_t
hashBasicString(const basic_string<CHAR_TYPE, CHAR_TRAITS, ALLOCATOR>& str);
    // Return a hash value for the specified 'str'.

std::size_t hashBasicString(const string& str);
    // Return a hash value for the specified 'str'.

std::size_t hashBasicString(const wstring& str);
    // Return a hash value for the specified 'str'.

template <class CHAR_TYPE, class CHAR_TRAITS, class ALLOCATOR>
struct hash<basic_string<CHAR_TYPE, CHAR_TRAITS, ALLOCATOR> >
    // Specialization of 'hash' for 'basic_string'.
{
    // TRAITS
    BSLMF_NESTED_TRAIT_DECLARATION(hash, bsl::is_trivially_copyable);

    std::size_t operator()(const basic_string<CHAR_TYPE,
                           CHAR_TRAITS, ALLOCATOR>& str) const
        // Return a hash value computed using the specified 'str' value.
    {
        return hashBasicString(str);
    }
};

// ==========================================================================
//                       TEMPLATE FUNCTION DEFINITIONS
// ==========================================================================
// See IMPLEMENTATION NOTES in the '.cpp' before modifying anything below.

                          // ----------------
                          // class String_Imp
                          // ----------------

// CLASS METHODS
template <typename CHAR_TYPE, typename SIZE_TYPE>
SIZE_TYPE
String_Imp<CHAR_TYPE, SIZE_TYPE>::computeNewCapacity(SIZE_TYPE newLength,
                                                     SIZE_TYPE oldCapacity,
                                                     SIZE_TYPE maxSize)
{
    BSLS_ASSERT_OPT(newLength >= oldCapacity);

    SIZE_TYPE newCapacity = oldCapacity + (oldCapacity >> 1);
        // We must exercise an exponential growth, otherwise we cannot
        // guarantee amortized time for 'append', 'insert', 'push_back',
        // 'replace', etc.  1.5 growth factor helps to reuse previously
        // allocated and freed memory blocks on frequent re-allocations due to
        // a continuous string growth (for example, when calling 'push_back' in
        // a loop).
        //
        // TBD: consider bounding the exponential growth when 'newCapacity' is
        // about several megabytes.

    if (newLength > newCapacity) {
        newCapacity = newLength;
    }

    if (newCapacity < oldCapacity || newCapacity > maxSize) {  // overflow
        newCapacity = maxSize;
    }

    return newCapacity;
}

// CREATORS
template <typename CHAR_TYPE, typename SIZE_TYPE>
String_Imp<CHAR_TYPE, SIZE_TYPE>::String_Imp()
: d_start_p(0)
, d_length(0)
, d_capacity(SHORT_BUFFER_CAPACITY)
{
}

template <typename CHAR_TYPE, typename SIZE_TYPE>
String_Imp<CHAR_TYPE, SIZE_TYPE>::String_Imp(SIZE_TYPE length,
                                             SIZE_TYPE capacity)
: d_start_p(0)
, d_length(length)
, d_capacity(capacity <= static_cast<SIZE_TYPE>(SHORT_BUFFER_CAPACITY)
                      ?  static_cast<SIZE_TYPE>(SHORT_BUFFER_CAPACITY)
                      :  capacity)
{
}

// MANIPULATORS
template <typename CHAR_TYPE, typename SIZE_TYPE>
void String_Imp<CHAR_TYPE, SIZE_TYPE>::swap(String_Imp& other)
{
    if (!isShortString() && !other.isShortString()) {
        // If both strings are long, swap the individual fields.
        std::swap(d_length,   other.d_length);
        std::swap(d_capacity, other.d_capacity);
        std::swap(d_start_p,  other.d_start_p);
    }
    else {
        // Otherwise bitwise-swap the whole objects (relies on the
        // BitwiseMoveable type trait).
        BloombergLP::bslalg::ScalarPrimitives::swap(*this, other);
    }
}

// PRIVATE MANIPULATORS
template <typename CHAR_TYPE, typename SIZE_TYPE>
inline
void String_Imp<CHAR_TYPE, SIZE_TYPE>::resetFields()
{
    d_start_p  = 0;
    d_length   = 0;
    d_capacity = SHORT_BUFFER_CAPACITY;
}

template <typename CHAR_TYPE, typename SIZE_TYPE>
inline
CHAR_TYPE *String_Imp<CHAR_TYPE, SIZE_TYPE>::dataPtr()
{
    return isShortString()
           ? reinterpret_cast<CHAR_TYPE *>((void *)d_short.buffer())
           : d_start_p;
}

// PRIVATE ACCESSORS
template <typename CHAR_TYPE, typename SIZE_TYPE>
inline
bool String_Imp<CHAR_TYPE, SIZE_TYPE>::isShortString() const
{
    return d_capacity == SHORT_BUFFER_CAPACITY;
}

template <typename CHAR_TYPE, typename SIZE_TYPE>
inline
const CHAR_TYPE *String_Imp<CHAR_TYPE, SIZE_TYPE>::dataPtr() const
{
    return isShortString()
          ? reinterpret_cast<const CHAR_TYPE *>((const void *)d_short.buffer())
          : d_start_p;
}

                        // ----------------------------------
                        // class bsl::basic_string_data_proxy
                        // ----------------------------------

// PRIVATE ACCESSOR
template <typename BSLSTL_STRING_TYPE>
void basic_string_data_proxy<BSLSTL_STRING_TYPE>::checkStringInvariants() const
{
    BSLS_ASSERT_OPT(d_string[d_string.length()] == CHAR_TYPE());
    BSLS_ASSERT_OPT(d_string.capacity() >= d_string.length());
}

// CREATORS
template <typename BSLSTL_STRING_TYPE>
basic_string_data_proxy<BSLSTL_STRING_TYPE>::basic_string_data_proxy(
<<<<<<< HEAD
                                                        const BSLSTL_STRING_TYPE &str)
=======
                                                 const BSLSTL_STRING_TYPE &str)
>>>>>>> 961a2dc8
: d_string(str)
{
    checkStringInvariants();
}

template <typename BSLSTL_STRING_TYPE>
basic_string_data_proxy<BSLSTL_STRING_TYPE>::~basic_string_data_proxy()
{
    checkStringInvariants();
}

// ACCESSORS
template <typename BSLSTL_STRING_TYPE>
basic_string_data_proxy<BSLSTL_STRING_TYPE>::operator typename
<<<<<<< HEAD
                       basic_string_data_proxy<BSLSTL_STRING_TYPE>::CHAR_TYPE*() const
=======
                basic_string_data_proxy<BSLSTL_STRING_TYPE>::CHAR_TYPE*() const
>>>>>>> 961a2dc8
{
    checkStringInvariants();

    return const_cast<CHAR_TYPE*>(d_string.c_str());
}

                        // -----------------------
                        // class bsl::basic_string
                        // -----------------------

// CLASS DATA
template <typename CHAR_TYPE, typename CHAR_TRAITS, typename ALLOCATOR>
const typename basic_string<CHAR_TYPE,CHAR_TRAITS,ALLOCATOR>::size_type
basic_string<CHAR_TYPE,CHAR_TRAITS,ALLOCATOR>::npos;

// PRIVATE MANIPULATORS
template <typename CHAR_TYPE, typename CHAR_TRAITS, typename ALLOCATOR>
inline
CHAR_TYPE *
basic_string<CHAR_TYPE,CHAR_TRAITS,ALLOCATOR>::privateAllocate(
                                                            size_type numChars)
{
    return this->allocateN((CHAR_TYPE *)0, numChars + 1);
}

template <typename CHAR_TYPE, typename CHAR_TRAITS, typename ALLOCATOR>
inline
void basic_string<CHAR_TYPE,CHAR_TRAITS,ALLOCATOR>::privateDeallocate()
{
    if (!this->isShortString()) {
        this->deallocateN(this->d_start_p, this->d_capacity + 1);
    }
}

template <typename CHAR_TYPE, typename CHAR_TRAITS, typename ALLOCATOR>
inline
void basic_string<CHAR_TYPE,CHAR_TRAITS,ALLOCATOR>::privateCopy(
                                                  const basic_string& original)
{
    // Reinitialize String_Imp in case we're going from long to short.
    static_cast<Imp &>(*this) = Imp(original.length(), original.length());

    if (!this->isShortString()) {
        this->d_start_p = privateAllocate(this->d_capacity);
    }

    CHAR_TRAITS::copy(this->dataPtr(), original.data(), this->d_length + 1);
}

template <typename CHAR_TYPE, typename CHAR_TRAITS, typename ALLOCATOR>
inline
basic_string<CHAR_TYPE,CHAR_TRAITS,ALLOCATOR>&
basic_string<CHAR_TYPE,CHAR_TRAITS,ALLOCATOR>::privateAppendDispatch(
                                                                iterator begin,
                                                                iterator end)
{
    BSLS_ASSERT_OPT(begin <= end);

    return privateAppendDispatch(const_iterator(begin), const_iterator(end));
}

template <typename CHAR_TYPE, typename CHAR_TRAITS, typename ALLOCATOR>
basic_string<CHAR_TYPE,CHAR_TRAITS,ALLOCATOR>&
basic_string<CHAR_TYPE,CHAR_TRAITS,ALLOCATOR>::privateAppendDispatch(
                                                          const_iterator begin,
                                                          const_iterator end)
{
    BSLS_ASSERT_OPT(begin <= end);

    size_type numChars = end - begin;
    if (BSLS_PERFORMANCEHINT_PREDICT_UNLIKELY(
                                           numChars > max_size() - length())) {
        BSLS_PERFORMANCEHINT_UNLIKELY_HINT;
        BloombergLP::bslstl::StdExceptUtil::throwLengthError(
                            "string<...>::append<Iter>(i,j): string too long");
    }
    return privateAppendRaw(&*begin, numChars);
}

template <typename CHAR_TYPE, typename CHAR_TRAITS, typename ALLOCATOR>
template <typename INPUT_ITER>
inline
basic_string<CHAR_TYPE,CHAR_TRAITS,ALLOCATOR>&
basic_string<CHAR_TYPE,CHAR_TRAITS,ALLOCATOR>::privateAppendDispatch(
                                                              INPUT_ITER begin,
                                                              INPUT_ITER end)
{
    return privateReplaceDispatch(length(),
                                  size_type(0),
                                  begin,
                                  end,
                                  begin,
                                  BloombergLP::bslmf::Nil()); // disambiguate
                                                              // overloads
}

template <typename CHAR_TYPE, typename CHAR_TRAITS, typename ALLOCATOR>
basic_string<CHAR_TYPE,CHAR_TRAITS,ALLOCATOR>&
basic_string<CHAR_TYPE,CHAR_TRAITS,ALLOCATOR>::privateAssign(
                                              const CHAR_TYPE *characterString,
                                              size_type        numChars)
{
    BSLS_ASSERT_OPT(numChars <= max_size());

    if (numChars <= capacity()) {
        // no reallocation required, perform assignment in-place

        this->d_length = 0;
        return privateAppendRaw(characterString, numChars);
    }
    else {
        // reallocation required, ensure strong exception-safety

        basic_string cpy(get_allocator());
        cpy.privateAppendRaw(characterString, numChars);
        cpy.swap(*this);
        return *this;
    }
}

template <typename CHAR_TYPE, typename CHAR_TRAITS, typename ALLOCATOR>
basic_string<CHAR_TYPE,CHAR_TRAITS,ALLOCATOR>&
basic_string<CHAR_TYPE,CHAR_TRAITS,ALLOCATOR>::privateAssign(
                                                           size_type numChars,
                                                           CHAR_TYPE character)
{
    BSLS_ASSERT_OPT(numChars <= max_size());

    if (numChars <= capacity()) {
        // no reallocation required, perform assignment in-place

        this->d_length = 0;
        return privateAppendRaw(numChars, character);
    }
    else {
        // reallocation required, ensure strong exception-safety

        basic_string cpy(get_allocator());
        cpy.privateAppendRaw(numChars, character);
        cpy.swap(*this);
        return *this;
    }
}

template <typename CHAR_TYPE, typename CHAR_TRAITS, typename ALLOCATOR>
basic_string<CHAR_TYPE,CHAR_TRAITS,ALLOCATOR>&
basic_string<CHAR_TYPE,CHAR_TRAITS,ALLOCATOR>::privateAppendRaw(
                                              const CHAR_TYPE *characterString,
                                              size_type        numChars)
{
    BSLS_ASSERT_OPT(length() <= max_size() - numChars);

    size_type  newLength  = this->d_length + numChars;
    size_type  newStorage = this->d_capacity;
    CHAR_TYPE *newBuffer  = privateReserveRaw(&newStorage,
                                              newLength,
                                              this->d_length);

    if (newBuffer) {
        CHAR_TRAITS::copy(newBuffer + this->d_length,
                          characterString,
                          numChars);
        CHAR_TRAITS::assign(*(newBuffer + newLength), CHAR_TYPE());

        privateDeallocate();

        this->d_start_p  = newBuffer;
        this->d_capacity = newStorage;
    }
    else {
        CHAR_TRAITS::move(this->dataPtr() + length(),
                          characterString,
                          numChars);
        CHAR_TRAITS::assign(*(this->dataPtr() + newLength), CHAR_TYPE());
    }

    this->d_length = newLength;
    return *this;
}

template <typename CHAR_TYPE, typename CHAR_TRAITS, typename ALLOCATOR>
basic_string<CHAR_TYPE,CHAR_TRAITS,ALLOCATOR>&
basic_string<CHAR_TYPE,CHAR_TRAITS,ALLOCATOR>::privateAppendRaw(
                                                           size_type numChars,
                                                           CHAR_TYPE character)
{
    BSLS_ASSERT_OPT(length() <= max_size() - numChars);

    size_type newLength = this->d_length + numChars;
    privateReserveRaw(newLength);
    CHAR_TRAITS::assign(this->dataPtr() + this->d_length, numChars, character);
    this->d_length = newLength;
    CHAR_TRAITS::assign(*(this->dataPtr() + newLength), CHAR_TYPE());
    return *this;
}

template <typename CHAR_TYPE, typename CHAR_TRAITS, typename ALLOCATOR>
inline
typename basic_string<CHAR_TYPE, CHAR_TRAITS, ALLOCATOR>::Imp&
basic_string<CHAR_TYPE,CHAR_TRAITS,ALLOCATOR>::privateBase()
{
    return *static_cast<Imp *>(this);
}

template <typename CHAR_TYPE, typename CHAR_TRAITS, typename ALLOCATOR>
void basic_string<CHAR_TYPE,CHAR_TRAITS,ALLOCATOR>::privateClear(
                                                     bool deallocateBufferFlag)
{
    if (deallocateBufferFlag) {
        privateDeallocate();
        this->resetFields();
    }
    else {
        this->d_length = 0;
    }

    CHAR_TRAITS::assign(*begin(), CHAR_TYPE());
}

template <typename CHAR_TYPE, typename CHAR_TRAITS, typename ALLOCATOR>
inline
void
basic_string<CHAR_TYPE,CHAR_TRAITS,ALLOCATOR>::privateInitDispatch(
                                                                iterator begin,
                                                                iterator end)
{
    BSLS_ASSERT_OPT(begin <= end);

    privateInitDispatch((const_iterator)begin, (const_iterator)end);
}

template <typename CHAR_TYPE, typename CHAR_TRAITS, typename ALLOCATOR>
void
basic_string<CHAR_TYPE,CHAR_TRAITS,ALLOCATOR>::privateInitDispatch(
                                                        const_iterator   begin,
                                                        const_iterator   end)
{
    BSLS_ASSERT_OPT(begin <= end);

    size_type numChars = end - begin;
    if (BSLS_PERFORMANCEHINT_PREDICT_UNLIKELY(numChars > max_size())) {
        BSLS_PERFORMANCEHINT_UNLIKELY_HINT;
        BloombergLP::bslstl::StdExceptUtil::throwLengthError(
                                          "string<...>(i,j): string too long");
    }
    privateAppendRaw(&*begin, numChars);
}

template <typename CHAR_TYPE, typename CHAR_TRAITS, typename ALLOCATOR>
template <typename INPUT_ITER>
inline
void basic_string<CHAR_TYPE,CHAR_TRAITS,ALLOCATOR>::privateInitDispatch(
                                                              INPUT_ITER begin,
                                                              INPUT_ITER end)
{
    privateReplaceDispatch((size_type)0,
                           (size_type)0,
                           begin,
                           end,
                           begin,
                           BloombergLP::bslmf::Nil());  // disambiguate
                                                        // overloads
}

template <typename CHAR_TYPE, typename CHAR_TRAITS, typename ALLOCATOR>
inline
void basic_string<CHAR_TYPE,CHAR_TRAITS,ALLOCATOR>::privateInsertDispatch(
                                                       const_iterator position,
                                                       iterator       first,
                                                       iterator       last)
{
    BSLS_ASSERT_OPT(first <= last);

    privateInsertDispatch(position,
                          const_iterator(first),
                          const_iterator(last));
}

template <typename CHAR_TYPE, typename CHAR_TRAITS, typename ALLOCATOR>
void basic_string<CHAR_TYPE,CHAR_TRAITS,ALLOCATOR>::privateInsertDispatch(
                                                       const_iterator position,
                                                       const_iterator first,
                                                       const_iterator last)
{
    BSLS_ASSERT_OPT(first <= last);

    size_type pos = position - cbegin();
    if (BSLS_PERFORMANCEHINT_PREDICT_UNLIKELY(pos > length())) {
        BSLS_PERFORMANCEHINT_UNLIKELY_HINT;
        BloombergLP::bslstl::StdExceptUtil::throwOutOfRange(
                       "string<...>::insert<Iter>(pos,i,j): invalid position");
    }
    size_type numChars = last - first;
    if (BSLS_PERFORMANCEHINT_PREDICT_UNLIKELY(
                                           numChars > max_size() - length())) {
        BSLS_PERFORMANCEHINT_UNLIKELY_HINT;
        BloombergLP::bslstl::StdExceptUtil::throwLengthError(
                        "string<...>::insert<Iter>(pos,i,j): string too long");
    }
    privateInsertRaw(pos, &*first, numChars);
}

template <typename CHAR_TYPE, typename CHAR_TRAITS, typename ALLOCATOR>
template <typename INPUT_ITER>
inline
void basic_string<CHAR_TYPE,CHAR_TRAITS,ALLOCATOR>::privateInsertDispatch(
                                                       const_iterator position,
                                                       INPUT_ITER     first,
                                                       INPUT_ITER     last)
{
    size_type pos = position - cbegin();
    privateReplaceDispatch(pos,
                           size_type(0),
                           first,
                           last,
                           first,
                           BloombergLP::bslmf::Nil());
}

template <typename CHAR_TYPE, typename CHAR_TRAITS, typename ALLOCATOR>
basic_string<CHAR_TYPE,CHAR_TRAITS,ALLOCATOR>&
basic_string<CHAR_TYPE,CHAR_TRAITS,ALLOCATOR>::privateInsertRaw(
                                              size_type        outPosition,
                                              const CHAR_TYPE *characterString,
                                              size_type        numChars)
{
    BSLS_ASSERT_OPT(outPosition <= length());
    BSLS_ASSERT_OPT(numChars <= max_size() - length());
    BSLS_ASSERT_OPT(characterString || 0 == numChars);

    size_type  newLength  = this->d_length + numChars;
    size_type  newStorage = this->d_capacity;
    CHAR_TYPE *newBuffer  = privateReserveRaw(&newStorage,
                                              newLength,
                                              outPosition);

    if (newBuffer) {
        // Source and destination cannot overlap, order of next two copies is
        // arbitrary.  Do it left to right to maintain cache consistency.

        const CHAR_TYPE *tail    = this->dataPtr() + outPosition;
        size_type        tailLen = this->d_length - outPosition;

        CHAR_TRAITS::copy(newBuffer + outPosition, characterString, numChars);
        CHAR_TRAITS::copy(newBuffer + outPosition + numChars, tail, tailLen);
        CHAR_TRAITS::assign(*(newBuffer + newLength), CHAR_TYPE());

        privateDeallocate();

        this->d_start_p  = newBuffer;
        this->d_capacity = newStorage;
    }
    else {
        // Because of possible aliasing, we have to be very careful in which
        // order to move blocks.  If 'characterString' overlaps with tail, or
        // is entirely contained: in the former case, 'characterString' is
        // shifted by 'numChars' (takes 'first' onto 'last'); in the latter,
        // the tail moves in by 'numChars', so cannot overwrite
        // 'characterString'!

        const CHAR_TYPE *first   = characterString;
        const CHAR_TYPE *last    = characterString + numChars;
        CHAR_TYPE       *tail    = this->dataPtr() + outPosition;
        size_type        tailLen = this->d_length - outPosition;
        const CHAR_TYPE *shifted = (tail < first && last <= tail + tailLen)
                                 ? last    // 'first' shifted by 'numChars'
                                 : first;  // 'no shift

        CHAR_TRAITS::move(tail + numChars, tail, tailLen);
        CHAR_TRAITS::move(tail, shifted, numChars);
        CHAR_TRAITS::assign(*(this->dataPtr() + newLength), CHAR_TYPE());
    }

    this->d_length = newLength;
    return *this;
}

template <typename CHAR_TYPE, typename CHAR_TRAITS, typename ALLOCATOR>
basic_string<CHAR_TYPE,CHAR_TRAITS,ALLOCATOR>&
basic_string<CHAR_TYPE,CHAR_TRAITS,ALLOCATOR>::privateReplaceRaw(
                                              size_type        outPosition,
                                              size_type        outNumChars,
                                              const CHAR_TYPE *characterString,
                                              size_type        numChars)
{
    BSLS_ASSERT_OPT(outPosition <= length());
    BSLS_ASSERT_OPT(outNumChars <= length());
    BSLS_ASSERT_OPT(outPosition <= length() - outNumChars);
    BSLS_ASSERT_OPT(length() - outNumChars <= max_size() - numChars);
    BSLS_ASSERT_OPT(characterString || 0 == numChars);

    const difference_type displacement =
                          static_cast<difference_type>(numChars - outNumChars);

    size_type  newLength  = this->d_length + displacement;
    size_type  newStorage = this->d_capacity;
    CHAR_TYPE *newBuffer  = privateReserveRaw(&newStorage,
                                              newLength,
                                              outPosition);

    const CHAR_TYPE *tail = this->dataPtr() + outPosition + outNumChars;
    size_type tailLen = this->d_length - outPosition - outNumChars;

    if (newBuffer) {
        // Source and destination cannot overlap, order of next two copies is
        // arbitrary.  Do it left to right to maintain cache consistency.

        CHAR_TRAITS::copy(newBuffer + outPosition, characterString, numChars);
        CHAR_TRAITS::copy(newBuffer + outPosition + numChars, tail, tailLen);
        CHAR_TRAITS::assign(*(newBuffer + newLength), CHAR_TYPE());

        privateDeallocate();

        this->d_start_p  = newBuffer;
        this->d_capacity = newStorage;
        this->d_length = newLength;
        return *this;                                                 // RETURN
    }

    // Because of possible aliasing, we have to be very careful in which order
    // to move blocks.  There are up to three blocks if 'characterString'
    // overlaps with the tail.

    CHAR_TYPE       *dest  = this->dataPtr() + outPosition;
    const CHAR_TYPE *first = characterString;
    const CHAR_TYPE *last  = characterString + numChars;

    if (tail < last && last <= tail + tailLen) {
        // Either 'characterString' overlaps with tail, or is entirely
        // contained.

        if (first < tail) {
            // Not entirely contained: break '[first, last)' at 'tail', and
            // move it in two steps, the second shifted but not the first.

            size_type prefix = tail - first, suffix = last - tail;
            if (outNumChars < numChars) {
                CHAR_TRAITS::move(dest + numChars, tail, tailLen);
                CHAR_TRAITS::move(dest, first, prefix);
            }
            else {
                CHAR_TRAITS::move(dest, first, prefix);
                CHAR_TRAITS::move(dest + numChars, tail, tailLen);
            }
            CHAR_TRAITS::move(dest + prefix,
                              last - suffix + displacement,
                              suffix);
        }
        else {
            // Entirely contained: copy 'tail' first, and copy '[first, last)'
            // shifted by 'displacement'.

            CHAR_TRAITS::move(dest + numChars, tail, tailLen);
            CHAR_TRAITS::copy(dest, first + displacement, numChars);
        }
    }
    else {
        // Note: no aliasing in tail.

        if (outNumChars < numChars) {
            CHAR_TRAITS::move(dest + numChars, tail, tailLen);
            CHAR_TRAITS::move(dest, characterString, numChars);
        }
        else {
            CHAR_TRAITS::move(dest, characterString, numChars);
            CHAR_TRAITS::move(dest + numChars, tail, tailLen);
        }
    }
    CHAR_TRAITS::assign(*(this->dataPtr() + newLength), CHAR_TYPE());
    this->d_length = newLength;
    return *this;
}

template <typename CHAR_TYPE, typename CHAR_TRAITS, typename ALLOCATOR>
basic_string<CHAR_TYPE,CHAR_TRAITS,ALLOCATOR>&
basic_string<CHAR_TYPE,CHAR_TRAITS,ALLOCATOR>::privateReplaceRaw(
                                                         size_type outPosition,
                                                         size_type outNumChars,
                                                         size_type numChars,
                                                         CHAR_TYPE character)
{
    BSLS_ASSERT_OPT(outPosition <= length());
    BSLS_ASSERT_OPT(outNumChars <= length());
    BSLS_ASSERT_OPT(outPosition <= length() - outNumChars);
    BSLS_ASSERT_OPT(length() <= max_size() - numChars);

    size_type  newLength  = this->d_length - outNumChars + numChars;
    size_type  newStorage = this->d_capacity;
    CHAR_TYPE *newBuffer  = privateReserveRaw(&newStorage,
                                              newLength,
                                              outPosition);

    const CHAR_TYPE *tail = this->dataPtr() + outPosition + outNumChars;
    size_type tailLen = this->d_length - outPosition - outNumChars;

    if (newBuffer) {
        CHAR_TYPE *dest = newBuffer + outPosition;

        CHAR_TRAITS::assign(dest, numChars, character);
        CHAR_TRAITS::copy(dest + numChars, tail, tailLen);
        CHAR_TRAITS::assign(*(newBuffer + newLength), CHAR_TYPE());

        privateDeallocate();

        this->d_start_p  = newBuffer;
        this->d_capacity = newStorage;
    }
    else {
        CHAR_TYPE *dest = this->dataPtr() + outPosition;

        CHAR_TRAITS::move(dest + numChars, tail, tailLen);
        CHAR_TRAITS::assign(dest, numChars, character);
        CHAR_TRAITS::assign(*(this->dataPtr() + newLength), CHAR_TYPE());
    }

    this->d_length = newLength;
    return *this;
}

template <typename CHAR_TYPE, typename CHAR_TRAITS, typename ALLOCATOR>
template <typename INPUT_ITER>
inline
basic_string<CHAR_TYPE,CHAR_TRAITS,ALLOCATOR>&
basic_string<CHAR_TYPE,CHAR_TRAITS,ALLOCATOR>::privateReplaceDispatch(
                              size_type                               position,
                              size_type                               numChars,
                              INPUT_ITER                              first,
                              INPUT_ITER                              last,
                              BloombergLP::bslmf::MatchArithmeticType ,
                              BloombergLP::bslmf::Nil                 )
{
    return replace(position, numChars, (size_type)first, (CHAR_TYPE)last);
}

template <typename CHAR_TYPE, typename CHAR_TRAITS, typename ALLOCATOR>
template <typename INPUT_ITER>
inline
basic_string<CHAR_TYPE,CHAR_TRAITS,ALLOCATOR>&
basic_string<CHAR_TYPE,CHAR_TRAITS,ALLOCATOR>::privateReplaceDispatch(
                                     size_type                        position,
                                     size_type                        numChars,
                                     INPUT_ITER                       first,
                                     INPUT_ITER                       last,
                                     BloombergLP::bslmf::MatchAnyType ,
                                     BloombergLP::bslmf::MatchAnyType )
{
    typename iterator_traits<INPUT_ITER>::iterator_category tag;
    return privateReplace(position, numChars, first, last, tag);
}

template <typename CHAR_TYPE, typename CHAR_TRAITS, typename ALLOCATOR>
template <typename INPUT_ITER>
basic_string<CHAR_TYPE,CHAR_TRAITS,ALLOCATOR>&
basic_string<CHAR_TYPE,CHAR_TRAITS,ALLOCATOR>::privateReplace(
                                                       size_type  outPosition,
                                                       size_type  outNumChars,
                                                       INPUT_ITER first,
                                                       INPUT_ITER last,
                                                       std::input_iterator_tag)
{
    if (BSLS_PERFORMANCEHINT_PREDICT_UNLIKELY(length() < outPosition)) {
        BSLS_PERFORMANCEHINT_UNLIKELY_HINT;
        BloombergLP::bslstl::StdExceptUtil::throwOutOfRange(
                 "string<...>::replace<InputIter>(pos,i,j): invalid position");
    }
    basic_string temp(this->get_allocator());
    for (; first != last; ++first) {
        temp.push_back(*first);
    }
    if (outPosition == 0 && length() <= outNumChars) {
        // Note: can potentially shrink the capacity, hence the reserve.

        temp.privateReserveRaw(capacity());
        privateBase().swap(temp.privateBase());
        return *this;                                                 // RETURN
    }
    return privateReplaceRaw(outPosition,
                             outNumChars,
                             temp.data(),
                             temp.length());
}

template <typename CHAR_TYPE, typename CHAR_TRAITS, typename ALLOCATOR>
template <typename INPUT_ITER>
basic_string<CHAR_TYPE,CHAR_TRAITS,ALLOCATOR>&
basic_string<CHAR_TYPE,CHAR_TRAITS,ALLOCATOR>::privateReplace(
                                                     size_type  outPosition,
                                                     size_type  outNumChars,
                                                     INPUT_ITER first,
                                                     INPUT_ITER last,
                                                     std::forward_iterator_tag)
{
    if (BSLS_PERFORMANCEHINT_PREDICT_UNLIKELY(length() < outPosition)) {
        BSLS_PERFORMANCEHINT_UNLIKELY_HINT;
        BloombergLP::bslstl::StdExceptUtil::throwOutOfRange(
                      "string<...>::replace<Iter>(pos,i,j): invalid position");
    }
    size_type numChars = bsl::distance(first, last);

    if (BSLS_PERFORMANCEHINT_PREDICT_UNLIKELY(
                           max_size() - (length() - outPosition) < numChars)) {
        BSLS_PERFORMANCEHINT_UNLIKELY_HINT;
        BloombergLP::bslstl::StdExceptUtil::throwLengthError(
                     "string<...>::replace<Iter>(pos,n,i,j): string too long");
    }

    // Create a temp string because the 'first'/'last' iterator pair can alias
    // the current string; not using ctor with two iterators because it
    // recurses back here.
    basic_string temp(numChars, CHAR_TYPE());

    for (size_type pos = 0; pos != numChars; ++first, ++pos) {
        temp[pos] = *first;
    }

    return privateReplaceRaw(outPosition,
                             outNumChars,
                             temp.data(),
                             temp.length());
}

template <typename CHAR_TYPE, typename CHAR_TRAITS, typename ALLOCATOR>
basic_string<CHAR_TYPE,CHAR_TRAITS,ALLOCATOR>&
basic_string<CHAR_TYPE,CHAR_TRAITS,ALLOCATOR>::privateReplace(
                                                    size_type      outPosition,
                                                    size_type      outNumChars,
                                                    const_iterator first,
                                                    const_iterator last,
                                                    std::forward_iterator_tag)
{
    BSLS_ASSERT_OPT(first <= last);

    if (BSLS_PERFORMANCEHINT_PREDICT_UNLIKELY(length() < outPosition)) {
        BSLS_PERFORMANCEHINT_UNLIKELY_HINT;
        BloombergLP::bslstl::StdExceptUtil::throwOutOfRange(
                      "string<...>::replace<Iter>(pos,i,j): invalid position");
    }
    size_type numChars = bsl::distance(first, last);

    if (BSLS_PERFORMANCEHINT_PREDICT_UNLIKELY(
                           max_size() - (length() - outPosition) < numChars)) {
        BSLS_PERFORMANCEHINT_UNLIKELY_HINT;
        BloombergLP::bslstl::StdExceptUtil::throwLengthError(
                     "string<...>::replace<Iter>(pos,n,i,j): string too long");
    }

    return privateReplaceRaw(outPosition, outNumChars, &*first, numChars);
}

template <typename CHAR_TYPE, typename CHAR_TRAITS, typename ALLOCATOR>
basic_string<CHAR_TYPE,CHAR_TRAITS,ALLOCATOR>&
basic_string<CHAR_TYPE,CHAR_TRAITS,ALLOCATOR>::privateReplace(
                                                    size_type      outPosition,
                                                    size_type      outNumChars,
                                                    iterator       first,
                                                    iterator       last,
                                                    std::forward_iterator_tag)
{
    BSLS_ASSERT_OPT(first <= last);

    return privateReplace(outPosition,
                          outNumChars,
                          const_iterator(first),
                          const_iterator(last),
                          std::forward_iterator_tag());
}

template <typename CHAR_TYPE, typename CHAR_TRAITS, typename ALLOCATOR>
void basic_string<CHAR_TYPE,CHAR_TRAITS,ALLOCATOR>::privateReserveRaw(
                                                         size_type newCapacity)
{
    BSLS_ASSERT_OPT(newCapacity <= max_size());

    if (this->d_capacity < newCapacity) {
        size_type newStorage = this->computeNewCapacity(newCapacity,
                                                        this->d_capacity,
                                                        max_size());
        CHAR_TYPE *newBuffer = privateAllocate(newStorage);

        CHAR_TRAITS::copy(newBuffer, this->dataPtr(), this->d_length + 1);

        privateDeallocate();

        this->d_start_p  = newBuffer;
        this->d_capacity = newStorage;
    }
}

template <typename CHAR_TYPE, typename CHAR_TRAITS, typename ALLOCATOR>
CHAR_TYPE *
basic_string<CHAR_TYPE,CHAR_TRAITS,ALLOCATOR>::privateReserveRaw(
                                                        size_type *storage,
                                                        size_type  newCapacity,
                                                        size_type  numChars)
{
    BSLS_ASSERT_OPT(numChars <= length());
    BSLS_ASSERT_OPT(newCapacity <= max_size());
    BSLS_ASSERT_OPT(storage != 0);

    if (*storage >= newCapacity) {
        return 0;                                                     // RETURN
    }

    *storage = this->computeNewCapacity(newCapacity,
                                        *storage,
                                        max_size());

    CHAR_TYPE *newBuffer = privateAllocate(*storage);

    CHAR_TRAITS::copy(newBuffer, this->dataPtr(), numChars);
    return newBuffer;
}

template <typename CHAR_TYPE, typename CHAR_TRAITS, typename ALLOCATOR>
basic_string<CHAR_TYPE,CHAR_TRAITS,ALLOCATOR>&
basic_string<CHAR_TYPE,CHAR_TRAITS,ALLOCATOR>::privateResizeRaw(
                                                           size_type newLength,
                                                           CHAR_TYPE character)
{
    BSLS_ASSERT_OPT(newLength <= max_size());

    privateReserveRaw(newLength);

    if (newLength > this->d_length) {
        CHAR_TRAITS::assign(this->dataPtr() + this->d_length,
                            newLength - this->d_length,
                            character);
    }
    this->d_length = newLength;
    CHAR_TRAITS::assign(*(this->dataPtr() + this->d_length), CHAR_TYPE());
    return *this;
}

// PRIVATE ACCESSORS
template <typename CHAR_TYPE, typename CHAR_TRAITS, typename ALLOCATOR>
int basic_string<CHAR_TYPE,CHAR_TRAITS,ALLOCATOR>::privateCompareRaw(
                                          size_type        lhsPosition,
                                          size_type        lhsNumChars,
                                          const CHAR_TYPE *other,
                                          size_type        otherNumChars) const
{
    BSLS_ASSERT_OPT(lhsPosition <= length());
    BSLS_ASSERT_OPT(lhsNumChars <= length());
    BSLS_ASSERT_OPT(lhsPosition <= length() - lhsNumChars);
    BSLS_ASSERT_OPT(other);

    size_type numChars = lhsNumChars < otherNumChars ? lhsNumChars
                                                     : otherNumChars;
    int cmpResult = CHAR_TRAITS::compare(this->dataPtr() + lhsPosition,
                                         other,
                                         numChars);
    if (cmpResult) {
        return cmpResult;                                             // RETURN
    }
    if (lhsNumChars < otherNumChars) {
        return -1;                                                    // RETURN
    }
    if (lhsNumChars > otherNumChars) {
        return 1;                                                     // RETURN
    }
    return 0;
}

// CREATORS

                // *** 21.3.2 construct/copy/destroy: ***

template <typename CHAR_TYPE, typename CHAR_TRAITS, typename ALLOCATOR>
inline
basic_string<CHAR_TYPE,CHAR_TRAITS,ALLOCATOR>::basic_string(
                                                    const ALLOCATOR& allocator)
: Imp()
, BloombergLP::bslalg::ContainerBase<allocator_type>(allocator)
{
    CHAR_TRAITS::assign(*begin(), CHAR_TYPE());

    // perform a validity check
    BSLS_ASSERT_OPT((*this)[this->d_length] == CHAR_TYPE());
    BSLS_ASSERT_OPT(capacity() >= length());
}

template <typename CHAR_TYPE, typename CHAR_TRAITS, typename ALLOCATOR>
basic_string<CHAR_TYPE,CHAR_TRAITS,ALLOCATOR>::basic_string(
                                                  const basic_string& original)
: Imp(original)
, BloombergLP::bslalg::ContainerBase<allocator_type>(ALLOCATOR())
{
    if (!this->isShortString()) {
        // Copy long string to either short or long.
        privateCopy(original);
    }

    // perform a validity check
    BSLS_ASSERT_OPT((*this)[this->d_length] == CHAR_TYPE());
    BSLS_ASSERT_OPT(capacity() >= length());
}

template <typename CHAR_TYPE, typename CHAR_TRAITS, typename ALLOCATOR>
basic_string<CHAR_TYPE,CHAR_TRAITS,ALLOCATOR>::basic_string(
                                                 const basic_string& original,
                                                 const ALLOCATOR&    allocator)
: Imp(original)
, BloombergLP::bslalg::ContainerBase<allocator_type>(allocator)
{
    if (!this->isShortString()) {
        // Copy long string to either short or long.
        privateCopy(original);
    }

    // perform a validity check
    BSLS_ASSERT_OPT((*this)[this->d_length] == CHAR_TYPE());
    BSLS_ASSERT_OPT(capacity() >= length());
}

template <typename CHAR_TYPE, typename CHAR_TRAITS, typename ALLOCATOR>
basic_string<CHAR_TYPE,CHAR_TRAITS,ALLOCATOR>::basic_string(
                                                 const basic_string& original,
                                                 size_type           position,
                                                 size_type           numChars,
                                                 const ALLOCATOR&    allocator)
: Imp()
, BloombergLP::bslalg::ContainerBase<allocator_type>(allocator)
{
    assign(original, position, numChars);

    // perform a validity check
    BSLS_ASSERT_OPT((*this)[this->d_length] == CHAR_TYPE());
    BSLS_ASSERT_OPT(capacity() >= length());
}

template <typename CHAR_TYPE, typename CHAR_TRAITS, typename ALLOCATOR>
basic_string<CHAR_TYPE,CHAR_TRAITS,ALLOCATOR>::basic_string(
                                             const CHAR_TYPE  *characterString,
                                             const ALLOCATOR&  allocator)
: Imp()
, BloombergLP::bslalg::ContainerBase<allocator_type>(allocator)
{
    BSLS_ASSERT_OPT(characterString);

    assign(characterString);

    // perform a validity check
    BSLS_ASSERT_OPT((*this)[this->d_length] == CHAR_TYPE());
    BSLS_ASSERT_OPT(capacity() >= length());
}

template <typename CHAR_TYPE, typename CHAR_TRAITS, typename ALLOCATOR>
basic_string<CHAR_TYPE,CHAR_TRAITS,ALLOCATOR>::basic_string(
                                             const CHAR_TYPE  *characterString,
                                             size_type         numChars,
                                             const ALLOCATOR&  allocator)
: Imp()
, BloombergLP::bslalg::ContainerBase<allocator_type>(allocator)
{
    BSLS_ASSERT_OPT(characterString || 0 == numChars);

    assign(characterString, numChars);

    // perform a validity check
    BSLS_ASSERT_OPT((*this)[this->d_length] == CHAR_TYPE());
    BSLS_ASSERT_OPT(capacity() >= length());
}

template <typename CHAR_TYPE, typename CHAR_TRAITS, typename ALLOCATOR>
basic_string<CHAR_TYPE,CHAR_TRAITS,ALLOCATOR>::basic_string(
                                                   size_type         numChars,
                                                   CHAR_TYPE         character,
                                                   const ALLOCATOR&  allocator)
: Imp()
, BloombergLP::bslalg::ContainerBase<allocator_type>(allocator)
{
    assign(numChars, character);

    // perform a validity check
    BSLS_ASSERT_OPT((*this)[this->d_length] == CHAR_TYPE());
    BSLS_ASSERT_OPT(capacity() >= length());
}

template <typename CHAR_TYPE, typename CHAR_TRAITS, typename ALLOCATOR>
template <typename INPUT_ITER>
inline
basic_string<CHAR_TYPE,CHAR_TRAITS,ALLOCATOR>::basic_string(
                                                    INPUT_ITER       first,
                                                    INPUT_ITER       last,
                                                    const ALLOCATOR& allocator)
: Imp()
, BloombergLP::bslalg::ContainerBase<allocator_type>(allocator)
{
    privateInitDispatch(first, last);

    // perform a validity check
    BSLS_ASSERT_OPT((*this)[this->d_length] == CHAR_TYPE());
    BSLS_ASSERT_OPT(capacity() >= length());
}

template <typename CHAR_TYPE, typename CHAR_TRAITS, typename ALLOCATOR>
template <typename ALLOC2>
basic_string<CHAR_TYPE,CHAR_TRAITS,ALLOCATOR>::basic_string(
       const native_std::basic_string<CHAR_TYPE,CHAR_TRAITS,ALLOC2>& original,
       const ALLOCATOR&                                              allocator)
: Imp()
, BloombergLP::bslalg::ContainerBase<allocator_type>(allocator)
{
    this->assign(original.data(), original.length());

    // perform a validity check
    BSLS_ASSERT_OPT((*this)[this->d_length] == CHAR_TYPE());
    BSLS_ASSERT_OPT(capacity() >= length());
}

template <typename CHAR_TYPE, typename CHAR_TRAITS, typename ALLOCATOR>
inline
basic_string<CHAR_TYPE,CHAR_TRAITS,ALLOCATOR>::basic_string(
                const BloombergLP::bslstl::StringRefData<CHAR_TYPE>& strRef,
                const ALLOCATOR&                                     allocator)
: Imp()
, BloombergLP::bslalg::ContainerBase<allocator_type>(allocator)
{
    assign(strRef.begin(), strRef.end());

    // perform a validity check
    BSLS_ASSERT_OPT((*this)[this->d_length] == CHAR_TYPE());
    BSLS_ASSERT_OPT(capacity() >= length());
}

template <typename CHAR_TYPE, typename CHAR_TRAITS, typename ALLOCATOR>
basic_string<CHAR_TYPE,CHAR_TRAITS,ALLOCATOR>::~basic_string()
{
    // perform a validity check
    BSLS_ASSERT_OPT((*this)[this->d_length] == CHAR_TYPE());
    BSLS_ASSERT_OPT(capacity() >= length());

    privateDeallocate();
    this->d_length = npos;  // invalid length
}

// MANIPULATORS

                // *** 21.3.2 construct/copy/destroy: ***

template <typename CHAR_TYPE, typename CHAR_TRAITS, typename ALLOCATOR>
basic_string<CHAR_TYPE,CHAR_TRAITS,ALLOCATOR>&
basic_string<CHAR_TYPE,CHAR_TRAITS,ALLOCATOR>::operator=(
                                                       const basic_string& rhs)
{
    // perform a validity check
    BSLS_ASSERT_OPT((*this)[this->d_length] == CHAR_TYPE());
    BSLS_ASSERT_OPT(capacity() >= length());

    return assign(rhs, size_type(0), npos);
}

template <typename CHAR_TYPE, typename CHAR_TRAITS, typename ALLOCATOR>
basic_string<CHAR_TYPE,CHAR_TRAITS,ALLOCATOR>&
basic_string<CHAR_TYPE,CHAR_TRAITS,ALLOCATOR>::operator=(const CHAR_TYPE *rhs)
{
    // perform a validity check
    BSLS_ASSERT_OPT(rhs);
    BSLS_ASSERT_OPT((*this)[this->d_length] == CHAR_TYPE());
    BSLS_ASSERT_OPT(capacity() >= length());


    return assign(rhs);
}

template <typename CHAR_TYPE, typename CHAR_TRAITS, typename ALLOCATOR>
basic_string<CHAR_TYPE,CHAR_TRAITS,ALLOCATOR>&
basic_string<CHAR_TYPE,CHAR_TRAITS,ALLOCATOR>::operator=(CHAR_TYPE character)
{
    // perform a validity check
    BSLS_ASSERT_OPT((*this)[this->d_length] == CHAR_TYPE());
    BSLS_ASSERT_OPT(capacity() >= length());

    return assign(1, character);
}

                      // *** 21.3.4 capacity: ***

template <typename CHAR_TYPE, typename CHAR_TRAITS, typename ALLOCATOR>
void basic_string<CHAR_TYPE,CHAR_TRAITS,ALLOCATOR>::resize(size_type newLength,
                                                           CHAR_TYPE character)
{
    // perform a validity check
    BSLS_ASSERT_OPT((*this)[this->d_length] == CHAR_TYPE());
    BSLS_ASSERT_OPT(capacity() >= length());

    if (BSLS_PERFORMANCEHINT_PREDICT_UNLIKELY(newLength > max_size())) {
        BSLS_PERFORMANCEHINT_UNLIKELY_HINT;
        BloombergLP::bslstl::StdExceptUtil::throwLengthError(
                                  "string<...>::resize(n,c): string too long");
    }
    privateResizeRaw(newLength, character);
}

template <typename CHAR_TYPE, typename CHAR_TRAITS, typename ALLOCATOR>
void basic_string<CHAR_TYPE,CHAR_TRAITS,ALLOCATOR>::resize(size_type newLength)
{
    // perform a validity check
    BSLS_ASSERT_OPT((*this)[this->d_length] == CHAR_TYPE());
    BSLS_ASSERT_OPT(capacity() >= length());

    if (BSLS_PERFORMANCEHINT_PREDICT_UNLIKELY(newLength > max_size())) {
        BSLS_PERFORMANCEHINT_UNLIKELY_HINT;
        BloombergLP::bslstl::StdExceptUtil::throwLengthError(
                                    "string<...>::resize(n): string too long");
    }
    privateResizeRaw(newLength, CHAR_TYPE());
}

template <typename CHAR_TYPE, typename CHAR_TRAITS, typename ALLOCATOR>
void basic_string<CHAR_TYPE,CHAR_TRAITS,ALLOCATOR>::reserve(
                                                         size_type newCapacity)
{
    // perform a validity check
    BSLS_ASSERT_OPT((*this)[this->d_length] == CHAR_TYPE());
    BSLS_ASSERT_OPT(capacity() >= length());

    if (BSLS_PERFORMANCEHINT_PREDICT_UNLIKELY(newCapacity > max_size())) {
        BSLS_PERFORMANCEHINT_UNLIKELY_HINT;
        BloombergLP::bslstl::StdExceptUtil::throwLengthError(
                                   "string<...>::reserve(n): string too long");
    }
    privateReserveRaw(newCapacity);
}

template <typename CHAR_TYPE, typename CHAR_TRAITS, typename ALLOCATOR>
void basic_string<CHAR_TYPE,CHAR_TRAITS,ALLOCATOR>::clear()
{
    // perform a validity check
    BSLS_ASSERT_OPT((*this)[this->d_length] == CHAR_TYPE());
    BSLS_ASSERT_OPT(capacity() >= length());

    // Note: Stlport and Dinkumware do not deallocate the allocated buffer in
    // long string representation, ApacheSTL does.

    privateClear(Imp::BASIC_STRING_DEALLOCATE_IN_CLEAR);
}

                      // *** 21.3.3 iterators: ***

template <typename CHAR_TYPE, typename CHAR_TRAITS, typename ALLOCATOR>
inline
typename basic_string<CHAR_TYPE,CHAR_TRAITS,ALLOCATOR>::iterator
basic_string<CHAR_TYPE,CHAR_TRAITS,ALLOCATOR>::begin()
{
    // perform a validity check
    BSLS_ASSERT_OPT(capacity() >= length());

    return this->dataPtr();
}

template <typename CHAR_TYPE, typename CHAR_TRAITS, typename ALLOCATOR>
inline
typename basic_string<CHAR_TYPE,CHAR_TRAITS,ALLOCATOR>::iterator
basic_string<CHAR_TYPE,CHAR_TRAITS,ALLOCATOR>::end()
{
    // perform a validity check
    BSLS_ASSERT_OPT((*this)[this->d_length] == CHAR_TYPE());
    BSLS_ASSERT_OPT(capacity() >= length());

    return begin() + this->d_length;
}

template <typename CHAR_TYPE, typename CHAR_TRAITS, typename ALLOCATOR>
inline
typename basic_string<CHAR_TYPE,CHAR_TRAITS,ALLOCATOR>::reverse_iterator
basic_string<CHAR_TYPE,CHAR_TRAITS,ALLOCATOR>::rbegin()
{
    // perform a validity check
    BSLS_ASSERT_OPT((*this)[this->d_length] == CHAR_TYPE());
    BSLS_ASSERT_OPT(capacity() >= length());

    return reverse_iterator(end());
}

template <typename CHAR_TYPE, typename CHAR_TRAITS, typename ALLOCATOR>
inline
typename basic_string<CHAR_TYPE,CHAR_TRAITS,ALLOCATOR>::reverse_iterator
basic_string<CHAR_TYPE,CHAR_TRAITS,ALLOCATOR>::rend()
{
    // perform a validity check
    BSLS_ASSERT_OPT((*this)[this->d_length] == CHAR_TYPE());
    BSLS_ASSERT_OPT(capacity() >= length());

    return reverse_iterator(begin());
}

                   // *** 21.3.5 element access: ***

template <typename CHAR_TYPE, typename CHAR_TRAITS, typename ALLOCATOR>
inline
typename basic_string<CHAR_TYPE,CHAR_TRAITS,ALLOCATOR>::reference
basic_string<CHAR_TYPE,CHAR_TRAITS,ALLOCATOR>::operator[](size_type position)
{
    // perform a validity check
    BSLS_ASSERT_OPT(capacity() >= length());

    BSLS_ASSERT_OPT(position <= length());

    return *(begin() + position);
}

template <typename CHAR_TYPE, typename CHAR_TRAITS, typename ALLOCATOR>
typename basic_string<CHAR_TYPE,CHAR_TRAITS,ALLOCATOR>::reference
basic_string<CHAR_TYPE,CHAR_TRAITS,ALLOCATOR>::at(size_type position)
{
    // perform a validity check
    BSLS_ASSERT_OPT((*this)[this->d_length] == CHAR_TYPE());
    BSLS_ASSERT_OPT(capacity() >= length());

    // Note: deliberately not inline, because 1) this is not a very widely used
    // function, and 2) it is very convenient to have at least one non-inlined
    // element accessor for debugging.

    if (BSLS_PERFORMANCEHINT_PREDICT_UNLIKELY(position >= length())) {
        BSLS_PERFORMANCEHINT_UNLIKELY_HINT;
        BloombergLP::bslstl::StdExceptUtil::throwOutOfRange(
                                       "string<...>::at(n): invalid position");
    }
    return *(begin() + position);
}

template <typename CHAR_TYPE, typename CHAR_TRAITS, typename ALLOCATOR>
inline
typename basic_string<CHAR_TYPE,CHAR_TRAITS,ALLOCATOR>::reference
basic_string<CHAR_TYPE,CHAR_TRAITS,ALLOCATOR>::front()
{
    // perform a validity check
    BSLS_ASSERT_OPT((*this)[this->d_length] == CHAR_TYPE());
    BSLS_ASSERT_OPT(capacity() >= length());

    BSLS_ASSERT_OPT(!empty());

    return *begin();
}

template <typename CHAR_TYPE, typename CHAR_TRAITS, typename ALLOCATOR>
inline
typename basic_string<CHAR_TYPE,CHAR_TRAITS,ALLOCATOR>::reference
basic_string<CHAR_TYPE,CHAR_TRAITS,ALLOCATOR>::back()
{
    // perform a validity check
    BSLS_ASSERT_OPT((*this)[this->d_length] == CHAR_TYPE());
    BSLS_ASSERT_OPT(capacity() >= length());

    BSLS_ASSERT_OPT(!empty());

    return *(begin() + length() - 1);
}

template <typename CHAR_TYPE, typename CHAR_TRAITS, typename ALLOCATOR>
template <typename ALLOC2>
inline
basic_string<CHAR_TYPE,CHAR_TRAITS,ALLOCATOR>::
    operator native_std::basic_string<CHAR_TYPE,CHAR_TRAITS,ALLOC2>() const
{
    // perform a validity check
    BSLS_ASSERT_OPT((*this)[this->d_length] == CHAR_TYPE());
    BSLS_ASSERT_OPT(capacity() >= length());

    native_std::basic_string<CHAR_TYPE,CHAR_TRAITS,ALLOC2> result;
    result.assign(data(), length());
    return result;
}

                     // *** 21.3.6 modifiers: ***

template <typename CHAR_TYPE, typename CHAR_TRAITS, typename ALLOCATOR>
basic_string<CHAR_TYPE,CHAR_TRAITS,ALLOCATOR>&
basic_string<CHAR_TYPE,CHAR_TRAITS,ALLOCATOR>::operator+=(
                                                    const basic_string& string)
{
    // perform a validity check
    BSLS_ASSERT_OPT((*this)[this->d_length] == CHAR_TYPE());
    BSLS_ASSERT_OPT(capacity() >= length());

    return append(string);
}

template <typename CHAR_TYPE, typename CHAR_TRAITS, typename ALLOCATOR>
basic_string<CHAR_TYPE,CHAR_TRAITS,ALLOCATOR>&
basic_string<CHAR_TYPE,CHAR_TRAITS,ALLOCATOR>::operator+=(
                                                       const CHAR_TYPE *string)
{
    // perform a validity check
    BSLS_ASSERT_OPT((*this)[this->d_length] == CHAR_TYPE());
    BSLS_ASSERT_OPT(capacity() >= length());

    BSLS_ASSERT_OPT(string);

    return append(string);
}

template <typename CHAR_TYPE, typename CHAR_TRAITS, typename ALLOCATOR>
basic_string<CHAR_TYPE,CHAR_TRAITS,ALLOCATOR>&
basic_string<CHAR_TYPE,CHAR_TRAITS,ALLOCATOR>::operator+=(CHAR_TYPE character)
{
    // perform a validity check
    BSLS_ASSERT_OPT((*this)[this->d_length] == CHAR_TYPE());
    BSLS_ASSERT_OPT(capacity() >= length());

    push_back(character);
    return *this;
}

template <typename CHAR_TYPE, typename CHAR_TRAITS, typename ALLOCATOR>
basic_string<CHAR_TYPE,CHAR_TRAITS,ALLOCATOR>&
basic_string<CHAR_TYPE,CHAR_TRAITS,ALLOCATOR>::append(
                                                   const basic_string&  string)
{
    // perform a validity check
    BSLS_ASSERT_OPT((*this)[this->d_length] == CHAR_TYPE());
    BSLS_ASSERT_OPT(capacity() >= length());

    return append(string, size_type(0), npos);
}

template <typename CHAR_TYPE, typename CHAR_TRAITS, typename ALLOCATOR>
basic_string<CHAR_TYPE,CHAR_TRAITS,ALLOCATOR>&
basic_string<CHAR_TYPE,CHAR_TRAITS,ALLOCATOR>::append(
                                                  const basic_string& string,
                                                  size_type           position,
                                                  size_type           numChars)
{
    // perform a validity check
    BSLS_ASSERT_OPT((*this)[this->d_length] == CHAR_TYPE());
    BSLS_ASSERT_OPT(capacity() >= length());

    if (BSLS_PERFORMANCEHINT_PREDICT_UNLIKELY(position > string.length())) {
        BSLS_PERFORMANCEHINT_UNLIKELY_HINT;
        BloombergLP::bslstl::StdExceptUtil::throwOutOfRange(
                 "string<...>::append(string const&,pos,n): invalid position");
    }
    if (numChars > string.length() - position) {
        numChars = string.length() - position;
    }
    if (BSLS_PERFORMANCEHINT_PREDICT_UNLIKELY(
                                           numChars > max_size() - length())) {
        BSLS_PERFORMANCEHINT_UNLIKELY_HINT;
        BloombergLP::bslstl::StdExceptUtil::throwLengthError(
                     "string<...>::append(string const&...): string too long");
    }
    return privateAppendRaw(string.data() + position, numChars);
}

template <typename CHAR_TYPE, typename CHAR_TRAITS, typename ALLOCATOR>
basic_string<CHAR_TYPE,CHAR_TRAITS,ALLOCATOR>&
basic_string<CHAR_TYPE,CHAR_TRAITS,ALLOCATOR>::append(
                                              const CHAR_TYPE *characterString,
                                              size_type        numChars)
{
    // perform a validity check
    BSLS_ASSERT_OPT((*this)[this->d_length] == CHAR_TYPE());
    BSLS_ASSERT_OPT(capacity() >= length());

    BSLS_ASSERT_OPT(characterString || 0 == numChars);

    if (BSLS_PERFORMANCEHINT_PREDICT_UNLIKELY(
                                           numChars > max_size() - length())) {
        BSLS_PERFORMANCEHINT_UNLIKELY_HINT;
        BloombergLP::bslstl::StdExceptUtil::throwLengthError(
                             "string<...>::append(char*...): string too long");
    }
    return privateAppendRaw(characterString, numChars);
}

template <typename CHAR_TYPE, typename CHAR_TRAITS, typename ALLOCATOR>
basic_string<CHAR_TYPE,CHAR_TRAITS,ALLOCATOR>&
basic_string<CHAR_TYPE,CHAR_TRAITS,ALLOCATOR>::append(
                                              const CHAR_TYPE *characterString)
{
    // perform a validity check
    BSLS_ASSERT_OPT((*this)[this->d_length] == CHAR_TYPE());
    BSLS_ASSERT_OPT(capacity() >= length());

    BSLS_ASSERT_OPT(characterString);

    return append(characterString, CHAR_TRAITS::length(characterString));
}

template <typename CHAR_TYPE, typename CHAR_TRAITS, typename ALLOCATOR>
basic_string<CHAR_TYPE,CHAR_TRAITS,ALLOCATOR>&
basic_string<CHAR_TYPE,CHAR_TRAITS,ALLOCATOR>::append(size_type numChars,
                                                      CHAR_TYPE character)
{
    // perform a validity check
    BSLS_ASSERT_OPT((*this)[this->d_length] == CHAR_TYPE());
    BSLS_ASSERT_OPT(capacity() >= length());

    if (BSLS_PERFORMANCEHINT_PREDICT_UNLIKELY(
                                     numChars > max_size() - this->d_length)) {
        BSLS_PERFORMANCEHINT_UNLIKELY_HINT;
        BloombergLP::bslstl::StdExceptUtil::throwLengthError(
                                  "string<...>::append(n,c): string too long");
    }
    return privateResizeRaw(length() + numChars, character);
}

template <typename CHAR_TYPE, typename CHAR_TRAITS, typename ALLOCATOR>
template <typename INPUT_ITER>
inline
basic_string<CHAR_TYPE,CHAR_TRAITS,ALLOCATOR>&
basic_string<CHAR_TYPE,CHAR_TRAITS,ALLOCATOR>::append(INPUT_ITER first,
                                                      INPUT_ITER last)
{
    // perform a validity check
    BSLS_ASSERT_OPT((*this)[this->d_length] == CHAR_TYPE());
    BSLS_ASSERT_OPT(capacity() >= length());

    return privateAppendDispatch(first, last);
}

template <typename CHAR_TYPE, typename CHAR_TRAITS, typename ALLOCATOR>
void basic_string<CHAR_TYPE,CHAR_TRAITS,ALLOCATOR>::push_back(
                                                           CHAR_TYPE character)
{
    // perform a validity check
    BSLS_ASSERT_OPT((*this)[this->d_length] == CHAR_TYPE());
    BSLS_ASSERT_OPT(capacity() >= length());

    if (BSLS_PERFORMANCEHINT_PREDICT_UNLIKELY(length() >= max_size())) {
        BSLS_PERFORMANCEHINT_UNLIKELY_HINT;
        BloombergLP::bslstl::StdExceptUtil::throwLengthError(
                              "string<...>::push_back(char): string too long");
    }
    if (length() + 1 > capacity()) {
        privateReserveRaw(length() + 1);
    }
    CHAR_TRAITS::assign(*(begin() + length()), character);
    ++this->d_length;
    CHAR_TRAITS::assign(*(begin() + length()), CHAR_TYPE());
}

template <typename CHAR_TYPE, typename CHAR_TRAITS, typename ALLOCATOR>
basic_string<CHAR_TYPE,CHAR_TRAITS,ALLOCATOR>&
basic_string<CHAR_TYPE,CHAR_TRAITS,ALLOCATOR>::assign(
                                                    const basic_string& string)
{
    // perform a validity check
    BSLS_ASSERT_OPT((*this)[this->d_length] == CHAR_TYPE());
    BSLS_ASSERT_OPT(capacity() >= length());

    return assign(string, size_type(0), npos);
}

template <typename CHAR_TYPE, typename CHAR_TRAITS, typename ALLOCATOR>
basic_string<CHAR_TYPE,CHAR_TRAITS,ALLOCATOR>&
basic_string<CHAR_TYPE,CHAR_TRAITS,ALLOCATOR>::assign(
                                                  const basic_string& string,
                                                  size_type           position,
                                                  size_type           numChars)
{
    // perform a validity check
    BSLS_ASSERT_OPT((*this)[this->d_length] == CHAR_TYPE());
    BSLS_ASSERT_OPT(capacity() >= length());

    if (BSLS_PERFORMANCEHINT_PREDICT_UNLIKELY(position > string.length())) {
        BSLS_PERFORMANCEHINT_UNLIKELY_HINT;
        BloombergLP::bslstl::StdExceptUtil::throwOutOfRange(
                 "string<...>::assign(string const&,pos,n): invalid position");
    }
    if (numChars > string.length() - position) {
        numChars = string.length() - position;
    }
    if (BSLS_PERFORMANCEHINT_PREDICT_UNLIKELY(numChars > max_size())) {
        BSLS_PERFORMANCEHINT_UNLIKELY_HINT;
        BloombergLP::bslstl::StdExceptUtil::throwLengthError(
                     "string<...>::assign(string const&...): string too long");
    }

    return privateAssign(string.data() + position, numChars);
}

template <typename CHAR_TYPE, typename CHAR_TRAITS, typename ALLOCATOR>
basic_string<CHAR_TYPE,CHAR_TRAITS,ALLOCATOR>&
basic_string<CHAR_TYPE,CHAR_TRAITS,ALLOCATOR>::assign(
                                              const CHAR_TYPE *characterString)
{
    // perform a validity check
    BSLS_ASSERT_OPT((*this)[this->d_length] == CHAR_TYPE());
    BSLS_ASSERT_OPT(capacity() >= length());

    BSLS_ASSERT_OPT(characterString);

    return assign(characterString, CHAR_TRAITS::length(characterString));
}

template <typename CHAR_TYPE, typename CHAR_TRAITS, typename ALLOCATOR>
basic_string<CHAR_TYPE,CHAR_TRAITS,ALLOCATOR>&
basic_string<CHAR_TYPE,CHAR_TRAITS,ALLOCATOR>::assign(
                                              const CHAR_TYPE *characterString,
                                              size_type        numChars)
{
    // perform a validity check
    BSLS_ASSERT_OPT((*this)[this->d_length] == CHAR_TYPE());
    BSLS_ASSERT_OPT(capacity() >= length());

    BSLS_ASSERT_OPT(characterString || 0 == numChars);

    if (BSLS_PERFORMANCEHINT_PREDICT_UNLIKELY(numChars > max_size())) {
        BSLS_PERFORMANCEHINT_UNLIKELY_HINT;
        BloombergLP::bslstl::StdExceptUtil::throwLengthError(
                             "string<...>::assign(char*...): string too long");
    }

    return privateAssign(characterString, numChars);
}

template <typename CHAR_TYPE, typename CHAR_TRAITS, typename ALLOCATOR>
basic_string<CHAR_TYPE,CHAR_TRAITS,ALLOCATOR>&
basic_string<CHAR_TYPE,CHAR_TRAITS,ALLOCATOR>::assign(size_type numChars,
                                                      CHAR_TYPE character)
{
    // perform a validity check
    BSLS_ASSERT_OPT((*this)[this->d_length] == CHAR_TYPE());
    BSLS_ASSERT_OPT(capacity() >= length());

    if (BSLS_PERFORMANCEHINT_PREDICT_UNLIKELY(numChars > max_size())) {
        BSLS_PERFORMANCEHINT_UNLIKELY_HINT;
        BloombergLP::bslstl::StdExceptUtil::throwLengthError(
                                  "string<...>::assign(n,c): string too long");
    }

    return privateAssign(numChars, character);
}

template <typename CHAR_TYPE, typename CHAR_TRAITS, typename ALLOCATOR>
template <typename INPUT_ITER>
inline
basic_string<CHAR_TYPE,CHAR_TRAITS,ALLOCATOR>&
basic_string<CHAR_TYPE,CHAR_TRAITS,ALLOCATOR>::assign(INPUT_ITER first,
                                                      INPUT_ITER last)
{
    // perform a validity check
    BSLS_ASSERT_OPT((*this)[this->d_length] == CHAR_TYPE());
    BSLS_ASSERT_OPT(capacity() >= length());

    basic_string(first, last, get_allocator()).swap(*this);
    return *this;
}

template <typename CHAR_TYPE, typename CHAR_TRAITS, typename ALLOCATOR>
basic_string<CHAR_TYPE,CHAR_TRAITS,ALLOCATOR>&
basic_string<CHAR_TYPE,CHAR_TRAITS,ALLOCATOR>::insert(
                                                  size_type           position,
                                                  const basic_string& string)
{
    // perform a validity check
    BSLS_ASSERT_OPT((*this)[this->d_length] == CHAR_TYPE());
    BSLS_ASSERT_OPT(capacity() >= length());

    return insert(position, string, size_type(0), npos);
}

template <typename CHAR_TYPE, typename CHAR_TRAITS, typename ALLOCATOR>
basic_string<CHAR_TYPE,CHAR_TRAITS,ALLOCATOR>&
basic_string<CHAR_TYPE,CHAR_TRAITS,ALLOCATOR>::insert(
                                              size_type            outPosition,
                                              const basic_string&  string,
                                              size_type            position,
                                              size_type            numChars)
{
    // perform a validity check
    BSLS_ASSERT_OPT((*this)[this->d_length] == CHAR_TYPE());
    BSLS_ASSERT_OPT(capacity() >= length());

    if (BSLS_PERFORMANCEHINT_PREDICT_UNLIKELY(outPosition > length())
     || BSLS_PERFORMANCEHINT_PREDICT_UNLIKELY(position > string.length())) {
        BSLS_PERFORMANCEHINT_UNLIKELY_HINT;
        BloombergLP::bslstl::StdExceptUtil::throwOutOfRange(
                "string<...>::insert(pos,string const&...): invalid position");
    }
    if (numChars > string.length() - position) {
        numChars = string.length() - position;
    }
    if (BSLS_PERFORMANCEHINT_PREDICT_UNLIKELY(
                                           numChars > max_size() - length())) {
        BSLS_PERFORMANCEHINT_UNLIKELY_HINT;
        BloombergLP::bslstl::StdExceptUtil::throwLengthError(
                     "string<...>::insert(string const&...): string too long");
    }
    return privateInsertRaw(outPosition, string.data() + position, numChars);
}

template <typename CHAR_TYPE, typename CHAR_TRAITS, typename ALLOCATOR>
basic_string<CHAR_TYPE,CHAR_TRAITS,ALLOCATOR>&
basic_string<CHAR_TYPE,CHAR_TRAITS,ALLOCATOR>::insert(
                                              size_type        position,
                                              const CHAR_TYPE *characterString,
                                              size_type        numChars)
{
    // perform a validity check
    BSLS_ASSERT_OPT((*this)[this->d_length] == CHAR_TYPE());
    BSLS_ASSERT_OPT(capacity() >= length());

    BSLS_ASSERT_OPT(characterString || 0 == numChars);

    if (BSLS_PERFORMANCEHINT_PREDICT_UNLIKELY(position > length())) {
        BSLS_PERFORMANCEHINT_UNLIKELY_HINT;
        BloombergLP::bslstl::StdExceptUtil::throwOutOfRange(
                        "string<...>::insert(pos,char*...): invalid position");
    }
    if (BSLS_PERFORMANCEHINT_PREDICT_UNLIKELY(
                                           numChars > max_size() - length())) {
        BSLS_PERFORMANCEHINT_UNLIKELY_HINT;
        BloombergLP::bslstl::StdExceptUtil::throwLengthError(
                             "string<...>::insert(char*...): string too long");
    }
    return privateInsertRaw(position, characterString, numChars);
}

template <typename CHAR_TYPE, typename CHAR_TRAITS, typename ALLOCATOR>
basic_string<CHAR_TYPE,CHAR_TRAITS,ALLOCATOR>&
basic_string<CHAR_TYPE,CHAR_TRAITS,ALLOCATOR>::insert(
                                              size_type        position,
                                              const CHAR_TYPE *characterString)
{
    // perform a validity check
    BSLS_ASSERT_OPT((*this)[this->d_length] == CHAR_TYPE());
    BSLS_ASSERT_OPT(capacity() >= length());

    BSLS_ASSERT_OPT(characterString);

    return insert(position,
                  characterString,
                  CHAR_TRAITS::length(characterString));
}

template <typename CHAR_TYPE, typename CHAR_TRAITS, typename ALLOCATOR>
basic_string<CHAR_TYPE,CHAR_TRAITS,ALLOCATOR>&
basic_string<CHAR_TYPE,CHAR_TRAITS,ALLOCATOR>::insert(size_type position,
                                                      size_type numChars,
                                                      CHAR_TYPE character)
{
    // perform a validity check
    BSLS_ASSERT_OPT((*this)[this->d_length] == CHAR_TYPE());
    BSLS_ASSERT_OPT(capacity() >= length());

    if (BSLS_PERFORMANCEHINT_PREDICT_UNLIKELY(position > length())) {
        BSLS_PERFORMANCEHINT_UNLIKELY_HINT;
        BloombergLP::bslstl::StdExceptUtil::throwOutOfRange(
                             "string<...>::insert(pos,n,c): invalid position");
    }
    if (BSLS_PERFORMANCEHINT_PREDICT_UNLIKELY(
                                           numChars > max_size() - length())) {
        BSLS_PERFORMANCEHINT_UNLIKELY_HINT;
        BloombergLP::bslstl::StdExceptUtil::throwLengthError(
                              "string<...>::insert(pos,n,v): string too long");
    }
    return privateReplaceRaw(position, size_type(0), numChars, character);
}

template <typename CHAR_TYPE, typename CHAR_TRAITS, typename ALLOCATOR>
typename basic_string<CHAR_TYPE,CHAR_TRAITS,ALLOCATOR>::iterator
basic_string<CHAR_TYPE,CHAR_TRAITS,ALLOCATOR>::insert(const_iterator position,
                                                      CHAR_TYPE      character)
{
    // perform a validity check
    BSLS_ASSERT_OPT((*this)[this->d_length] == CHAR_TYPE());
    BSLS_ASSERT_OPT(capacity() >= length());

    BSLS_ASSERT_OPT(position >= cbegin());
    BSLS_ASSERT_OPT(position <= cend());

    size_type pos = position - cbegin();
    insert(pos, size_type(1), character);
    return begin() + pos;
}

#if defined(BSLS_PLATFORM_CMP_SUN)
    // Sun CC compiler doesn't like that 'iterator' return type of 'insert'
    // method with an additional 'INPUT_ITER' template parameter depends on
    // template parameters of the primary template class 'basic_string'.
    // However it happily accepts 'CHAR_TYPE *', which is how 'iterator' is
    // currently defined.  It will also accept an inline definition of this
    // method (this workaround should be used when 'iterator' becomes a real
    // class and the current workaround stops working).
#   define BSLSTL_INSERT_RETURN_TYPE CHAR_TYPE *
#else
#   define BSLSTL_INSERT_RETURN_TYPE \
    typename basic_string<CHAR_TYPE,CHAR_TRAITS,ALLOCATOR>::iterator
#endif

template <typename CHAR_TYPE, typename CHAR_TRAITS, typename ALLOCATOR>
template <typename INPUT_ITER>
inline
BSLSTL_INSERT_RETURN_TYPE
basic_string<CHAR_TYPE,CHAR_TRAITS,ALLOCATOR>::insert(const_iterator position,
                                                      INPUT_ITER     first,
                                                      INPUT_ITER     last)
{
    // perform a validity check
    BSLS_ASSERT_OPT((*this)[this->d_length] == CHAR_TYPE());
    BSLS_ASSERT_OPT(capacity() >= length());

    BSLS_ASSERT_OPT(position >= cbegin());
    BSLS_ASSERT_OPT(position <= cend());

    size_type pos = position - cbegin();
    privateInsertDispatch(position, first, last);
    return begin() + pos;
}

#undef BSLSTL_INSERT_RETURN_TYPE

template <typename CHAR_TYPE, typename CHAR_TRAITS, typename ALLOCATOR>
inline
typename basic_string<CHAR_TYPE,CHAR_TRAITS,ALLOCATOR>::iterator
basic_string<CHAR_TYPE,CHAR_TRAITS,ALLOCATOR>::insert(const_iterator position,
                                                      size_type      numChars,
                                                      CHAR_TYPE      character)
{
    // perform a validity check
    BSLS_ASSERT_OPT((*this)[this->d_length] == CHAR_TYPE());
    BSLS_ASSERT_OPT(capacity() >= length());

    BSLS_ASSERT_OPT(position >= cbegin());
    BSLS_ASSERT_OPT(position <= cend());

    size_type pos = position - cbegin();
    insert(pos, numChars, character);
    return begin() + pos;
}

template <typename CHAR_TYPE, typename CHAR_TRAITS, typename ALLOCATOR>
basic_string<CHAR_TYPE,CHAR_TRAITS,ALLOCATOR>&
basic_string<CHAR_TYPE,CHAR_TRAITS,ALLOCATOR>::erase(size_type position,
                                                     size_type numChars)
{
    // perform a validity check
    BSLS_ASSERT_OPT((*this)[this->d_length] == CHAR_TYPE());
    BSLS_ASSERT_OPT(capacity() >= length());

    if (BSLS_PERFORMANCEHINT_PREDICT_UNLIKELY(position > length())) {
        BSLS_PERFORMANCEHINT_UNLIKELY_HINT;
        BloombergLP::bslstl::StdExceptUtil::throwOutOfRange(
                                "string<...>::erase(pos,n): invalid position");
    }
    if (numChars > length() - position) {
        numChars = length() - position;
    }
    if (numChars) {
        this->d_length -= numChars;
        CHAR_TRAITS::move(this->dataPtr() + position,
                          this->dataPtr() + position + numChars,
                          this->d_length - position);
        CHAR_TRAITS::assign(*(begin() + length()), CHAR_TYPE());
    }
    return *this;
}

template <typename CHAR_TYPE, typename CHAR_TRAITS, typename ALLOCATOR>
typename basic_string<CHAR_TYPE,CHAR_TRAITS,ALLOCATOR>::iterator
basic_string<CHAR_TYPE,CHAR_TRAITS,ALLOCATOR>::erase(const_iterator position)
{
    // perform a validity check
    BSLS_ASSERT_OPT((*this)[this->d_length] == CHAR_TYPE());
    BSLS_ASSERT_OPT(capacity() >= length());

    BSLS_ASSERT_OPT(position >= cbegin());
    BSLS_ASSERT_OPT(position < cend());

    const_iterator postPosition = position;
    iterator dstPosition = begin() + (position - cbegin());

    ++postPosition;
    CHAR_TRAITS::move(&*dstPosition, &*postPosition, cend() - postPosition);

    --this->d_length;
    CHAR_TRAITS::assign(*(this->dataPtr() + length()), CHAR_TYPE());

    return dstPosition;
}

template <typename CHAR_TYPE, typename CHAR_TRAITS, typename ALLOCATOR>
typename basic_string<CHAR_TYPE,CHAR_TRAITS,ALLOCATOR>::iterator
basic_string<CHAR_TYPE,CHAR_TRAITS,ALLOCATOR>::erase(const_iterator first,
                                                     const_iterator last)
{
    // perform a validity check
    BSLS_ASSERT_OPT((*this)[this->d_length] == CHAR_TYPE());
    BSLS_ASSERT_OPT(capacity() >= length());

    BSLS_ASSERT_OPT(first >= cbegin());
    BSLS_ASSERT_OPT(first <= cend());
    BSLS_ASSERT_OPT(last >= cbegin());
    BSLS_ASSERT_OPT(last <= cend());
    BSLS_ASSERT_OPT(last - first >= 0);

    iterator dstFirst = begin() + (first - cbegin());

    if (first != last) {
        CHAR_TRAITS::move(&*dstFirst, &*last, cend() - last);

        this->d_length -= last - first;
        CHAR_TRAITS::assign(*(this->dataPtr() + length()), CHAR_TYPE());
    }

    return dstFirst;
}

template <typename CHAR_TYPE, typename CHAR_TRAITS, typename ALLOCATOR>
inline
void basic_string<CHAR_TYPE,CHAR_TRAITS,ALLOCATOR>::pop_back()
{
    // perform a validity check
    BSLS_ASSERT_OPT((*this)[this->d_length] == CHAR_TYPE());
    BSLS_ASSERT_OPT(capacity() >= length());

    BSLS_ASSERT_OPT(!empty());

    --this->d_length;
    CHAR_TRAITS::assign(*(begin() + length()), CHAR_TYPE());
}

template <typename CHAR_TYPE, typename CHAR_TRAITS, typename ALLOCATOR>
basic_string<CHAR_TYPE,CHAR_TRAITS,ALLOCATOR>&
basic_string<CHAR_TYPE,CHAR_TRAITS,ALLOCATOR>::replace(
                                               size_type           outPosition,
                                               size_type           outNumChars,
                                               const basic_string& string)
{
    // perform a validity check
    BSLS_ASSERT_OPT((*this)[this->d_length] == CHAR_TYPE());
    BSLS_ASSERT_OPT(capacity() >= length());

    if (BSLS_PERFORMANCEHINT_PREDICT_UNLIKELY(length() < outPosition)) {
        BSLS_PERFORMANCEHINT_UNLIKELY_HINT;
        BloombergLP::bslstl::StdExceptUtil::throwOutOfRange(
               "string<...>::replace(pos,string const&...): invalid position");
    }
    if (outNumChars > length() - outPosition) {
        outNumChars = length() - outPosition;
    }
    if (BSLS_PERFORMANCEHINT_PREDICT_UNLIKELY(string.length() > outNumChars
                   && string.length() - outNumChars > max_size() - length())) {
        BSLS_PERFORMANCEHINT_UNLIKELY_HINT;
        BloombergLP::bslstl::StdExceptUtil::throwLengthError(
                "string<...>::replace(pos,string const&...): string too long");
    }
    return privateReplaceRaw(outPosition,
                             outNumChars,
                             string.data(),
                             string.length());
}

template <typename CHAR_TYPE, typename CHAR_TRAITS, typename ALLOCATOR>
basic_string<CHAR_TYPE,CHAR_TRAITS,ALLOCATOR>&
basic_string<CHAR_TYPE,CHAR_TRAITS,ALLOCATOR>::replace(
                                               size_type           outPosition,
                                               size_type           outNumChars,
                                               const basic_string& string,
                                               size_type           position,
                                               size_type           numChars)
{
    // perform a validity check
    BSLS_ASSERT_OPT((*this)[this->d_length] == CHAR_TYPE());
    BSLS_ASSERT_OPT(capacity() >= length());

    if (BSLS_PERFORMANCEHINT_PREDICT_UNLIKELY(outPosition > length())) {
        BSLS_PERFORMANCEHINT_UNLIKELY_HINT;
        BloombergLP::bslstl::StdExceptUtil::throwOutOfRange(
               "string<...>::replace(pos,string const&...): invalid position");
    }
    if (outNumChars > length() - outPosition) {
        outNumChars = length() - outPosition;
    }
    if (BSLS_PERFORMANCEHINT_PREDICT_UNLIKELY(position > string.length())) {
        BSLS_PERFORMANCEHINT_UNLIKELY_HINT;
        BloombergLP::bslstl::StdExceptUtil::throwOutOfRange(
               "string<...>::replace(pos,string const&...): invalid position");
    }
    if (numChars > string.length() - position) {
        numChars = string.length() - position;
    }
    if (BSLS_PERFORMANCEHINT_PREDICT_UNLIKELY(numChars > outNumChars)
     && BSLS_PERFORMANCEHINT_PREDICT_UNLIKELY(
                             numChars - outNumChars > max_size() - length())) {
        BSLS_PERFORMANCEHINT_UNLIKELY_HINT;
        BloombergLP::bslstl::StdExceptUtil::throwLengthError(
                    "string<...>::replace(string const&...): string too long");
    }
    return privateReplaceRaw(outPosition,
                             outNumChars,
                             string.data() + position,
                             numChars);
}

template <typename CHAR_TYPE, typename CHAR_TRAITS, typename ALLOCATOR>
basic_string<CHAR_TYPE,CHAR_TRAITS,ALLOCATOR>&
basic_string<CHAR_TYPE,CHAR_TRAITS,ALLOCATOR>::replace(
                                              size_type        outPosition,
                                              size_type        outNumChars,
                                              const CHAR_TYPE *characterString,
                                              size_type        numChars)
{
    // perform a validity check
    BSLS_ASSERT_OPT((*this)[this->d_length] == CHAR_TYPE());
    BSLS_ASSERT_OPT(capacity() >= length());

    BSLS_ASSERT_OPT(characterString || 0 == numChars);

    if (BSLS_PERFORMANCEHINT_PREDICT_UNLIKELY(outPosition > length())) {
        BSLS_PERFORMANCEHINT_UNLIKELY_HINT;
        BloombergLP::bslstl::StdExceptUtil::throwOutOfRange(
                       "string<...>::replace(pos,char*...): invalid position");
    }
    if (outNumChars > length() - outPosition) {
        outNumChars = length() - outPosition;
    }
    if (BSLS_PERFORMANCEHINT_PREDICT_UNLIKELY(numChars > outNumChars)
     && BSLS_PERFORMANCEHINT_PREDICT_UNLIKELY(
                             numChars - outNumChars > max_size() - length())) {
        BSLS_PERFORMANCEHINT_UNLIKELY_HINT;
        BloombergLP::bslstl::StdExceptUtil::throwLengthError(
                            "string<...>::replace(char*...): string too long");
    }
    return privateReplaceRaw(outPosition,
                             outNumChars,
                             characterString,
                             numChars);
}

template <typename CHAR_TYPE, typename CHAR_TRAITS, typename ALLOCATOR>
basic_string<CHAR_TYPE,CHAR_TRAITS,ALLOCATOR>&
basic_string<CHAR_TYPE,CHAR_TRAITS,ALLOCATOR>::replace(
                                              size_type        outPosition,
                                              size_type        outNumChars,
                                              const CHAR_TYPE *characterString)
{
    // perform a validity check
    BSLS_ASSERT_OPT((*this)[this->d_length] == CHAR_TYPE());
    BSLS_ASSERT_OPT(capacity() >= length());

    BSLS_ASSERT_OPT(characterString);

    return replace(outPosition,
                   outNumChars,
                   characterString,
                   CHAR_TRAITS::length(characterString));
}

template <typename CHAR_TYPE, typename CHAR_TRAITS, typename ALLOCATOR>
basic_string<CHAR_TYPE,CHAR_TRAITS,ALLOCATOR>&
basic_string<CHAR_TYPE,CHAR_TRAITS,ALLOCATOR>::replace(size_type outPosition,
                                                       size_type outNumChars,
                                                       size_type numChars,
                                                       CHAR_TYPE character)
{
    // perform a validity check
    BSLS_ASSERT_OPT((*this)[this->d_length] == CHAR_TYPE());
    BSLS_ASSERT_OPT(capacity() >= length());

    if (BSLS_PERFORMANCEHINT_PREDICT_UNLIKELY(outPosition > length())) {
        BSLS_PERFORMANCEHINT_UNLIKELY_HINT;
        BloombergLP::bslstl::StdExceptUtil::throwOutOfRange(
                            "string<...>::replace(pos,n,c): invalid position");
    }
    if (outNumChars > length() - outPosition) {
        outNumChars = length() - outPosition;
    }
    if (BSLS_PERFORMANCEHINT_PREDICT_UNLIKELY(numChars > outNumChars)
     && BSLS_PERFORMANCEHINT_PREDICT_UNLIKELY(
                             numChars - outNumChars > max_size() - length())) {
        BSLS_PERFORMANCEHINT_UNLIKELY_HINT;
        BloombergLP::bslstl::StdExceptUtil::throwLengthError(
                             "string<...>::replace(pos,n,v): string too long");
    }
    return privateReplaceRaw(outPosition,
                             outNumChars,
                             numChars,
                             character);
}

template <typename CHAR_TYPE, typename CHAR_TRAITS, typename ALLOCATOR>
basic_string<CHAR_TYPE,CHAR_TRAITS,ALLOCATOR>&
basic_string<CHAR_TYPE,CHAR_TRAITS,ALLOCATOR>::replace(
                                                    const_iterator      first,
                                                    const_iterator      last,
                                                    const basic_string& string)
{
    // perform a validity check
    BSLS_ASSERT_OPT((*this)[this->d_length] == CHAR_TYPE());
    BSLS_ASSERT_OPT(capacity() >= length());

    BSLS_ASSERT_OPT(first >= cbegin());
    BSLS_ASSERT_OPT(first <= cend());
    BSLS_ASSERT_OPT(first <= last);
    BSLS_ASSERT_OPT(last <= cend());

    size_type outPosition = first - cbegin();
    size_type outNumChars = last - first;
    if (BSLS_PERFORMANCEHINT_PREDICT_UNLIKELY(string.length() > outNumChars)
     && BSLS_PERFORMANCEHINT_PREDICT_UNLIKELY(
                      string.length() - outNumChars > max_size() - length())) {
        BSLS_PERFORMANCEHINT_UNLIKELY_HINT;
        BloombergLP::bslstl::StdExceptUtil::throwLengthError(
                    "string<...>::replace(string const&...): string too long");
    }
    return privateReplaceRaw(outPosition,
                             outNumChars,
                             string.data(),
                             string.length());
}

template <typename CHAR_TYPE, typename CHAR_TRAITS, typename ALLOCATOR>
basic_string<CHAR_TYPE,CHAR_TRAITS,ALLOCATOR>&
basic_string<CHAR_TYPE,CHAR_TRAITS,ALLOCATOR>::replace(
                                              const_iterator   first,
                                              const_iterator   last,
                                              const CHAR_TYPE *characterString,
                                              size_type        numChars)
{
    // perform a validity check
    BSLS_ASSERT_OPT((*this)[this->d_length] == CHAR_TYPE());
    BSLS_ASSERT_OPT(capacity() >= length());

    BSLS_ASSERT_OPT(first >= cbegin());
    BSLS_ASSERT_OPT(first <= cend());
    BSLS_ASSERT_OPT(first <= last);
    BSLS_ASSERT_OPT(last <= cend());
    BSLS_ASSERT_OPT(characterString || 0 == numChars);

    size_type outPosition = first - cbegin();
    size_type outNumChars = last - first;
    if (BSLS_PERFORMANCEHINT_PREDICT_UNLIKELY(numChars > outNumChars)
     && BSLS_PERFORMANCEHINT_PREDICT_UNLIKELY(
                             numChars - outNumChars > max_size() - length())) {
        BSLS_PERFORMANCEHINT_UNLIKELY_HINT;
        BloombergLP::bslstl::StdExceptUtil::throwLengthError(
                            "string<...>::replace(char*...): string too long");
    }
    return privateReplaceRaw(outPosition,
                             outNumChars,
                             characterString,
                             numChars);
}

template <typename CHAR_TYPE, typename CHAR_TRAITS, typename ALLOCATOR>
basic_string<CHAR_TYPE,CHAR_TRAITS,ALLOCATOR>&
basic_string<CHAR_TYPE,CHAR_TRAITS,ALLOCATOR>::replace(
                                              const_iterator   first,
                                              const_iterator   last,
                                              const CHAR_TYPE *characterString)
{
    // perform a validity check
    BSLS_ASSERT_OPT((*this)[this->d_length] == CHAR_TYPE());
    BSLS_ASSERT_OPT(capacity() >= length());

    BSLS_ASSERT_OPT(first >= cbegin());
    BSLS_ASSERT_OPT(first <= cend());
    BSLS_ASSERT_OPT(first <= last);
    BSLS_ASSERT_OPT(last <= cend());
    BSLS_ASSERT_OPT(characterString);

    return replace(first,
                   last,
                   characterString,
                   CHAR_TRAITS::length(characterString));
}

template <typename CHAR_TYPE, typename CHAR_TRAITS, typename ALLOCATOR>
basic_string<CHAR_TYPE,CHAR_TRAITS,ALLOCATOR>&
basic_string<CHAR_TYPE,CHAR_TRAITS,ALLOCATOR>::replace(
                                                      const_iterator first,
                                                      const_iterator last,
                                                      size_type      numChars,
                                                      CHAR_TYPE      character)
{
    // perform a validity check
    BSLS_ASSERT_OPT((*this)[this->d_length] == CHAR_TYPE());
    BSLS_ASSERT_OPT(capacity() >= length());

    BSLS_ASSERT_OPT(first >= cbegin());
    BSLS_ASSERT_OPT(first <= cend());
    BSLS_ASSERT_OPT(first <= last);
    BSLS_ASSERT_OPT(last <= cend());

    size_type outPosition = first - cbegin();
    size_type outNumChars = last - first;
    if (BSLS_PERFORMANCEHINT_PREDICT_UNLIKELY(numChars > outNumChars)
     && BSLS_PERFORMANCEHINT_PREDICT_UNLIKELY(
                             numChars - outNumChars > max_size() - length())) {
        BSLS_PERFORMANCEHINT_UNLIKELY_HINT;
        BloombergLP::bslstl::StdExceptUtil::throwLengthError(
                            "string<...>::replace(char*...): string too long");
    }
    return privateReplaceRaw(outPosition, outNumChars, numChars, character);
}

template <typename CHAR_TYPE, typename CHAR_TRAITS, typename ALLOCATOR>
template <typename INPUT_ITER>
inline
basic_string<CHAR_TYPE,CHAR_TRAITS,ALLOCATOR>&
basic_string<CHAR_TYPE,CHAR_TRAITS,ALLOCATOR>::replace(
                                                    const_iterator first,
                                                    const_iterator last,
                                                    INPUT_ITER     stringFirst,
                                                    INPUT_ITER     stringLast)
{
    // perform a validity check
    BSLS_ASSERT_OPT((*this)[this->d_length] == CHAR_TYPE());
    BSLS_ASSERT_OPT(capacity() >= length());

    BSLS_ASSERT_OPT(first >= cbegin());
    BSLS_ASSERT_OPT(first <= cend());
    BSLS_ASSERT_OPT(first <= last);
    BSLS_ASSERT_OPT(last <= cend());

    size_type outPosition = first - cbegin();
    size_type outNumChars = last - first;
    return privateReplaceDispatch(outPosition,
                                  outNumChars,
                                  stringFirst,
                                  stringLast,
                                  stringFirst,
                                  stringLast);
}

template <typename CHAR_TYPE, typename CHAR_TRAITS, typename ALLOCATOR>
void
basic_string<CHAR_TYPE,CHAR_TRAITS,ALLOCATOR>::swap(basic_string& other)
{
    // perform a validity check
    BSLS_ASSERT_OPT((*this)[this->d_length] == CHAR_TYPE());
    BSLS_ASSERT_OPT(capacity() >= length());

    if (get_allocator() == other.get_allocator()) {
        privateBase().swap(other.privateBase());
    }
    else {
        basic_string s1(other, this->get_allocator());
        basic_string s2(*this, other.get_allocator());

        s1.privateBase().swap(this->privateBase());
        s2.privateBase().swap(other.privateBase());
    }
}

// ACCESSORS

                     // *** 21.3.3 iterators: ***

template <typename CHAR_TYPE, typename CHAR_TRAITS, typename ALLOCATOR>
inline
typename basic_string<CHAR_TYPE,CHAR_TRAITS,ALLOCATOR>::const_iterator
basic_string<CHAR_TYPE,CHAR_TRAITS,ALLOCATOR>::begin() const
{
    // perform a validity check
    BSLS_ASSERT_OPT(capacity() >= length());

    return this->dataPtr();
}

template <typename CHAR_TYPE, typename CHAR_TRAITS, typename ALLOCATOR>
inline
typename basic_string<CHAR_TYPE,CHAR_TRAITS,ALLOCATOR>::const_iterator
basic_string<CHAR_TYPE,CHAR_TRAITS,ALLOCATOR>::cbegin() const
{
    // perform a validity check
    BSLS_ASSERT_OPT((*this)[this->d_length] == CHAR_TYPE());
    BSLS_ASSERT_OPT(capacity() >= length());

    return begin();
}

template <typename CHAR_TYPE, typename CHAR_TRAITS, typename ALLOCATOR>
inline
typename basic_string<CHAR_TYPE,CHAR_TRAITS,ALLOCATOR>::const_iterator
basic_string<CHAR_TYPE,CHAR_TRAITS,ALLOCATOR>::end() const
{
    // perform a validity check
    BSLS_ASSERT_OPT((*this)[this->d_length] == CHAR_TYPE());
    BSLS_ASSERT_OPT(capacity() >= length());

    return begin() + this->d_length;
}

template <typename CHAR_TYPE, typename CHAR_TRAITS, typename ALLOCATOR>
inline
typename basic_string<CHAR_TYPE,CHAR_TRAITS,ALLOCATOR>::const_iterator
basic_string<CHAR_TYPE,CHAR_TRAITS,ALLOCATOR>::cend() const
{
    // perform a validity check
    BSLS_ASSERT_OPT((*this)[this->d_length] == CHAR_TYPE());
    BSLS_ASSERT_OPT(capacity() >= length());

    return end();
}

template <typename CHAR_TYPE, typename CHAR_TRAITS, typename ALLOCATOR>
inline
typename basic_string<CHAR_TYPE,CHAR_TRAITS,ALLOCATOR>::const_reverse_iterator
basic_string<CHAR_TYPE,CHAR_TRAITS,ALLOCATOR>::rbegin() const
{
    // perform a validity check
    BSLS_ASSERT_OPT((*this)[this->d_length] == CHAR_TYPE());
    BSLS_ASSERT_OPT(capacity() >= length());

    return const_reverse_iterator(end());
}

template <typename CHAR_TYPE, typename CHAR_TRAITS, typename ALLOCATOR>
inline
typename basic_string<CHAR_TYPE,CHAR_TRAITS,ALLOCATOR>::const_reverse_iterator
basic_string<CHAR_TYPE,CHAR_TRAITS,ALLOCATOR>::crbegin() const
{
    // perform a validity check
    BSLS_ASSERT_OPT((*this)[this->d_length] == CHAR_TYPE());
    BSLS_ASSERT_OPT(capacity() >= length());

    return const_reverse_iterator(end());
}

template <typename CHAR_TYPE, typename CHAR_TRAITS, typename ALLOCATOR>
typename basic_string<CHAR_TYPE,CHAR_TRAITS,ALLOCATOR>::const_reverse_iterator
basic_string<CHAR_TYPE,CHAR_TRAITS,ALLOCATOR>::rend() const
{
    // perform a validity check
    BSLS_ASSERT_OPT((*this)[this->d_length] == CHAR_TYPE());
    BSLS_ASSERT_OPT(capacity() >= length());

    return const_reverse_iterator(begin());
}

template <typename CHAR_TYPE, typename CHAR_TRAITS, typename ALLOCATOR>
typename basic_string<CHAR_TYPE,CHAR_TRAITS,ALLOCATOR>::const_reverse_iterator
basic_string<CHAR_TYPE,CHAR_TRAITS,ALLOCATOR>::crend() const
{
    // perform a validity check
    BSLS_ASSERT_OPT((*this)[this->d_length] == CHAR_TYPE());
    BSLS_ASSERT_OPT(capacity() >= length());

    return const_reverse_iterator(begin());
}

                      // *** 21.3.4 capacity: ***

template <typename CHAR_TYPE, typename CHAR_TRAITS, typename ALLOCATOR>
inline
typename basic_string<CHAR_TYPE,CHAR_TRAITS,ALLOCATOR>::size_type
basic_string<CHAR_TYPE,CHAR_TRAITS,ALLOCATOR>::size() const
{
    return this->d_length;
}

template <typename CHAR_TYPE, typename CHAR_TRAITS, typename ALLOCATOR>
inline
typename basic_string<CHAR_TYPE,CHAR_TRAITS,ALLOCATOR>::size_type
basic_string<CHAR_TYPE,CHAR_TRAITS,ALLOCATOR>::length() const
{
    return this->d_length;
}

template <typename CHAR_TYPE, typename CHAR_TRAITS, typename ALLOCATOR>
inline
typename basic_string<CHAR_TYPE,CHAR_TRAITS,ALLOCATOR>::size_type
basic_string<CHAR_TYPE,CHAR_TRAITS,ALLOCATOR>::max_size() const
{
    // Must take into account the null-terminating character.

    size_type stringMaxSize = ~size_type(0) / sizeof(CHAR_TYPE) - 1;
    size_type allocMaxSize  = get_allocator().max_size() - 1;
    return allocMaxSize < stringMaxSize ? allocMaxSize : stringMaxSize;
}

template <typename CHAR_TYPE, typename CHAR_TRAITS, typename ALLOCATOR>
inline
typename basic_string<CHAR_TYPE,CHAR_TRAITS,ALLOCATOR>::size_type
basic_string<CHAR_TYPE,CHAR_TRAITS,ALLOCATOR>::capacity() const
{
    return this->d_capacity;
}

template <typename CHAR_TYPE, typename CHAR_TRAITS, typename ALLOCATOR>
inline
bool basic_string<CHAR_TYPE,CHAR_TRAITS,ALLOCATOR>::empty() const
{
    return this->d_length == 0;
}

                   // *** 21.3.5 element access: ***

template <typename CHAR_TYPE, typename CHAR_TRAITS, typename ALLOCATOR>
inline
typename basic_string<CHAR_TYPE,CHAR_TRAITS,ALLOCATOR>::const_reference
basic_string<CHAR_TYPE,CHAR_TRAITS,ALLOCATOR>::operator[](
                                                      size_type position) const
{
    BSLS_ASSERT_OPT(position <= length());

    return *(begin() + position);
}

template <typename CHAR_TYPE, typename CHAR_TRAITS, typename ALLOCATOR>
typename basic_string<CHAR_TYPE,CHAR_TRAITS,ALLOCATOR>::const_reference
basic_string<CHAR_TYPE,CHAR_TRAITS,ALLOCATOR>::at(size_type position) const
{
    // perform a validity check
    BSLS_ASSERT_OPT((*this)[this->d_length] == CHAR_TYPE());
    BSLS_ASSERT_OPT(capacity() >= length());

    // Note: deliberately not inlined (see comment in non-const version).

    if (BSLS_PERFORMANCEHINT_PREDICT_UNLIKELY(position >= length())) {
        BSLS_PERFORMANCEHINT_UNLIKELY_HINT;
        BloombergLP::bslstl::StdExceptUtil::throwOutOfRange(
                                 "const string<...>::at(n): invalid position");
    }
    return *(begin() + position);
}

template <typename CHAR_TYPE, typename CHAR_TRAITS, typename ALLOCATOR>
inline
typename basic_string<CHAR_TYPE,CHAR_TRAITS,ALLOCATOR>::const_reference
basic_string<CHAR_TYPE,CHAR_TRAITS,ALLOCATOR>::front() const
{
    // perform a validity check
    BSLS_ASSERT_OPT((*this)[this->d_length] == CHAR_TYPE());
    BSLS_ASSERT_OPT(capacity() >= length());

    BSLS_ASSERT_OPT(!empty());

    return *begin();
}

template <typename CHAR_TYPE, typename CHAR_TRAITS, typename ALLOCATOR>
inline
typename basic_string<CHAR_TYPE,CHAR_TRAITS,ALLOCATOR>::const_reference
basic_string<CHAR_TYPE,CHAR_TRAITS,ALLOCATOR>::back() const
{
    // perform a validity check
    BSLS_ASSERT_OPT((*this)[this->d_length] == CHAR_TYPE());
    BSLS_ASSERT_OPT(capacity() >= length());

    BSLS_ASSERT_OPT(!empty());

    return *(end() - 1);
}

template <typename CHAR_TYPE, typename CHAR_TRAITS, typename ALLOCATOR>
typename basic_string<CHAR_TYPE,CHAR_TRAITS,ALLOCATOR>::size_type
basic_string<CHAR_TYPE,CHAR_TRAITS,ALLOCATOR>::copy(CHAR_TYPE *characterString,
                                                    size_type  numChars,
                                                    size_type  position) const
{
    // perform a validity check
    BSLS_ASSERT_OPT((*this)[this->d_length] == CHAR_TYPE());
    BSLS_ASSERT_OPT(capacity() >= length());

    BSLS_ASSERT_OPT(characterString);

    if (BSLS_PERFORMANCEHINT_PREDICT_UNLIKELY(length() < position)) {
        BSLS_PERFORMANCEHINT_UNLIKELY_HINT;
        BloombergLP::bslstl::StdExceptUtil::throwOutOfRange(
                       "const string<...>::copy(str,pos,n): invalid position");
    }
    if (numChars > length() - position) {
        numChars = length() - position;
    }
    CHAR_TRAITS::move(characterString, this->dataPtr() + position, numChars);
    return numChars;
}

                 // *** 21.3.7 string operations: ***

template <typename CHAR_TYPE, typename CHAR_TRAITS, typename ALLOCATOR>
inline
typename basic_string<CHAR_TYPE,CHAR_TRAITS,ALLOCATOR>::const_pointer
basic_string<CHAR_TYPE,CHAR_TRAITS,ALLOCATOR>::c_str() const
{
    // perform a validity check
    BSLS_ASSERT_OPT((*this)[this->d_length] == CHAR_TYPE());
    BSLS_ASSERT_OPT(capacity() >= length());

    return this->dataPtr();
}

template <typename CHAR_TYPE, typename CHAR_TRAITS, typename ALLOCATOR>
inline
basic_string_data_proxy<basic_string<CHAR_TYPE,
                                     CHAR_TRAITS,
                                     ALLOCATOR> >
basic_string<CHAR_TYPE,CHAR_TRAITS,ALLOCATOR>::c_str_safe() const
{
    return basic_string_data_proxy<basic_string>(*this);
}

template <typename CHAR_TYPE, typename CHAR_TRAITS, typename ALLOCATOR>
inline
typename basic_string<CHAR_TYPE,CHAR_TRAITS,ALLOCATOR>::const_pointer
basic_string<CHAR_TYPE,CHAR_TRAITS,ALLOCATOR>::data() const
{
    // perform a validity check
    BSLS_ASSERT_OPT((*this)[this->d_length] == CHAR_TYPE());
    BSLS_ASSERT_OPT(capacity() >= length());

    return this->dataPtr();
}

template <typename CHAR_TYPE, typename CHAR_TRAITS, typename ALLOCATOR>
inline
basic_string_data_proxy<basic_string<CHAR_TYPE,
                                     CHAR_TRAITS,
                                     ALLOCATOR> >
basic_string<CHAR_TYPE,CHAR_TRAITS,ALLOCATOR>::data_safe() const
{
    return basic_string_data_proxy<basic_string>(*this);
}

template <typename CHAR_TYPE, typename CHAR_TRAITS, typename ALLOCATOR>
inline
typename basic_string<CHAR_TYPE,CHAR_TRAITS,ALLOCATOR>::allocator_type
basic_string<CHAR_TYPE,CHAR_TRAITS,ALLOCATOR>::get_allocator() const
{
    return BloombergLP::bslalg::ContainerBase<allocator_type>::allocator();
}

template <typename CHAR_TYPE, typename CHAR_TRAITS, typename ALLOCATOR>
typename basic_string<CHAR_TYPE,CHAR_TRAITS,ALLOCATOR>::size_type
basic_string<CHAR_TYPE,CHAR_TRAITS,ALLOCATOR>::find(
                                           const basic_string&  string,
                                           size_type            position) const
{
    return find(string.data(), position, string.length());
}

template <typename CHAR_TYPE, typename CHAR_TRAITS, typename ALLOCATOR>
typename basic_string<CHAR_TYPE,CHAR_TRAITS,ALLOCATOR>::size_type
basic_string<CHAR_TYPE,CHAR_TRAITS,ALLOCATOR>::find(
                                               const CHAR_TYPE *string,
                                               size_type        position,
                                               size_type        numChars) const
{
    // perform a validity check
    BSLS_ASSERT_OPT((*this)[this->d_length] == CHAR_TYPE());
    BSLS_ASSERT_OPT(capacity() >= length());

    BSLS_ASSERT_OPT(string);

    size_type remChars = length() - position;
    if (position > length() || numChars > remChars) {
        return npos;                                                  // RETURN
    }
    if (0 == numChars) {
        return position;                                              // RETURN
    }
    const CHAR_TYPE *thisString = this->dataPtr() + position;
    const CHAR_TYPE *nextString;
    for (remChars -= numChars - 1;
         0 != (nextString = BSLSTL_CHAR_TRAITS::find(thisString,
                                                     remChars,
                                                     *string));
         remChars -= ++nextString - thisString, thisString = nextString)
    {
        if (0 == CHAR_TRAITS::compare(nextString, string, numChars)) {
            return nextString - this->dataPtr();                      // RETURN
        }
    }
    return npos;
}

template <typename CHAR_TYPE, typename CHAR_TRAITS, typename ALLOCATOR>
typename basic_string<CHAR_TYPE,CHAR_TRAITS,ALLOCATOR>::size_type
basic_string<CHAR_TYPE,CHAR_TRAITS,ALLOCATOR>::find(
                                               const CHAR_TYPE *string,
                                               size_type        position) const
{
    BSLS_ASSERT_OPT(string);

    return find(string, position, CHAR_TRAITS::length(string));
}

template <typename CHAR_TYPE, typename CHAR_TRAITS, typename ALLOCATOR>
typename basic_string<CHAR_TYPE,CHAR_TRAITS,ALLOCATOR>::size_type
basic_string<CHAR_TYPE,CHAR_TRAITS,ALLOCATOR>::find(CHAR_TYPE character,
                                                    size_type position) const
{
    if (position >= length()) {
        return npos;                                                  // RETURN
    }
    const CHAR_TYPE *result =
        BSLSTL_CHAR_TRAITS::find(this->dataPtr() + position,
                                 length() - position,
                                 character);
    return result ? result - this->dataPtr() : npos;
}

template <typename CHAR_TYPE, typename CHAR_TRAITS, typename ALLOCATOR>
typename basic_string<CHAR_TYPE,CHAR_TRAITS,ALLOCATOR>::size_type
basic_string<CHAR_TYPE,CHAR_TRAITS,ALLOCATOR>::rfind(
                                            const basic_string& string,
                                            size_type           position) const
{
    return rfind(string.data(), position, string.length());
}

template <typename CHAR_TYPE, typename CHAR_TRAITS, typename ALLOCATOR>
typename basic_string<CHAR_TYPE,CHAR_TRAITS,ALLOCATOR>::size_type
basic_string<CHAR_TYPE,CHAR_TRAITS,ALLOCATOR>::rfind(
                                              const CHAR_TYPE *characterString,
                                              size_type        position,
                                              size_type        numChars) const
{
    // perform a validity check
    BSLS_ASSERT_OPT((*this)[this->d_length] == CHAR_TYPE());
    BSLS_ASSERT_OPT(capacity() >= length());

    BSLS_ASSERT_OPT(characterString || 0 == numChars);

    if (0 == numChars) {
        return position > length() ? length() : position;             // RETURN
    }
    if (numChars <= length()) {
        if (position > length() - numChars) {
            position = length() - numChars;
        }
        const CHAR_TYPE *thisString = this->dataPtr() + position;
        for (; position != npos; --thisString, --position) {
            if (0 == CHAR_TRAITS::compare(thisString,
                                          characterString,
                                          numChars)) {
                return position;                                      // RETURN
            }
        }
    }
    return npos;
}

template <typename CHAR_TYPE, typename CHAR_TRAITS, typename ALLOCATOR>
typename basic_string<CHAR_TYPE,CHAR_TRAITS,ALLOCATOR>::size_type
basic_string<CHAR_TYPE,CHAR_TRAITS,ALLOCATOR>::rfind(
                                              const CHAR_TYPE *characterString,
                                              size_type        position) const
{
    BSLS_ASSERT_OPT(characterString);

    return rfind(characterString,
                 position,
                 CHAR_TRAITS::length(characterString));
}

template <typename CHAR_TYPE, typename CHAR_TRAITS, typename ALLOCATOR>
typename basic_string<CHAR_TYPE,CHAR_TRAITS,ALLOCATOR>::size_type
basic_string<CHAR_TYPE,CHAR_TRAITS,ALLOCATOR>::rfind(CHAR_TYPE character,
                                                     size_type position) const
{
    return rfind(&character, position, size_type(1));
}

template <typename CHAR_TYPE, typename CHAR_TRAITS, typename ALLOCATOR>
typename basic_string<CHAR_TYPE,CHAR_TRAITS,ALLOCATOR>::size_type
basic_string<CHAR_TYPE,CHAR_TRAITS,ALLOCATOR>::find_first_of(
                                            const basic_string& string,
                                            size_type           position) const
{
    return find_first_of(string.data(), position, string.length());
}

template <typename CHAR_TYPE, typename CHAR_TRAITS, typename ALLOCATOR>
typename basic_string<CHAR_TYPE,CHAR_TRAITS,ALLOCATOR>::size_type
basic_string<CHAR_TYPE,CHAR_TRAITS,ALLOCATOR>::find_first_of(
                                              const CHAR_TYPE *characterString,
                                              size_type        position,
                                              size_type        numChars) const
{
    // perform a validity check
    BSLS_ASSERT_OPT((*this)[this->d_length] == CHAR_TYPE());
    BSLS_ASSERT_OPT(capacity() >= length());

    BSLS_ASSERT_OPT(characterString || 0 == numChars);

    if (0 < numChars && position < length()) {
        for (const CHAR_TYPE *current = this->dataPtr() + position;
             current != this->dataPtr() + length();
             ++current)
        {
            if (BSLSTL_CHAR_TRAITS::find(characterString, numChars, *current)
                != 0) {
                return current - this->dataPtr();                     // RETURN
            }
        }
    }
    return npos;
}

template <typename CHAR_TYPE, typename CHAR_TRAITS, typename ALLOCATOR>
typename basic_string<CHAR_TYPE,CHAR_TRAITS,ALLOCATOR>::size_type
basic_string<CHAR_TYPE,CHAR_TRAITS,ALLOCATOR>::find_first_of(
                                              const CHAR_TYPE *characterString,
                                              size_type        position) const
{
    BSLS_ASSERT_OPT(characterString);

    return find_first_of(characterString,
                         position,
                         CHAR_TRAITS::length(characterString));
}

template <typename CHAR_TYPE, typename CHAR_TRAITS, typename ALLOCATOR>
typename basic_string<CHAR_TYPE,CHAR_TRAITS,ALLOCATOR>::size_type
basic_string<CHAR_TYPE,CHAR_TRAITS,ALLOCATOR>::find_first_of(
                                                      CHAR_TYPE character,
                                                      size_type position) const
{
    return find_first_of(&character, position, size_type(1));
}

template <typename CHAR_TYPE, typename CHAR_TRAITS, typename ALLOCATOR>
typename basic_string<CHAR_TYPE,CHAR_TRAITS,ALLOCATOR>::size_type
basic_string<CHAR_TYPE,CHAR_TRAITS,ALLOCATOR>::find_last_of(
                                            const basic_string& string,
                                            size_type           position) const
{
    return find_last_of(string.data(), position, string.length());
}

template <typename CHAR_TYPE, typename CHAR_TRAITS, typename ALLOCATOR>
typename basic_string<CHAR_TYPE,CHAR_TRAITS,ALLOCATOR>::size_type
basic_string<CHAR_TYPE,CHAR_TRAITS,ALLOCATOR>::find_last_of(
                                              const CHAR_TYPE *characterString,
                                              size_type        position,
                                              size_type        numChars) const
{
    // perform a validity check
    BSLS_ASSERT_OPT((*this)[this->d_length] == CHAR_TYPE());
    BSLS_ASSERT_OPT(capacity() >= length());

    BSLS_ASSERT_OPT(characterString || 0 == numChars);

    if (0 < numChars && 0 < length()) {
        size_type remChars = position < length() ? position : length() - 1;
        for (const CHAR_TYPE *current = this->dataPtr() + remChars;
             ;
             --current)
        {
            if (BSLSTL_CHAR_TRAITS::find(
                                        characterString, numChars, *current)) {
                return current - this->dataPtr();                     // RETURN
            }
            if (current == this->dataPtr()) {
                break;
            }
        }
    }
    return npos;
}

template <typename CHAR_TYPE, typename CHAR_TRAITS, typename ALLOCATOR>
typename basic_string<CHAR_TYPE,CHAR_TRAITS,ALLOCATOR>::size_type
basic_string<CHAR_TYPE,CHAR_TRAITS,ALLOCATOR>::find_last_of(
                                              const CHAR_TYPE *characterString,
                                              size_type        position) const
{
    BSLS_ASSERT_OPT(characterString);

    return find_last_of(characterString,
                        position,
                        CHAR_TRAITS::length(characterString));
}

template <typename CHAR_TYPE, typename CHAR_TRAITS, typename ALLOCATOR>
typename basic_string<CHAR_TYPE,CHAR_TRAITS,ALLOCATOR>::size_type
basic_string<CHAR_TYPE,CHAR_TRAITS,ALLOCATOR>::find_last_of(
                                                      CHAR_TYPE character,
                                                      size_type position) const
{
    return find_last_of(&character, position, size_type(1));
}

template <typename CHAR_TYPE, typename CHAR_TRAITS, typename ALLOCATOR>
typename basic_string<CHAR_TYPE,CHAR_TRAITS,ALLOCATOR>::size_type
basic_string<CHAR_TYPE,CHAR_TRAITS,ALLOCATOR>::find_first_not_of(
                                            const basic_string& string,
                                            size_type           position) const
{
    return find_first_not_of(string.data(), position, string.length());
}

template <typename CHAR_TYPE, typename CHAR_TRAITS, typename ALLOCATOR>
typename basic_string<CHAR_TYPE,CHAR_TRAITS,ALLOCATOR>::size_type
basic_string<CHAR_TYPE,CHAR_TRAITS,ALLOCATOR>::find_first_not_of(
                                              const CHAR_TYPE *characterString,
                                              size_type        position,
                                              size_type        numChars) const
{
    // perform a validity check
    BSLS_ASSERT_OPT((*this)[this->d_length] == CHAR_TYPE());
    BSLS_ASSERT_OPT(capacity() >= length());

    BSLS_ASSERT_OPT(characterString || 0 == numChars);

    if (position < length()) {
        const CHAR_TYPE *last = this->dataPtr() + length();
        for (const CHAR_TYPE *current = this->dataPtr() + position;
             current != last;
             ++current)
        {
            if (!BSLSTL_CHAR_TRAITS::find(
                                        characterString, numChars, *current)) {
                return current - this->dataPtr();                     // RETURN
            }
        }
    }
    return npos;
}

template <typename CHAR_TYPE, typename CHAR_TRAITS, typename ALLOCATOR>
typename basic_string<CHAR_TYPE,CHAR_TRAITS,ALLOCATOR>::size_type
basic_string<CHAR_TYPE,CHAR_TRAITS,ALLOCATOR>::find_first_not_of(
                                              const CHAR_TYPE *characterString,
                                              size_type        position) const
{
    BSLS_ASSERT_OPT(characterString);

    return find_first_not_of(characterString,
                             position,
                             CHAR_TRAITS::length(characterString));
}

template <typename CHAR_TYPE, typename CHAR_TRAITS, typename ALLOCATOR>
typename basic_string<CHAR_TYPE,CHAR_TRAITS,ALLOCATOR>::size_type
basic_string<CHAR_TYPE,CHAR_TRAITS,ALLOCATOR>::find_first_not_of(
                                                      CHAR_TYPE character,
                                                      size_type position) const
{
    return find_first_not_of(&character, position, size_type(1));
}

template <typename CHAR_TYPE, typename CHAR_TRAITS, typename ALLOCATOR>
typename basic_string<CHAR_TYPE,CHAR_TRAITS,ALLOCATOR>::size_type
basic_string<CHAR_TYPE,CHAR_TRAITS,ALLOCATOR>::find_last_not_of (
                                            const basic_string& string,
                                            size_type           position) const
{
    return find_last_not_of(string.data(), position, string.length());
}

template <typename CHAR_TYPE, typename CHAR_TRAITS, typename ALLOCATOR>
typename basic_string<CHAR_TYPE,CHAR_TRAITS,ALLOCATOR>::size_type
basic_string<CHAR_TYPE,CHAR_TRAITS,ALLOCATOR>::find_last_not_of (
                                              const CHAR_TYPE *characterString,
                                              size_type        position,
                                              size_type        numChars) const
{
    // perform a validity check
    BSLS_ASSERT_OPT((*this)[this->d_length] == CHAR_TYPE());
    BSLS_ASSERT_OPT(capacity() >= length());

    BSLS_ASSERT_OPT(characterString || 0 == numChars);

    if (0 < length()) {
        size_type remChars = position < length() ? position : length() - 1;
        for (const CHAR_TYPE *current = this->dataPtr() + remChars;
             remChars != npos;
             --current, --remChars)
        {
            if (!BSLSTL_CHAR_TRAITS::find(
                                        characterString, numChars, *current)) {
                return current - this->dataPtr();                     // RETURN
            }
        }
    }
    return npos;
}

template <typename CHAR_TYPE, typename CHAR_TRAITS, typename ALLOCATOR>
typename basic_string<CHAR_TYPE,CHAR_TRAITS,ALLOCATOR>::size_type
basic_string<CHAR_TYPE,CHAR_TRAITS,ALLOCATOR>::find_last_not_of (
                                              const CHAR_TYPE *characterString,
                                              size_type        position) const
{
    BSLS_ASSERT_OPT(characterString);

    return find_last_not_of(characterString,
                            position,
                            CHAR_TRAITS::length(characterString));
}

template <typename CHAR_TYPE, typename CHAR_TRAITS, typename ALLOCATOR>
typename basic_string<CHAR_TYPE,CHAR_TRAITS,ALLOCATOR>::size_type
basic_string<CHAR_TYPE,CHAR_TRAITS,ALLOCATOR>::find_last_not_of (
                                                      CHAR_TYPE character,
                                                      size_type position) const
{
    return find_last_not_of(&character, position, size_type(1));
}

template <typename CHAR_TYPE, typename CHAR_TRAITS, typename ALLOCATOR>
basic_string<CHAR_TYPE,CHAR_TRAITS,ALLOCATOR>
basic_string<CHAR_TYPE,CHAR_TRAITS,ALLOCATOR>::substr(size_type position,
                                                      size_type numChars) const
{
    // perform a validity check
    BSLS_ASSERT_OPT((*this)[this->d_length] == CHAR_TYPE());
    BSLS_ASSERT_OPT(capacity() >= length());

    return basic_string<CHAR_TYPE,
                        CHAR_TRAITS,
                        ALLOCATOR>(*this, position, numChars);
}

template <typename CHAR_TYPE, typename CHAR_TRAITS, typename ALLOCATOR>
int basic_string<CHAR_TYPE,CHAR_TRAITS,ALLOCATOR>::compare(
                                               const basic_string& other) const
{
    // perform a validity check
    BSLS_ASSERT_OPT((*this)[this->d_length] == CHAR_TYPE());
    BSLS_ASSERT_OPT(capacity() >= length());

    return privateCompareRaw(size_type(0),
                             length(),
                             other.data(),
                             other.length());
}

template <typename CHAR_TYPE, typename CHAR_TRAITS, typename ALLOCATOR>
int basic_string<CHAR_TYPE,CHAR_TRAITS,ALLOCATOR>::compare(
                                              size_type            position,
                                              size_type            numChars,
                                              const basic_string&  other) const
{
    // perform a validity check
    BSLS_ASSERT_OPT((*this)[this->d_length] == CHAR_TYPE());
    BSLS_ASSERT_OPT(capacity() >= length());

    if (BSLS_PERFORMANCEHINT_PREDICT_UNLIKELY(length() < position)) {
        BSLS_PERFORMANCEHINT_UNLIKELY_HINT;
        BloombergLP::bslstl::StdExceptUtil::throwOutOfRange(
                    "const string<...>::compare(pos,n,...): invalid position");
    }
    if (numChars > length() - position) {
        numChars = length() - position;
    }
    return privateCompareRaw(position, numChars, other.data(), other.length());
}

template <typename CHAR_TYPE, typename CHAR_TRAITS, typename ALLOCATOR>
int basic_string<CHAR_TYPE,CHAR_TRAITS,ALLOCATOR>::compare(
                                       size_type           lhsPosition,
                                       size_type           lhsNumChars,
                                       const basic_string& other,
                                       size_type           otherPosition,
                                       size_type           otherNumChars) const
{
    // perform a validity check
    BSLS_ASSERT_OPT((*this)[this->d_length] == CHAR_TYPE());
    BSLS_ASSERT_OPT(capacity() >= length());

    if (BSLS_PERFORMANCEHINT_PREDICT_UNLIKELY(length() < lhsPosition)) {
        BSLS_PERFORMANCEHINT_UNLIKELY_HINT;
        BloombergLP::bslstl::StdExceptUtil::throwOutOfRange(
                    "const string<...>::compare(pos,n,...): invalid position");
    }
    if (lhsNumChars > length() - lhsPosition) {
        lhsNumChars = length() - lhsPosition;
    }
    if (BSLS_PERFORMANCEHINT_PREDICT_UNLIKELY(other.length() <
                                                              otherPosition)) {
        BSLS_PERFORMANCEHINT_UNLIKELY_HINT;
        BloombergLP::bslstl::StdExceptUtil::throwOutOfRange(
                    "const string<...>::compare(pos,n,...): invalid position");
    }
    if (otherNumChars > other.length() - otherPosition) {
        otherNumChars = other.length() - otherPosition;
    }
    return privateCompareRaw(lhsPosition,
                             lhsNumChars,
                             other.dataPtr() + otherPosition,
                             otherNumChars);
}

template <typename CHAR_TYPE, typename CHAR_TRAITS, typename ALLOCATOR>
int basic_string<CHAR_TYPE,CHAR_TRAITS,ALLOCATOR>::compare(
                                                  const CHAR_TYPE *other) const
{
    // perform a validity check
    BSLS_ASSERT_OPT((*this)[this->d_length] == CHAR_TYPE());
    BSLS_ASSERT_OPT(capacity() >= length());

    BSLS_ASSERT_OPT(other);

    return privateCompareRaw(size_type(0),
                             length(),
                             other,
                             CHAR_TRAITS::length(other));
}

template <typename CHAR_TYPE, typename CHAR_TRAITS, typename ALLOCATOR>
int basic_string<CHAR_TYPE,CHAR_TRAITS,ALLOCATOR>::compare(
                                          size_type        lhsPosition,
                                          size_type        lhsNumChars,
                                          const CHAR_TYPE *other,
                                          size_type        otherNumChars) const
{
    // perform a validity check
    BSLS_ASSERT_OPT((*this)[this->d_length] == CHAR_TYPE());
    BSLS_ASSERT_OPT(capacity() >= length());

    BSLS_ASSERT_OPT(other);

    if (BSLS_PERFORMANCEHINT_PREDICT_UNLIKELY(length() < lhsPosition)) {
        BSLS_PERFORMANCEHINT_UNLIKELY_HINT;
        BloombergLP::bslstl::StdExceptUtil::throwOutOfRange(
                    "const string<...>::compare(pos,n,...): invalid position");
    }
    if (lhsNumChars > length() - lhsPosition) {
        lhsNumChars = length() - lhsPosition;
    }
    return privateCompareRaw(lhsPosition,
                             lhsNumChars,
                             other,
                             otherNumChars);
}

template <typename CHAR_TYPE, typename CHAR_TRAITS, typename ALLOCATOR>
int basic_string<CHAR_TYPE,CHAR_TRAITS,ALLOCATOR>::compare(
                                                  size_type        lhsPosition,
                                                  size_type        lhsNumChars,
                                                  const CHAR_TYPE *other) const
{
    // perform a validity check
    BSLS_ASSERT_OPT((*this)[this->d_length] == CHAR_TYPE());
    BSLS_ASSERT_OPT(capacity() >= length());

    BSLS_ASSERT_OPT(other);

    return compare(lhsPosition,
                   lhsNumChars,
                   other,
                   CHAR_TRAITS::length(other));
}

// FREE FUNCTIONS
template <class CHAR_TYPE, class CHAR_TRAITS, class ALLOCATOR>
inline
void swap(basic_string<CHAR_TYPE,CHAR_TRAITS, ALLOCATOR>& lhs,
          basic_string<CHAR_TYPE,CHAR_TRAITS, ALLOCATOR>& rhs)
{
    BSLS_ASSERT_OPT(lhs.get_allocator() == rhs.get_allocator());

    lhs.swap(rhs);
}

// FREE OPERATORS
template <class CHAR_TYPE, class CHAR_TRAITS, class ALLOC>
inline
bool operator==(const basic_string<CHAR_TYPE,CHAR_TRAITS,ALLOC>& lhs,
                const basic_string<CHAR_TYPE,CHAR_TRAITS,ALLOC>& rhs)
{
    return lhs.size() == rhs.size()
        && 0 == CHAR_TRAITS::compare(lhs.data(), rhs.data(), lhs.size());
}

template <class CHAR_TYPE, class CHAR_TRAITS, class ALLOC1, class ALLOC2>
inline
bool
operator==(const native_std::basic_string<CHAR_TYPE,CHAR_TRAITS,ALLOC1>& lhs,
           const bsl::basic_string<CHAR_TYPE,CHAR_TRAITS,ALLOC2>&        rhs)
{
    return lhs.size() == rhs.size()
        && 0 == CHAR_TRAITS::compare(lhs.data(), rhs.data(), lhs.size());
}

template <class CHAR_TYPE, class CHAR_TRAITS, class ALLOC1, class ALLOC2>
inline
bool
operator==(const bsl::basic_string<CHAR_TYPE,CHAR_TRAITS,ALLOC1>&        lhs,
           const native_std::basic_string<CHAR_TYPE,CHAR_TRAITS,ALLOC2>& rhs)
{
    return lhs.size() == rhs.size()
        && 0 == CHAR_TRAITS::compare(lhs.data(), rhs.data(), lhs.size());
}

template <class CHAR_TYPE, class CHAR_TRAITS, class ALLOC>
inline
bool operator==(const CHAR_TYPE                                  *lhs,
                const basic_string<CHAR_TYPE,CHAR_TRAITS,ALLOC>&  rhs)
{
    BSLS_ASSERT_OPT(lhs);

    std::size_t len = CHAR_TRAITS::length(lhs);
    return len == rhs.size()
        && 0 == CHAR_TRAITS::compare(lhs, rhs.data(), len);
}

template <class CHAR_TYPE, class CHAR_TRAITS, class ALLOC>
inline
bool operator==(const basic_string<CHAR_TYPE,CHAR_TRAITS,ALLOC>& lhs,
                const CHAR_TYPE*                                 rhs)
{
    BSLS_ASSERT_OPT(rhs);

    std::size_t len = CHAR_TRAITS::length(rhs);
    return lhs.size() == len
        && 0 == CHAR_TRAITS::compare(lhs.data(), rhs, len);
}

template <class CHAR_TYPE, class CHAR_TRAITS, class ALLOC>
inline
bool operator!=(const basic_string<CHAR_TYPE,CHAR_TRAITS,ALLOC>& lhs,
                const basic_string<CHAR_TYPE,CHAR_TRAITS,ALLOC>& rhs)
{
    return !(lhs == rhs);
}

template <class CHAR_TYPE, class CHAR_TRAITS, class ALLOC1, class ALLOC2>
inline
bool
operator!=(const native_std::basic_string<CHAR_TYPE,CHAR_TRAITS,ALLOC1>& lhs,
           const bsl::basic_string<CHAR_TYPE,CHAR_TRAITS,ALLOC2>&        rhs)
{
    return !(lhs == rhs);
}

template <class CHAR_TYPE, class CHAR_TRAITS, class ALLOC1, class ALLOC2>
inline
bool
operator!=(const bsl::basic_string<CHAR_TYPE,CHAR_TRAITS,ALLOC1>&        lhs,
           const native_std::basic_string<CHAR_TYPE,CHAR_TRAITS,ALLOC2>& rhs)
{
    return !(lhs == rhs);
}

template <class CHAR_TYPE, class CHAR_TRAITS, class ALLOC>
inline
bool operator!=(const CHAR_TYPE                                  *lhs,
                const basic_string<CHAR_TYPE,CHAR_TRAITS,ALLOC>&  rhs)
{
    BSLS_ASSERT_OPT(lhs);

    return !(lhs == rhs);
}

template <class CHAR_TYPE, class CHAR_TRAITS, class ALLOC>
inline
bool operator!=(const basic_string<CHAR_TYPE,CHAR_TRAITS,ALLOC>&  lhs,
                const CHAR_TYPE                                  *rhs)
{
    BSLS_ASSERT_OPT(rhs);

    return !(lhs == rhs);
}

template <class CHAR_TYPE, class CHAR_TRAITS, class ALLOC>
bool operator<(const basic_string<CHAR_TYPE,CHAR_TRAITS,ALLOC>& lhs,
               const basic_string<CHAR_TYPE,CHAR_TRAITS,ALLOC>& rhs)
{
    const std::size_t minLen = lhs.length() < rhs.length()
                             ? lhs.length() : rhs.length();
    int ret = CHAR_TRAITS::compare(lhs.data(), rhs.data(), minLen);
    if (0 == ret) {
        return lhs.length() < rhs.length();                           // RETURN
    }
    return ret < 0;
}

template <class CHAR_TYPE, class CHAR_TRAITS, class ALLOC1, class ALLOC2>
bool
operator<(const native_std::basic_string<CHAR_TYPE,CHAR_TRAITS,ALLOC1>& lhs,
          const bsl::basic_string<CHAR_TYPE,CHAR_TRAITS,ALLOC2>&        rhs)
{
    const std::size_t minLen = lhs.length() < rhs.length()
                             ? lhs.length() : rhs.length();
    int ret = CHAR_TRAITS::compare(lhs.data(), rhs.data(), minLen);
    if (0 == ret) {
        return lhs.length() < rhs.length();                           // RETURN
    }
    return ret < 0;
}

template <class CHAR_TYPE, class CHAR_TRAITS, class ALLOC1, class ALLOC2>
bool
operator<(const bsl::basic_string<CHAR_TYPE,CHAR_TRAITS,ALLOC1>&        lhs,
          const native_std::basic_string<CHAR_TYPE,CHAR_TRAITS,ALLOC2>& rhs)
{
    const std::size_t minLen = lhs.length() < rhs.length()
                             ? lhs.length() : rhs.length();
    int ret = CHAR_TRAITS::compare(lhs.data(), rhs.data(), minLen);
    if (0 == ret) {
        return lhs.length() < rhs.length();                           // RETURN
    }
    return ret < 0;
}

template <class CHAR_TYPE, class CHAR_TRAITS, class ALLOC>
bool operator<(const CHAR_TYPE                                  *lhs,
               const basic_string<CHAR_TYPE,CHAR_TRAITS,ALLOC>&  rhs)
{
    BSLS_ASSERT_OPT(lhs);

    const std::size_t lhsLen = CHAR_TRAITS::length(lhs);
    const std::size_t minLen = lhsLen < rhs.length() ? lhsLen : rhs.length();
    int ret = CHAR_TRAITS::compare(lhs, rhs.data(), minLen);
    if (0 == ret) {
        return lhsLen < rhs.length();                                 // RETURN
    }
    return ret < 0;
}

template <class CHAR_TYPE, class CHAR_TRAITS, class ALLOC>
bool operator<(const basic_string<CHAR_TYPE,CHAR_TRAITS,ALLOC>&  lhs,
               const CHAR_TYPE                                  *rhs)
{
    BSLS_ASSERT_OPT(rhs);

    const std::size_t rhsLen = CHAR_TRAITS::length(rhs);
    const std::size_t minLen = rhsLen < lhs.length() ? rhsLen : lhs.length();
    int ret = CHAR_TRAITS::compare(lhs.data(), rhs, minLen);
    if (0 == ret) {
        return lhs.length() < rhsLen;                                 // RETURN
    }
    return ret < 0;
}

template <class CHAR_TYPE, class CHAR_TRAITS, class ALLOC>
inline
bool operator>(const basic_string<CHAR_TYPE,CHAR_TRAITS,ALLOC>& lhs,
               const basic_string<CHAR_TYPE,CHAR_TRAITS,ALLOC>& rhs) {
    return rhs < lhs;
}

template <class CHAR_TYPE, class CHAR_TRAITS, class ALLOC1, class ALLOC2>
inline
bool
operator>(const native_std::basic_string<CHAR_TYPE,CHAR_TRAITS,ALLOC1>& lhs,
          const bsl::basic_string<CHAR_TYPE,CHAR_TRAITS,ALLOC2>&        rhs)
{
    return rhs < lhs;
}

template <class CHAR_TYPE, class CHAR_TRAITS, class ALLOC1, class ALLOC2>
inline
bool
operator>(const bsl::basic_string<CHAR_TYPE,CHAR_TRAITS,ALLOC1>&        lhs,
          const native_std::basic_string<CHAR_TYPE,CHAR_TRAITS,ALLOC2>& rhs)
{
    return rhs < lhs;
}

template <class CHAR_TYPE, class CHAR_TRAITS, class ALLOC>
inline
bool operator>(const CHAR_TYPE                                  *lhs,
               const basic_string<CHAR_TYPE,CHAR_TRAITS,ALLOC>&  rhs)
{
    BSLS_ASSERT_OPT(lhs);

    return rhs < lhs;
}

template <class CHAR_TYPE, class CHAR_TRAITS, class ALLOC>
inline
bool operator>(const basic_string<CHAR_TYPE,CHAR_TRAITS,ALLOC>&  lhs,
               const CHAR_TYPE                                  *rhs)
{
    BSLS_ASSERT_OPT(rhs);

    return rhs < lhs;
}

template <class CHAR_TYPE, class CHAR_TRAITS, class ALLOC>
inline
bool operator<=(const basic_string<CHAR_TYPE,CHAR_TRAITS,ALLOC>& lhs,
                const basic_string<CHAR_TYPE,CHAR_TRAITS,ALLOC>& rhs) {
    return !(rhs < lhs);
}

template <class CHAR_TYPE, class CHAR_TRAITS, class ALLOC1, class ALLOC2>
inline
bool
operator<=(const native_std::basic_string<CHAR_TYPE,CHAR_TRAITS,ALLOC1>& lhs,
           const bsl::basic_string<CHAR_TYPE,CHAR_TRAITS,ALLOC2>&        rhs)
{
    return !(rhs < lhs);
}

template <class CHAR_TYPE, class CHAR_TRAITS, class ALLOC1, class ALLOC2>
inline
bool
operator<=(const bsl::basic_string<CHAR_TYPE,CHAR_TRAITS,ALLOC1>&        lhs,
           const native_std::basic_string<CHAR_TYPE,CHAR_TRAITS,ALLOC2>& rhs)
{
    return !(rhs < lhs);
}

template <class CHAR_TYPE, class CHAR_TRAITS, class ALLOC>
inline
bool operator<=(const CHAR_TYPE                                  *lhs,
                const basic_string<CHAR_TYPE,CHAR_TRAITS,ALLOC>&  rhs)
{
    BSLS_ASSERT_OPT(lhs);

    return !(rhs < lhs);
}

template <class CHAR_TYPE, class CHAR_TRAITS, class ALLOC>
inline
bool operator<=(const basic_string<CHAR_TYPE,CHAR_TRAITS,ALLOC>&  lhs,
                const CHAR_TYPE                                  *rhs)
{
    BSLS_ASSERT_OPT(rhs);

    return !(rhs < lhs);
}

template <class CHAR_TYPE, class CHAR_TRAITS, class ALLOC>
inline
bool operator>=(const basic_string<CHAR_TYPE,CHAR_TRAITS,ALLOC>& lhs,
                const basic_string<CHAR_TYPE,CHAR_TRAITS,ALLOC>& rhs) {
    return !(lhs < rhs);
}

template <class CHAR_TYPE, class CHAR_TRAITS, class ALLOC1, class ALLOC2>
inline
bool
operator>=(const native_std::basic_string<CHAR_TYPE,CHAR_TRAITS,ALLOC1>& lhs,
           const bsl::basic_string<CHAR_TYPE,CHAR_TRAITS,ALLOC2>&        rhs)
{
    return !(lhs < rhs);
}

template <class CHAR_TYPE, class CHAR_TRAITS, class ALLOC1, class ALLOC2>
inline
bool
operator>=(const bsl::basic_string<CHAR_TYPE,CHAR_TRAITS,ALLOC1>&        lhs,
           const native_std::basic_string<CHAR_TYPE,CHAR_TRAITS,ALLOC2>& rhs)
{
    return !(lhs < rhs);
}

template <class CHAR_TYPE, class CHAR_TRAITS, class ALLOC>
inline
bool operator>=(const CHAR_TYPE                                  *lhs,
                const basic_string<CHAR_TYPE,CHAR_TRAITS,ALLOC>&  rhs)
{
    BSLS_ASSERT_OPT(lhs);

    return !(lhs < rhs);
}

template <class CHAR_TYPE, class CHAR_TRAITS, class ALLOC>
inline
bool operator>=(const basic_string<CHAR_TYPE,CHAR_TRAITS,ALLOC>&  lhs,
                const CHAR_TYPE                                  *rhs)
{
    BSLS_ASSERT_OPT(rhs);

    return !(lhs < rhs);
}

template <typename CHAR_TYPE, typename CHAR_TRAITS, typename ALLOCATOR>
basic_string<CHAR_TYPE,CHAR_TRAITS,ALLOCATOR>
operator+(const basic_string<CHAR_TYPE,CHAR_TRAITS,ALLOCATOR>& lhs,
          const basic_string<CHAR_TYPE,CHAR_TRAITS,ALLOCATOR>& rhs)
{
    basic_string<CHAR_TYPE,CHAR_TRAITS,ALLOCATOR> result;
    result.reserve(lhs.length() + rhs.length());
    result += lhs;
    result += rhs;
    return result;
}

template <class CHAR_TYPE, class CHAR_TRAITS, class ALLOC1, class ALLOC2>
bsl::basic_string<CHAR_TYPE,CHAR_TRAITS,ALLOC2>
operator+(const native_std::basic_string<CHAR_TYPE,CHAR_TRAITS,ALLOC1>& lhs,
          const bsl::basic_string<CHAR_TYPE,CHAR_TRAITS,ALLOC2>&        rhs)
{
    bsl::basic_string<CHAR_TYPE,CHAR_TRAITS,ALLOC2> result;
    result.reserve(lhs.length() + rhs.length());
    result.append(lhs.c_str(), lhs.length());
    result += rhs;
    return result;
}

template <class CHAR_TYPE, class CHAR_TRAITS, class ALLOC1, class ALLOC2>
bsl::basic_string<CHAR_TYPE,CHAR_TRAITS,ALLOC1>
operator+(const bsl::basic_string<CHAR_TYPE,CHAR_TRAITS,ALLOC1>&        lhs,
          const native_std::basic_string<CHAR_TYPE,CHAR_TRAITS,ALLOC2>& rhs)
{
    bsl::basic_string<CHAR_TYPE,CHAR_TRAITS,ALLOC1> result;
    result.reserve(lhs.length() + rhs.length());
    result += lhs;
    result.append(rhs.c_str(), rhs.length());
    return result;
}

template <typename CHAR_TYPE, typename CHAR_TRAITS, typename ALLOCATOR>
basic_string<CHAR_TYPE,CHAR_TRAITS,ALLOCATOR>
operator+(const CHAR_TYPE                                      *lhs,
          const basic_string<CHAR_TYPE,CHAR_TRAITS,ALLOCATOR>&  rhs)
{
    BSLS_ASSERT_OPT(lhs);

    typename basic_string<CHAR_TYPE,CHAR_TRAITS,ALLOCATOR>::size_type
                                          lhsLength = CHAR_TRAITS::length(lhs);
    basic_string<CHAR_TYPE,CHAR_TRAITS,ALLOCATOR> result;
    result.reserve(lhsLength + rhs.length());
    result.append(lhs, lhsLength);
    result += rhs;
    return result;
}

template <typename CHAR_TYPE, typename CHAR_TRAITS, typename ALLOCATOR>
basic_string<CHAR_TYPE,CHAR_TRAITS,ALLOCATOR>
operator+(CHAR_TYPE                                            lhs,
          const basic_string<CHAR_TYPE,CHAR_TRAITS,ALLOCATOR>& rhs)
{
    basic_string<CHAR_TYPE,CHAR_TRAITS,ALLOCATOR> result;
    result.reserve(1 + rhs.length());
    result.push_back(lhs);
    result += rhs;
    return result;
}

template <typename CHAR_TYPE, typename CHAR_TRAITS, typename ALLOCATOR>
basic_string<CHAR_TYPE,CHAR_TRAITS,ALLOCATOR>
operator+(const basic_string<CHAR_TYPE,CHAR_TRAITS,ALLOCATOR>&  lhs,
          const CHAR_TYPE                                      *rhs)
{
    BSLS_ASSERT_OPT(rhs);

    typename basic_string<CHAR_TYPE,CHAR_TRAITS,ALLOCATOR>::size_type
                                          rhsLength = CHAR_TRAITS::length(rhs);
    basic_string<CHAR_TYPE,CHAR_TRAITS,ALLOCATOR> result;
    result.reserve(lhs.length() + rhsLength);
    result += lhs;
    result.append(rhs, rhsLength);
    return result;
}

template <typename CHAR_TYPE, typename CHAR_TRAITS, typename ALLOCATOR>
basic_string<CHAR_TYPE,CHAR_TRAITS,ALLOCATOR>
operator+(const basic_string<CHAR_TYPE,CHAR_TRAITS,ALLOCATOR>& lhs,
          CHAR_TYPE                                            rhs)
{
    basic_string<CHAR_TYPE,CHAR_TRAITS,ALLOCATOR> result;
    result.reserve(lhs.length() + 1);
    result += lhs;
    result.push_back(rhs);
    return result;
}

template <class CHAR_TYPE, class CHAR_TRAITS>
bool bslstl_string_fill(std::basic_ostream<CHAR_TYPE, CHAR_TRAITS>&   os,
                        std::basic_streambuf<CHAR_TYPE, CHAR_TRAITS> *buf,
                        size_t n)
    // Do not use, for internal use by 'operator<<' only.
{
    BSLS_ASSERT_OPT(buf);

    CHAR_TYPE fillChar = os.fill();

    for (size_t i = 0; i < n; ++i) {
        if (CHAR_TRAITS::eq_int_type(buf->sputc(fillChar), CHAR_TRAITS::eof()))
        {
            return false;                                             // RETURN
        }
    }

    return true;
}

template <class CHAR_TYPE, class CHAR_TRAITS, class ALLOCATOR>
std::basic_ostream<CHAR_TYPE, CHAR_TRAITS>&
operator<<(std::basic_ostream<CHAR_TYPE, CHAR_TRAITS>&          os,
           const basic_string<CHAR_TYPE,CHAR_TRAITS,ALLOCATOR>& str)
{
    typedef std::basic_ostream<CHAR_TYPE, CHAR_TRAITS> Ostrm;
    typename Ostrm::sentry sentry(os);
    bool ok = false;

    if (sentry) {
        ok = true;
        size_t n = str.size();
        size_t padLen = 0;
        bool left = (os.flags() & Ostrm::left) != 0;
        std::streamsize w = os.width(0);
        std::basic_streambuf<CHAR_TYPE, CHAR_TRAITS>* buf = os.rdbuf();

        if (w > 0 && size_t(w) > n) {
            padLen = size_t(w) - n;
        }

        if (!left) {
            ok = bslstl_string_fill(os, buf, padLen);
        }

        ok = ok && (buf->sputn(str.data(), std::streamsize(n)) ==
                        std::streamsize(n));

        if (left) {
            ok = ok && bslstl_string_fill(os, buf, padLen);
        }
    }

    if (!ok) {
        os.setstate(Ostrm::failbit);
    }

    return os;
}

template <class CHAR_TYPE, class CHAR_TRAITS, class ALLOCATOR>
std::basic_istream<CHAR_TYPE, CHAR_TRAITS>&
operator>>(std::basic_istream<CHAR_TYPE, CHAR_TRAITS>&     is,
           basic_string<CHAR_TYPE,CHAR_TRAITS, ALLOCATOR>& str)
{
    typedef std::basic_istream<CHAR_TYPE, CHAR_TRAITS> Istrm;
    typename Istrm::sentry sentry(is);

    if (sentry) {
        std::basic_streambuf<CHAR_TYPE, CHAR_TRAITS>* buf = is.rdbuf();
        typedef std::ctype<CHAR_TYPE> _C_type;

        const std::locale& loc = is.getloc();
        const _C_type& ctype = std::use_facet<_C_type>(loc);

        str.clear();
        std::streamsize n = is.width(0);
        if (n <= 0) {
            n = std::numeric_limits<std::streamsize>::max();
        }
        else {
            str.reserve(n);
        }

        while (n-- > 0) {
            typename CHAR_TRAITS::int_type c1 = buf->sbumpc();
            if (CHAR_TRAITS::eq_int_type(c1, CHAR_TRAITS::eof())) {
                is.setstate(Istrm::eofbit);
                break;
            }
            else {
                CHAR_TYPE c = CHAR_TRAITS::to_char_type(c1);

                if (ctype.is(_C_type::space, c)) {
                    if (CHAR_TRAITS::eq_int_type(buf->sputbackc(c),
                                                 CHAR_TRAITS::eof())) {
                        is.setstate(Istrm::failbit);
                    }
                    break;
                }
                else {
                    str.push_back(c);
                }
            }
        }

        // If we have read no characters, then set failbit.

        if (str.size() == 0) {
            is.setstate(Istrm::failbit);
        }
    }
    else {
        is.setstate(Istrm::failbit);
    }

    return is;
}

template <class CHAR_TYPE, class CHAR_TRAITS, class ALLOCATOR>
std::basic_istream<CHAR_TYPE, CHAR_TRAITS>&
getline(std::basic_istream<CHAR_TYPE, CHAR_TRAITS>&    is,
        basic_string<CHAR_TYPE,CHAR_TRAITS,ALLOCATOR>& str,
        CHAR_TYPE                                      delim)
{
    typedef std::basic_istream<CHAR_TYPE, CHAR_TRAITS> Istrm;
    size_t nread = 0;
    typename Istrm::sentry sentry(is, true);
    if (sentry) {
        std::basic_streambuf<CHAR_TYPE, CHAR_TRAITS>* buf = is.rdbuf();
        str.clear();

        while (nread < str.max_size()) {
            int c1 = buf->sbumpc();
            if (CHAR_TRAITS::eq_int_type(c1, CHAR_TRAITS::eof())) {
                is.setstate(Istrm::eofbit);
                break;
            }

            ++nread;
            CHAR_TYPE c = CHAR_TRAITS::to_char_type(c1);
            if (!CHAR_TRAITS::eq(c, delim)) {
                str.push_back(c);
            }
            else {
                break;  // character is extracted but not appended
            }
        }
    }
    if (nread == 0 || nread >= str.max_size()) {
        is.setstate(Istrm::failbit);
    }

    return is;
}

template <class CHAR_TYPE, class CHAR_TRAITS, class ALLOCATOR>
inline
std::basic_istream<CHAR_TYPE, CHAR_TRAITS>&
getline(std::basic_istream<CHAR_TYPE, CHAR_TRAITS>&    is,
        basic_string<CHAR_TYPE,CHAR_TRAITS,ALLOCATOR>& str)
{
    return getline(is, str, is.widen('\n'));
}

// HASH SPECIALIZATIONS
template <class CHAR_TYPE, class CHAR_TRAITS, class ALLOCATOR>
std::size_t
hashBasicString(const basic_string<CHAR_TYPE, CHAR_TRAITS, ALLOCATOR>& str)
{
    unsigned long hashValue = 0;
    typedef typename basic_string<CHAR_TYPE,
                              CHAR_TRAITS, ALLOCATOR>::const_pointer const_ptr;

    std::size_t  len  = str.size();
    const_ptr    data = str.data();

    for (std::size_t i = 0; i < len; ++i) {
        hashValue = 5 * hashValue + data[i];
    }

    return std::size_t(hashValue);
}

}  // close namespace bsl

// ============================================================================
//                                TYPE TRAITS
// ============================================================================

// Type traits for STL *sequence* containers:
//: o A sequence container defines STL iterators.
//: o A sequence container is bitwise moveable if the allocator is bitwise
//:     moveable.
//: o A sequence container uses 'bslma' allocators if the parameterized
//:     'ALLOCATOR' is convertible from 'bslma::Allocator*'.

namespace BloombergLP {

namespace bslalg {

template <typename CHAR_TYPE, typename CHAR_TRAITS, typename ALLOC>
struct HasStlIterators<bsl::basic_string<CHAR_TYPE, CHAR_TRAITS, ALLOC> >
    : bsl::true_type
{};

}  // close package namespace

namespace bslmf {

template <typename CHAR_TYPE, typename CHAR_TRAITS, typename ALLOC>
struct IsBitwiseMoveable<bsl::basic_string<CHAR_TYPE, CHAR_TRAITS, ALLOC> >
    : IsBitwiseMoveable<ALLOC>
{};

}  // close package namespace

namespace bslma {

template <typename CHAR_TYPE, typename CHAR_TRAITS, typename ALLOC>
struct UsesBslmaAllocator<bsl::basic_string<CHAR_TYPE, CHAR_TRAITS, ALLOC> >
    : bsl::is_convertible<Allocator*, ALLOC>
{};

}  // close package namespace

}  // close enterprise namespace

#undef BSLSTL_CHAR_TRAITS

#ifdef BSLS_COMPILERFEATURES_SUPPORT_EXTERN_TEMPLATE
extern template class bsl::String_Imp<char, bsl::string::size_type>;
extern template class bsl::String_Imp<wchar_t, bsl::wstring::size_type>;
extern template class bsl::basic_string<char>;
extern template class bsl::basic_string<wchar_t>;
#endif

#endif

// ----------------------------------------------------------------------------
// Copyright (C) 2013 Bloomberg L.P.
//
// Permission is hereby granted, free of charge, to any person obtaining a copy
// of this software and associated documentation files (the "Software"), to
// deal in the Software without restriction, including without limitation the
// rights to use, copy, modify, merge, publish, distribute, sublicense, and/or
// sell copies of the Software, and to permit persons to whom the Software is
// furnished to do so, subject to the following conditions:
//
// The above copyright notice and this permission notice shall be included in
// all copies or substantial portions of the Software.
//
// THE SOFTWARE IS PROVIDED "AS IS", WITHOUT WARRANTY OF ANY KIND, EXPRESS OR
// IMPLIED, INCLUDING BUT NOT LIMITED TO THE WARRANTIES OF MERCHANTABILITY,
// FITNESS FOR A PARTICULAR PURPOSE AND NONINFRINGEMENT.  IN NO EVENT SHALL THE
// AUTHORS OR COPYRIGHT HOLDERS BE LIABLE FOR ANY CLAIM, DAMAGES OR OTHER
// LIABILITY, WHETHER IN AN ACTION OF CONTRACT, TORT OR OTHERWISE, ARISING
// FROM, OUT OF OR IN CONNECTION WITH THE SOFTWARE OR THE USE OR OTHER DEALINGS
// IN THE SOFTWARE.
// ----------------------------- END-OF-FILE ----------------------------------<|MERGE_RESOLUTION|>--- conflicted
+++ resolved
@@ -976,19 +976,11 @@
 class basic_string_data_proxy
 {
     // This class acts as a pointer-semantic validating proxy for a
-<<<<<<< HEAD
-    // 'BSLSTL_STRING_TYPE' string, emulating the behavior of the
-    // 'const BSLSTL_STRING_TYPE::CHAR_TYPE*' pointer returned by
-    // 'BSLSTL_STRING_TYPE::c_str()' and 'BSLSTL_STRING_TYPE::data()', and checking the
-    // internal state of the associated 'BSLSTL_STRING_TYPE' on all operations
-    // including destruction.
-=======
     // 'BSLSTL_STRING_TYPE' string, emulating the behavior of the 'const
     // BSLSTL_STRING_TYPE::CHAR_TYPE*' pointer returned by
     // 'BSLSTL_STRING_TYPE::c_str()' and 'BSLSTL_STRING_TYPE::data()', and
     // checking the internal state of the associated 'BSLSTL_STRING_TYPE' on
     // all operations including destruction.
->>>>>>> 961a2dc8
 
   private:
     // DATA
@@ -2608,11 +2600,7 @@
 // CREATORS
 template <typename BSLSTL_STRING_TYPE>
 basic_string_data_proxy<BSLSTL_STRING_TYPE>::basic_string_data_proxy(
-<<<<<<< HEAD
-                                                        const BSLSTL_STRING_TYPE &str)
-=======
                                                  const BSLSTL_STRING_TYPE &str)
->>>>>>> 961a2dc8
 : d_string(str)
 {
     checkStringInvariants();
@@ -2627,11 +2615,7 @@
 // ACCESSORS
 template <typename BSLSTL_STRING_TYPE>
 basic_string_data_proxy<BSLSTL_STRING_TYPE>::operator typename
-<<<<<<< HEAD
-                       basic_string_data_proxy<BSLSTL_STRING_TYPE>::CHAR_TYPE*() const
-=======
                 basic_string_data_proxy<BSLSTL_STRING_TYPE>::CHAR_TYPE*() const
->>>>>>> 961a2dc8
 {
     checkStringInvariants();
 
