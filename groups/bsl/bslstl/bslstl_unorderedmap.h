// bslstl_unorderedmap.h                                              -*-C++-*-
#ifndef INCLUDED_BSLSTL_UNORDEREDMAP
#define INCLUDED_BSLSTL_UNORDEREDMAP

#ifndef INCLUDED_BSLS_IDENT
#include <bsls_ident.h>
#endif
BSLS_IDENT("$Id: $")

//@PURPOSE:Provide an STL-compliant unordered_map class.
//
//@CLASSES:
//   bsl::unordered_map : STL-compatible unordered map container
//
//@AUTHOR: Alisdair Meredith (ameredith1) Stefano Pacifico (spacifico1)
//
//@SEE_ALSO: bsl+stdhdrs
//
//@DESCRIPTION: This component defines a single class template 'unordered_map',
// implementing the standard container holding a collection of unique keys with
// no guarantees on ordering, each mapped to an associated value.
//
// An instantiation of 'unordered_map' is an allocator-aware, value-semantic
// type whose salient attributes are its size (number of keys) and the set of
// values the 'unordered_map' contains, without regard to their order.  If
// 'unordered_map' is instantiated with a key type or associated value type
// that is not itself value-semantic, then it will not retain all of its
// value-semantic qualities.  In particular, if the key or value type cannot be
// tested for equality, then an 'unordered_map' containing that type cannot be
// tested for equality.  It is even possible to instantiate 'unordered_map'
// with type that do not have an accessible copy-constructor, in which case the
// 'unordered_map' will not be copyable.  Note that the equality operator for
// each element is used to determine when two 'unordered_map' objects have the
// same value, and not the equality comparator supplied at construction.
//
// An 'unordered_map' meets the requirements of an unordered associative
// container with forward iterators in the C++11 standard [unord].  The
// 'unordered_map' implemented here adheres to the C++11 standard, except that
// it does not have interfaces that take rvalue references, 'initializer_list',
// 'emplace', or operations taking a variadic number of template parameters.
// Note that excluded C++11 features are those that require (or are greatly
// simplified by) C++11 compiler support.
//
///Requirements on 'KEY' and 'VALUE'
///--------------------------------------------
// An 'unordered_map' instantiation is a fully "Value-Semantic Type" (see
// {'bsldoc_glossary'}) only if the supplied 'KEY' and 'VALUE'
// template parameters are fully value-semantic.  It is possible to instantiate
// an 'unoredered_map' with 'KEY' and 'VALUE' parameter arguments
// that do not provide a full set of value-semantic operations, but
// then some methods of the container may not be instantiable.  The following
// terminology, adopted from the C++11 standard, is used in the function
// documentation of 'unordered_map' to describe a function's requirements for
// the 'KEY' and 'VALUE' template parameters.  These terms are also
// defined in section [utility.arg.requirements] of the C++11 standard.  Note
// that, in the context of an 'unordered_map' instantiation, the requirements
// apply specifically to the 'unordered_map's entry type, 'value_type', which
// is an alias for std::pair<const KEY, VALUE_TYPE>'.
//
//: "default-constructible": The type provides an accessible default
//:                          constructor.
//:
//: "copy-constructible": The type provides an accessible copy constructor.
//:
//: "equality-comparable": The type provides an equality-comparison operator
//:     that defines an equivalence relationship and is both reflexive and
//:     transitive.
//
///Memory Allocation
///-----------------
// The type supplied as the 'ALLOCATOR' template parameter determines how
// memory will be allocated.  The 'unordered_map' template supports
// allocators meeting the requirements of the C++11 standard
// [allocator.requirements], and in addition it supports scoped-allocators
// derived from the 'bslma::Allocator' memory allocation protocol.  Clients
// intending to use 'bslma' style allocators should use the template's default
// 'ALLOCATOR' type: The default type for the 'ALLOCATOR' template parameter,
// 'bsl::allocator', provides a C++11 standard-compatible adapter for a
// 'bslma::Allocator' object.
//
///'bslma'-Style Allocators
/// - - - - - - - - - - - -
// If the parameterized 'ALLOCATOR' type of an 'unordered_map' instantiation
// is 'bsl::allocator', then objects of that set type will conform to the
// standard behavior of a 'bslma'-allocator-enabled type.  Such a set accepts
// an optional 'bslma::Allocator' argument at construction.  If the address of
// a 'bslma::Allocator' object is explicitly supplied at construction, it will
// be used to supply memory for the 'unordered_map' throughout its lifetime;
// otherwise, the 'unordered_map' will use the default allocator installed at
// the time of the 'unordered_map's construction (see 'bslma_default').  In
// addition to directly allocating memory from the indicated
// 'bslma::Allocator', an 'unordered_map' supplies that allocator's address to
// the constructors of contained objects of the parameterized 'KEY' types
// with the 'bslalg::TypeTraitUsesBslmaAllocator' trait.
//
///Operations
///----------
// This section describes the run-time complexity of operations on instances
// of 'unordered_map':
//..
//  Legend
//  ------
//  'K'             - parameterized 'KEY' type of the unordered map
//  'V'             - parameterized 'VALUE' type of the unordered map
//  'a', 'b'        - two distinct objects of type 'unordered_map<K, V>'
//  'n', 'm'        - number of elements in 'a' and 'b' respectively
//  'value_type'    - unordered_map<K, V>::value_type
//  'c'             - comparator providing an ordering for objects of type 'K'
//  'al             - an STL-style memory allocator
//  'i1', 'i2'      - two iterators defining a sequence of 'value_type' objects
//  'k'             - an object of type 'K'
//  'v'             - an object of type 'value_type'
//  'p1', 'p2'      - two iterators belonging to 'a'
//  distance(i1,i2) - the number of elements in the range [i1, i2)
//  distance(p1,p2) - the number of elements in the range [p1, p2)
//
//  +----------------------------------------------------+--------------------+
//  | Operation                                          | Complexity         |
//  +====================================================+====================+
//  | unordered_map<K, V> a;    (default construction)   | O[1]               |
//  | unordered_map<K, V> a(al);                         |                    |
//  | unordered_map<K, V> a(c, al);                      |                    |
//  +----------------------------------------------------+--------------------+
//  | unordered_map<K, V> a(b); (copy construction)      | Average: O[n]      |
//  | unordered_map<K, V> a(b, al);                      | Worst:   O[n^2]    |
//  +----------------------------------------------------+--------------------+
//  | unoredered_map<K, V> a(n);                         | O[n]               |
//  | unoredered_map<K, V> a(n, hf);                     |                    |
//  | unoredered_map<K, V> a(n, hf, eq);                 |                    |
//  | unoredered_map<K, V> a(n, hf, eq, al);             |                    |
//  +----------------------------------------------------+--------------------+
//  | unoredered_map<K, V> a(i1, i2);                    | Average: O[        |
//  | unoredered_map<K, V> a(i1, i2, n)                  |   distance(i1, i2)]|
//  | unoredered_map<K, V> a(i1, i2, n, hf);             | Worst:   O[n^2]    |
//  | unoredered_map<K, V> a(i1, i2, n, hf, eq);         |                    |
//  | unordered_map<K, V> a(i1, i2, n, hf, eq, al);      |                    |
//  |                                                    |                    |
//  | a.~unordered_map<K, V>(); (destruction)            | O[n]               |
//  +----------------------------------------------------+--------------------+
//  | a = b;          (assignment)                       | Average: O[n]      |
//  |                                                    | Worst:   O[n^2]    |
//  +----------------------------------------------------+--------------------+
//  | a.begin(), a.end(), a.cbegin(), a.cend(),          | O[1]               |
//  +----------------------------------------------------+--------------------+
//  | a == b, a != b                                     | Best:  O[n]        |
//  |                                                    | Worst: O[n^2]      |
//  +----------------------------------------------------+--------------------+
//  | a.swap(b), swap(a,b)                               | O[1] if 'a' and    |
//  |                                                    | 'b' use the same   |
//  |                                                    | allocator,         |
//  |                                                    | O[n + m] otherwise |
//  +----------------------------------------------------+--------------------+
//  | a.key_eq()                                         | O[1]               |
//  +----------------------------------------------------+--------------------+
//  | a.hash_function()                                  | O[1]               |
//  +----------------------------------------------------+--------------------+
//  | a.size()                                           | O[1]               |
//  +----------------------------------------------------+--------------------+
//  | a.max_size()                                       | O[1]               |
//  +----------------------------------------------------+--------------------+
//  | a.empty()                                          | O[1]               |
//  +----------------------------------------------------+--------------------+
//  | get_allocator()                                    | O[1]               |
//  +----------------------------------------------------+--------------------+
//  | a[k]                                               | O[n]               |
//  +----------------------------------------------------+--------------------+
//  | a.at(k)                                            | O[n]               |
//  +----------------------------------------------------+--------------------+
//  | a.insert(v)                                        | Average: O[1]      |
//  |                                                    | Worst:   O[n]      |
//  +----------------------------------------------------+--------------------+
//  | a.insert(p1, v)                                    | Average: O[1]      |
//  |                                                    | Worst:   O[n]      |
//  +----------------------------------------------------+--------------------+
//  | a.insert(i1, i2)                                   | Average O[         |
//  |                                                    |   distance(i1, i2)]|
//  |                                                    | Worst:  O[ n *     |
//  |                                                    |   distance(i1, i2)]|
//  +----------------------------------------------------+--------------------+
//  | a.erase(p1)                                        | Average: O[1]      |
//  |                                                    | Worst:   O[n]      |
//  +----------------------------------------------------+--------------------+
//  | a.erase(k)                                         | Average: O[        |
//  |                                                    |         a.count(k)]|
//  |                                                    | Worst:   O[n]      |
//  +----------------------------------------------------+--------------------+
//  | a.erase(p1, p2)                                    | Average: O[        |
//  |                                                    |   distance(p1, p2)]|
//  |                                                    | Worst:   O[n]      |
//  +----------------------------------------------------+--------------------+
//  | a.clear()                                          | O[n]               |
//  +----------------------------------------------------+--------------------+
//  | a.find(k)                                          | Average: O[1]      |
//  |                                                    | Worst:   O[n]      |
//  +----------------------------------------------------+--------------------+
//  | a.count(k)                                         | Average: O[1]      |
//  |                                                    | Worst:   O[n]      |
//  +----------------------------------------------------+--------------------+
//  | a.equal_range(k)                                   | Average: O[        |
//  |                                                    |         a.count(k)]|
//  |                                                    | Worst:   O[n]      |
//  +----------------------------------------------------+--------------------+
//  | a.bucket_count()                                   | O[1]               |
//  +----------------------------------------------------+--------------------+
//  | a.max_bucket_count()                               | O[1]               |
//  +----------------------------------------------------+--------------------+
//  | a.bucket(k)                                        | O[1]               |
//  +----------------------------------------------------+--------------------+
//  | a.bucket_size(k)                                   | O[a.bucket_size(k)]|
//  +----------------------------------------------------+--------------------+
//  | a.load_factor()                                    | O[1]               |
//  +----------------------------------------------------+--------------------+
//  | a.max_load_factor()                                | O[1]               |
//  | a.max_load_factor(z)                               | O[1]               |
//  +----------------------------------------------------+--------------------+
//  | a.rehash(k)                                        | Average: O[n]      |
//  |                                                    | Worst:   O[n^2]    |
//  +----------------------------------------------------+--------------------+
//  | a.resize(k)                                        | Average: O[n]      |
//  |                                                    | Worst:   O[n^2]    |
//  +----------------------------------------------------+--------------------+
//..
///Usage
///-----


// Prevent 'bslstl' headers from being included directly in 'BSL_OVERRIDES_STD'
// mode.  Doing so is unsupported, and is likely to cause compilation errors.
#if defined(BSL_OVERRIDES_STD) && !defined(BSL_STDHDRS_PROLOGUE_IN_EFFECT)
#error "<bslstl_unorderedmap.h> header can't be included directly in \
BSL_OVERRIDES_STD mode"
#endif

#ifndef INCLUDED_BSLSCM_VERSION
#include <bslscm_version.h>
#endif

#ifndef INCLUDED_BSLS_ASSERT
#include <bsls_assert.h>
#endif

#ifndef INCLUDED_BSLSTL_ALLOCATOR
#include <bslstl_allocator.h>  // Can probably escape with a fwd-decl, but not
#endif                         // very user friendly

#ifndef INCLUDED_BSLSTL_ALLOCATORTRAITS
#include <bslstl_allocatortraits.h>
#endif

#ifndef INCLUDED_BSLSTL_EQUALTO
#include <bslstl_equalto.h>
#endif

#ifndef INCLUDED_BSLSTL_HASH
#include <bslstl_hash.h>
#endif

#ifndef INCLUDED_BSLSTL_HASHTABLE
#include <bslstl_hashtable.h>
#endif

#ifndef INCLUDED_BSLSTL_HASHTABLEBUCKETITERATOR
#include <bslstl_hashtablebucketiterator.h>
#endif

#ifndef INCLUDED_BSLSTL_HASHTABLEITERATOR
#include <bslstl_hashtableiterator.h>
#endif

#ifndef INCLUDED_BSLSTL_ITERATORUTIL
#include <bslstl_iteratorutil.h>
#endif

#ifndef INCLUDED_BSLSTL_PAIR
#include <bslstl_pair.h>
#endif

#ifndef INCLUDED_BSLSTL_UNORDEREDMAPKEYPOLICY
#include <bslstl_unorderedmapkeypolicy.h>
#endif

#ifndef INCLUDED_BSLSTL_STDEXCEPTUTIL
#include <bslstl_stdexceptutil.h> // required to implement 'at'
#endif

#ifndef INCLUDED_CSTDDEF
#include <cstddef>  // for 'std::size_t'
#define INCLUDED_CSTDDEF
#endif

namespace BloombergLP
{
namespace bslalg { class BidirectionalLink; }
}

namespace bsl {
                        // =======================
                        // class bsl::unorderedmap
                        // =======================

template <
        class KEY,
        class VALUE,
        class HASH  = bsl::hash<KEY>,
        class EQUAL = bsl::equal_to<KEY>,
        class ALLOCATOR = bsl::allocator<bsl::pair<const KEY, VALUE> > >
class unordered_map {
    // This class template implements a value-semantic container type holding
    // an unordered sequence of unique keys (of the parameterized type, 'KEY').
    //
    // This class:
    //: o supports a complete set of *value-semantic* operations
    //:   o except for 'bdex' serialization
    //: o is *exception-neutral* (agnostic except for the 'at' method)
    //: o is *alias-safe*
    //: o is 'const' *thread-safe*
    // For terminology see {'bsldoc_glossary'}.

  private:

    // PRIVATE TYPES
    typedef bsl::allocator_traits<ALLOCATOR> AllocatorTraits;
        // This typedef is an alias for the allocator traits type associated
        // with this container.

    typedef bsl::pair<const KEY, VALUE>  ValueType;
        // This typedef is an alias for the type of key-value pair objects
        // maintained by this map.

    typedef ::BloombergLP::bslstl::UnorderedMapKeyPolicy<ValueType> ListPolicy;
        // This typedef is an alias for the policy used internally by this
        // container to extract the 'KEY' value from the key-value pair
        // objects maintained by this map.

    typedef ::BloombergLP::bslstl::HashTable<ListPolicy,
                                             HASH,
                                             EQUAL,
                                             ALLOCATOR> HashTable;
        // This typedef is an alias for the template instantion of the
        // underlying 'bslslt::HashTable' used in this container.

    typedef ::BloombergLP::bslalg::BidirectionalLink HashTableLink;
        // This typedef is an alias for the type of links of the linked list of
        // elements held by the underlying 'bslstl::HashTable'.

    typedef typename HashTable::NodeType HashTableNode;
        // This typedef is an alias for the type of nodes that hold the values
        // in this container.

  public:
    // PUBLIC TYPES
    typedef KEY                                        key_type;
    typedef VALUE                                      mapped_type;
    typedef bsl::pair<const KEY, VALUE>                value_type;
    typedef HASH                                       hasher;
    typedef EQUAL                                      key_equal;
    typedef ALLOCATOR                                  allocator_type;

    typedef typename allocator_type::reference         reference;
    typedef typename allocator_type::const_reference   const_reference;

    typedef typename AllocatorTraits::size_type        size_type;
    typedef typename AllocatorTraits::difference_type  difference_type;
    typedef typename AllocatorTraits::pointer          pointer;
    typedef typename AllocatorTraits::const_pointer    const_pointer;

    typedef ::BloombergLP::bslstl::HashTableIterator<
                                         value_type, difference_type> iterator;
    typedef ::BloombergLP::bslstl::HashTableIterator<
                             const value_type, difference_type> const_iterator;
    typedef ::BloombergLP::bslstl::HashTableBucketIterator<
                                   value_type, difference_type> local_iterator;
    typedef ::BloombergLP::bslstl::HashTableBucketIterator<
                       const value_type, difference_type> const_local_iterator;

  private:
    // DATA
    HashTable d_impl;  // underlying hash table of this container

  public:
    // CREATORS
    explicit unordered_map(size_type n = 0,
                           const hasher& hash = hasher(),
                           const key_equal& equal = key_equal(),
                           const allocator_type& allocator = allocator_type());
        // Construct an empty unordered map.  Optionally specify a 'hasher'
        // used to generate the hash values associated to the key-value pairs
        // contained in this object.  If 'hash' is not supplied, a
        // default-constructed object of type 'hasher' is used.  Optionally
        // specify a key-equality functor 'equal' used to verify that two
        // key values are the same.  If 'key_equal' is not supplied, a
        // default-constructed object of type 'key_equal' is used.  Optionally
        // specify an 'allocator' used to supply memory.  If 'allocator' is not
        // supplied, a default-constructed object of the (template parameter)
        // type 'allocator_type' is used.  If the 'allocator_type' is
        // 'bsl::allocator' (the default), then 'allocator' shall be
        // convertible to 'bslma::Allocator *'.  If the 'ALLOCATOR' is
        // 'bsl::allocator' and 'allocator' is not supplied, the currently
        // installed default allocator will be used to supply memory.

    explicit unordered_map(const allocator_type& allocator);
        // Construct an empty unordered map that uses the specified 'allocator'
        // to supply memory.  Use a default-constructed object of type 'hasher'
        // to generate the hash values associated to the key-value pairs
        // contained in this object.  Also, use a default-constructed object of
        // type 'key_equal' to verify that two key values are the same.  If the
        // 'allocator_type' is 'bsl::allocator' (the default), then 'allocator'
        // shall be convertible to 'bslma::Allocator *'.

    unordered_map(const unordered_map&  original);
    unordered_map(const unordered_map&  original,
                  const allocator_type& allocator);
        // Construct an unordered map having the same value as that of the
        // specified 'original'.  Use a default-constructed object of type
        // 'hasher' to generate the hash values associated to the key-value
        // pairs contained in this object.  Also, use a default-constructed
        // object of type 'key_equal' to verify that two key values are the
        // same.  Optionally specify an 'allocator' used to supply memory.  If
        // 'allocator' is not supplied, a default-constructed object of type
        // 'allocator_type' is used.  If the 'allocator_type' is
        // 'bsl::allocator' (the default), then 'allocator' shall be
        // convertible to 'bslma::Allocator *'.

    template <class InputIterator>
    unordered_map(InputIterator first, InputIterator last,
                  size_type n = 0,
                  const hasher& hash = hasher(),
                  const key_equal& equal = key_equal(),
                  const allocator_type& allocator = allocator_type());
        // Construct an empty unordered map and insert each 'value_type' object
        // in the sequence starting at the specified 'first' element, and
        // ending immediately before the specified 'last' element, ignoring
        // those pairs having a key that appears earlier in the sequence.
        // Optionally specify a 'hasher' used to generate the hash values
        // associated to the key-value pairs contained in this object.  If
        // 'hash' is not supplied, a default-constructed object of type
        // 'hasher' is used.  Optionally specify a key-equality functor
<<<<<<< HEAD
        // 'key_equal' used to verify that two key values are the same.  If
        // 'key_equal' is not supplied, a default-constructed object of type
        // 'key_equal' is used.  Optionally specify an 'allocator' used to
=======
        // 'equal' used to verify that two key values are the same.  If
        // 'equal' is not supplied, a default-constructed object of type
        // 'key_equal' is used. Optionally specify an 'allocator' used to
>>>>>>> 91200ed0
        // supply memory.  If 'allocator' is not supplied, a
        // default-constructed object of the (template parameter) type
        // 'allocator_type' is used.  If the 'allocator_type' is
        // 'bsl::allocator' (the default), then 'allocator' shall be
        // convertible to 'bslma::Allocator *'.  If the 'allocator_type' is
        // 'bsl::allocator' and 'allocator' is not supplied, the currently
        // installed default allocator will be used to supply memory.
        //  The (template parameter) type 'INPUT_ITERATOR' shall meet the
        //  requirements of an input iterator defined in the C++11 standard
        //  [24.2.3] providing access to values of a type convertible to
        //  'value_type'.  The behavior is undefined unless 'first' and 'last'
        //  refer to a sequence of valid values where 'first' is at a position
        //  at or before 'last'.  This method requires that the (template
        //  parameter) types 'KEY' and 'VALUE' both be "copy-constructible"
        //  (see {Requirements on 'KEY' and 'VALUE'}).

    ~unordered_map();
        // Destroy this object.

    // MANIPULATORS
    unordered_map& operator=(const unordered_map&);
        // Assign to this object the value, hasher, and key-equality functor of
        // the specified 'rhs' object, propagate to this object the allocator
        // of 'rhs' if the
        // 'ALLOCATOR' type has trait 'propagate_on_container_copy_assignment',
        // and return a reference providing modifiable access to this object.
        // This method requires that the (template parameter types) 'KEY'
        // and 'VALUE' both be "copy-constructible" (see {Requirements on
        // 'KEY' and 'VALUE'}).

    mapped_type& operator[](const key_type& key);
        // Return a reference providing modifiable access to the mapped-value
        // associated with the specified 'key'; if this container does not
        // already contain a 'value_type' object with 'key', first insert a new
        // 'value_type' object having 'key' and a default-constructed
        // 'VALUE' object, and return a reference to the mapped value.
        // This method requires that the (template parameter) types 'KEY'
        // and 'VALUE' both be "default-constructible" (see {Requirements
        // on 'KEY' and 'VALUE'}).

    mapped_type& at(const key_type& key);
        // Return a reference providing modifiable access to the mapped-value
        // associated with the specified 'key', if such an entry exists;
        // otherwise throw an 'std::out_of_range' exception.  Note that this
        // method is not exception agnostic.

    iterator begin();
        // Return an iterator providing modifiable access to the first
        // 'value_type' object in the sequence of 'value_type' objects
        // maintained by this map, or the 'end' iterator if this map is empty.

    iterator end();
        // Return an iterator providing modifiable access to the past-the-end
        // element in the sequence of 'value_type' objects maintained by this
        // map.

    local_iterator begin(size_type index);
        // Return a local iterator providing modifiable access to the first
        // 'value_type' object in the sequence of 'value_type' objects
        // of the bucket having the specified 'index' in the array of buckets
        // maintained by this map, or the 'end(index)' otherwise.

    local_iterator end(size_type n);
        // Return a local iterator providing modifiable access to the
        // past-the-end element in the sequence of 'value_type' objects
        // of the bucket having the specified 'index' in the array of buckets
        // maintained by this unordered map.

    pair<iterator, bool> insert(const value_type& value);
        // Insert the specified 'value' into this unprdered map if the key (the
        // 'first' element) of the 'value' does not already exist in this map;
        // otherwise, if a 'value_type' object having the same key as 'value'
        // already exists in this map, this method has no effect.  Return a
        // pair whose 'first' member is an iterator referring to the (possibly
        // newly inserted) 'value_type' object in this map whose key is the
        // same as that of 'value', and whose 'second' member is 'true' if a
        // new value was inserted, and 'false' if the value was already
        // present.  This method requires that the (template parameter) types
        // 'KEY' and 'VALUE_TYPE' types both be "copy-constructible" (see
        // {Requirements on 'KEY' and 'VALUE_TYPE'}).

    iterator insert(const_iterator hint, const value_type& obj);
        // Insert the specified 'value' into this map (in constant
        // time if the specified 'hint' is a valid element f the bucket to
        // which 'value' belongs), if the key (the 'first' element) of the
        // 'value' does not already exist in this map; otherwise, if a
        // 'value_type' object having the same key as 'value' already exists in
        // this map, this method has no effect.  Return an iterator referring
        // to the (possibly newly inserted) 'value_type' object in this map
        // whose key is the same as that of 'value'.  If 'hint' is not a valid
        // immediate successor to the key of 'value', this operation will have
        // worst case O[N] and average case constant time complexity, where 'N'
        // is the size of this map.  The behavior is undefined unless 'hint' is
        // a valid iterator into this unordered map.  This method requires that
        // the (template parameter) types 'KEY' and 'VALUE_TYPE' both be
        // "copy-constructible" (see {Requirements on 'KEY' and
        // 'VALUE_TYPE'}).

    template <class INPUT_ITERATOR>
    void insert(INPUT_ITERATOR first, INPUT_ITERATOR last);
        // Insert into this map the value of each 'value_type' object in the
        // range starting at the specified 'first' iterator and ending
        // immediately before the specified 'last' iterator, whose key is not
        // already contained in this map.  The (template parameter) type
        // 'INPUT_ITERATOR' shall meet the requirements of an input iterator
        // defined in the C++11 standard [24.2.3] providing access to values of
        // a type convertible to 'value_type'.  This method requires that
        // the (template parameter) types 'KEY' and 'VALUE_TYPE' both be
        // "copy-constructible" (see {Requirements on 'KEY' and
        // 'VALUE_TYPE'}).

    iterator erase(const_iterator position);
        // Remove from this unordered map the 'value_type' object at the
        // specified 'position', and return an iterator referring to the
        // element immediately following the removed element, or to the
        // past-the-end position if the removed element was the last element in
        // the sequence of elements maintained by this map.  The behavior is
        // undefined unless 'position' refers to a 'value_type' object in this
        // unordered map.

    size_type erase(const key_type& key);
        // Remove from this map the 'value_type' object having the specified
        // 'key', if it exists, and return 1; otherwise, if there is no
        // 'value_type' object having 'key', return 0 with no other
        // effect.

    iterator erase(const_iterator first, const_iterator last);
        // Remove from this map the 'value_type' objects starting at the
        // specified 'first' position up to, but including the specified 'last'
        // position, and return 'last'.  The behavior is undefined unless
        // 'first' and 'last' either refer to elements in this map or are the
        // 'end' iterator, and the 'first' position is at or before the 'last'
        // position in the ordered sequence provided by this container.

    void swap(unordered_map&);
        // Exchange the value of this object as well as its hasher and
        // key-equality functor with those of the specified 'other' object.
        // Additionally if
        // 'bslstl::AllocatorTraits<ALLOCATOR>::propagate_on_container_swap' is
        // 'true' then exchange the allocator of this object with that of the
        // 'other' object, and do not modify either allocator otherwise.  This
        // method provides the no-throw exception-safety guarantee and
        // guarantees O[1] complexity.  The behavior is undefined is unless
        // either this object was created with the same allocator as 'other' or
        // 'propagate_on_container_swap' is 'true'.

    void clear();
        // Remove all entries from this container.  Note that the container is
        // empty after this call, but allocated memory may be retained for
        // future use.

    iterator find(const key_type& key);
        // Return an iterator providing modifiable access to the 'value_type'
        // object in this map having the specified 'key', if such an entry
        // exists, and the past-the-end ('end') iterator otherwise.

    pair<iterator, iterator> equal_range(const key_type& k);
        // Return a pair of iterators providing modifiable access to the
        // sequence of 'value_type' objects in this unordered map having the
        // specified 'key', where the the first iterator is positioned at the
        // start of the sequence, and the second is positioned one past the
        // end of the sequence.  If this unordered map contains no 'value_type'
        // objects having 'key', then the two returned iterators will have the
        // same value.  Note that since a map maintains unique keys, the range
        // will contain at most one element.

    // ACCESSORS
    allocator_type get_allocator() const;
        // Return (a copy of) the allocator used for memory allocation by this
        // map.

    const_iterator begin() const;
        // Return an iterator providing non-modifiable access to the first
        // 'value_type' object in the sequence of 'value_type' objects
        // maintained by this map, or the 'end' iterator if this map is empty.

    const_iterator end() const;
        // Return an iterator providing non-modifiable access to the
        // past-the-end element in the sequence of 'value_type' objects
        // maintained by this map.

    const_iterator cbegin() const;
        // Return an iterator providing non-modifiable access to the first
        // 'value_type' object in the sequence of 'value_type' objects
        // maintained by this map, or the 'end' iterator if this map is empty.

    const_iterator cend() const;
        // Return an iterator providing non-modifiable access to the
        // past-the-end element in the sequence of 'value_type' objects
        // maintained by this map.

    const_local_iterator begin(size_type index) const;
        // Return a local iterator providing non-modifiable access to the first
        // 'value_type' object in the sequence of 'value_type' objects of the
        // bucket having the specified 'index' in the array of buckets
        // maintained by this map, or the 'end(index)' otherwise.

    const_local_iterator end(size_type n) const;
        // Return a local iterator providing non-modifiable access to the
        // past-the-end element in the sequence of 'value_type' objects of the
        // bucket having the specified 'index' in the array of buckets
        // maintained by this unordered map.

    const_local_iterator cbegin(size_type index) const;
        // Return a local iterator providing non-modifiable access to the first
        // 'value_type' object in the sequence of 'value_type' objects of the
        // bucket having the specified 'index' in the array of buckets
        // maintained by this map, or the 'end(index)' otherwise.

    const_local_iterator cend(size_type n) const;
        // Return a local iterator providing non-modifiable access to the
        // past-the-end element in the sequence of 'value_type' objects of the
        // bucket having the specified 'index' in the array of buckets
        // maintained by this unordered map.

    bool empty() const;
        // Return 'true' if this map contains no elements, and 'false'
        // otherwise.

    size_type size() const;
        // Return the number of elements in this map.

    size_type max_size() const;
        // Return a theoretical upper bound on the largest number of elements
        // that this map could possibly hold.  Note that there is no guarantee
        // that the map can successfully grow to the returned size, or even
        // close to that size without running out of resources.

    const mapped_type& at(const key_type& key) const;
        // Return a reference providing non-modifiable access to the
        // mapped-value associated with the specified 'key', if such an entry
        // exists; otherwise throw an 'std::out_of_range' exception.  Note
        // that this method is not exception agnostic.

    hasher hash_function() const;
        // Return (a copy of) the hash unary functor (used in this unordered
        // map) that returns the 'size_t' hash value of a 'value_type' object.

    key_equal key_eq() const;
        // Return (a copy of) the key-equality binary functor that returns true
        // if the value of two 'key_type' objects is the same, and false
        // otherwise.

    const_iterator find(const key_type& key) const;
        // Return an iterator providing non-modifiable access to the
        // 'value_type' object in this map having the specified 'key', if such
        // an entry exists, and the past-the-end ('end') iterator otherwise.

    size_type count(const key_type& key) const;
        // Return the number of 'value_type' objects within this container
        // having the specified 'key'.  Note that since an unordered map
        // maintains unique keys, the returned value will be either 0 or 1.

    pair<const_iterator, const_iterator> equal_range(
                                                    const key_type& key) const;
        // Return a pair of iterators providing non-modifiable access to the
        // sequence of 'value_type' objects in this container having the
        // specified 'key', where the the first iterator is positioned at the
        // start of the sequence and the second iterator is positioned one past
        // the end of the sequence.  If this map contains no 'value_type'
        // objects having 'key' then the two returned iterators will have the
        // same value.  Note that since a map maintains unique keys, the range
        // will contain at most one element.

    // bucket interface
    size_type      bucket_count() const;
        // Return the number of buckets in the array of buckets of this
        // unordered map.

    size_type max_bucket_count() const;
        // Return a theoretical upper bound on the largest number of buckets
        // that this container could possibly hold.  Note that there is no
        // guarantee that the map can successfully grow to the returned size,
        // or even close to that size without running out of resources.

    size_type bucket_size(size_type index) const;
        // Return the number of elements contained (hashed) in the bucket at
        // the specified 'index' in the array of buckets of this container.

    size_type bucket(const key_type& key) const;
        // Return the index of the bucket, in the array of buckets of this
        // container, where values having the specified 'key' are inserted
        // (hashed).

    // hash policy
    float load_factor() const;
        // Return the current ratio between the 'size' of this container and
        // the number of buckets.  The 'load_factor' is a measure of how full
        // the container is, and a higher load factor leads to an increased
        // number of collisions, thus resulting in a loss performance.

    float max_load_factor() const;
        // Return the maximum load factor allowed for this container.  If
        // 'load_factor' exceeds 'max_load_factor' an increase of the number of
        // buckets and rehash of the elements of the container in the new array
        // of buckets is required (see rehash).

    void  max_load_factor(float newLoadFactor);
        // Set the maximum load factor of this container to the specified
        // 'newLoadFactor'.

    void  rehash(size_type numBuckets);
        // Change the size of the array of buckets of this container to the
        // specified 'numBuckets', and redistribute all the elements contained
        // by this object into the new sequence of buckets, according to their
        // hash values.

    void  reserve(size_type numElements);
        // Rehash the container with a number of buckets such that the
        // 'load_factor' of this container does not exceed the
        // 'max_load_factor' value for the specified 'numElements'.

    friend // must be defined inline, as no syntax to declare out-of-line
    bool operator==(const unordered_map& lhs, const unordered_map& rhs) {
        return lhs.d_impl == rhs.d_impl;
    }
        // Return 'true' if the specified 'lhs' and 'rhs' objects have the same
        // value, and 'false' otherwise.  Two 'unoredered_map' objects have the
        // same value if they have the same number of key-value pairs, and each
        // key-value pair that is contained in one of the objects is also
        // contained in the other object.  This method requires that the
        // (template parameter) types 'KEY' and 'VALUE' both be
        // "equality-comparable" (see {Requirements on 'KEY' and
        // 'VALUE'}).

};

// FREE FUNCTIONS
template <class KEY, class VALUE, class HASH, class EQUAL, class ALLOCATOR>
void swap(unordered_map<KEY, VALUE, HASH, EQUAL, ALLOCATOR>& x,
          unordered_map<KEY, VALUE, HASH, EQUAL, ALLOCATOR>& y);

template <class KEY, class VALUE, class HASH, class EQUAL, class ALLOCATOR>
bool operator!=(
          const unordered_map<KEY, VALUE, HASH, EQUAL, ALLOCATOR>& lhs,
          const unordered_map<KEY, VALUE, HASH, EQUAL, ALLOCATOR>& rhs);
    // Return 'true' if the specified 'lhs' and 'rhs' objects do not have the
    // same value, and 'false' otherwise.  Two 'unordered_map' objects do not
    // have the same value if they do not have the same number of key-value
    // pairs, or some key-value pair that is contained in one of the objects is
    // not also contained in the other object.  This method requires that the
    // (template parameter) types 'KEY' and 'VALUE' both be
    // "equality-comparable" (see {Requirements on 'KEY' and
    // 'VALUE'}).


// ===========================================================================
//                  TEMPLATE AND INLINE FUNCTION DEFINITIONS
// ===========================================================================


                        //--------------------
                        // class unordered_map
                        //--------------------

// CREATORS
template <class KEY, class VALUE, class HASH, class EQUAL, class ALLOCATOR>
inline
unordered_map<KEY, VALUE, HASH, EQUAL, ALLOCATOR>::
unordered_map(size_type             n,
              const hasher&         hash,
              const key_equal&      equal,
              const allocator_type& allocator)
: d_impl(hash, equal, n, allocator)
{
}

template <class KEY, class VALUE, class HASH, class EQUAL, class ALLOCATOR>
template <class InputIterator>
inline
unordered_map<KEY, VALUE, HASH, EQUAL, ALLOCATOR>::unordered_map(
                                               InputIterator         first,
                                               InputIterator         last,
                                               size_type             n,
                                               const hasher&         hash,
                                               const key_equal&      equal,
                                               const allocator_type& allocator)
: d_impl(hash, equal, n, allocator)
{
    this->insert(first, last);
}

template <class KEY, class VALUE, class HASH, class EQUAL, class ALLOCATOR>
inline
unordered_map<KEY, VALUE, HASH, EQUAL, ALLOCATOR>::unordered_map(
                                                    const unordered_map& other)
: d_impl(other.d_impl,
         AllocatorTraits::select_on_container_copy_construction(
                                                        other.get_allocator()))
{
}

template <class KEY, class VALUE, class HASH, class EQUAL, class ALLOCATOR>
inline
unordered_map<KEY, VALUE, HASH, EQUAL, ALLOCATOR>::unordered_map(
                                                       const allocator_type& a)
: d_impl(HASH(), EQUAL(), 0, a)
{
}

template <class KEY, class VALUE, class HASH, class EQUAL, class ALLOCATOR>
inline
unordered_map<KEY, VALUE, HASH, EQUAL, ALLOCATOR>::unordered_map(
                                               const unordered_map&  other,
                                               const allocator_type& allocator)
: d_impl(other.d_impl, allocator)
{
}

template <class KEY, class VALUE, class HASH, class EQUAL, class ALLOCATOR>
inline
unordered_map<KEY, VALUE, HASH, EQUAL, ALLOCATOR>::~unordered_map()
{
    // All memory management is handled by the base 'd_impl' member.
}

template <class KEY, class VALUE, class HASH, class EQUAL, class ALLOCATOR>
inline
unordered_map<KEY, VALUE, HASH, EQUAL, ALLOCATOR>&
unordered_map<KEY, VALUE, HASH, EQUAL, ALLOCATOR>::operator=(
                                                    const unordered_map& other)
{
    unordered_map(other, this->get_allocator()).swap(*this);
    return *this;
}

template <class KEY, class VALUE, class HASH, class EQUAL, class ALLOCATOR>
inline
ALLOCATOR
unordered_map<KEY, VALUE, HASH, EQUAL, ALLOCATOR>::get_allocator() const
{
    return d_impl.allocator();
}

    // size and capacity
template <class KEY, class VALUE, class HASH, class EQUAL, class ALLOCATOR>
inline
bool
unordered_map<KEY, VALUE, HASH, EQUAL, ALLOCATOR>::empty() const
{
    return 0 == d_impl.size();
}

template <class KEY, class VALUE, class HASH, class EQUAL, class ALLOCATOR>
inline
typename unordered_map<KEY, VALUE, HASH, EQUAL, ALLOCATOR>::size_type
unordered_map<KEY, VALUE, HASH, EQUAL, ALLOCATOR>::size() const
{
    return d_impl.size();
}

template <class KEY, class VALUE, class HASH, class EQUAL, class ALLOCATOR>
inline
typename unordered_map<KEY, VALUE, HASH, EQUAL, ALLOCATOR>::size_type
unordered_map<KEY, VALUE, HASH, EQUAL, ALLOCATOR>::max_size() const
{
    return d_impl.maxSize();
}

    // iterators
template <class KEY, class VALUE, class HASH, class EQUAL, class ALLOCATOR>
inline
typename unordered_map<KEY, VALUE, HASH, EQUAL, ALLOCATOR>::iterator
unordered_map<KEY, VALUE, HASH, EQUAL, ALLOCATOR>::begin()
{
    return iterator(d_impl.elementListRoot());
}

template <class KEY, class VALUE, class HASH, class EQUAL, class ALLOCATOR>
inline
typename unordered_map<KEY, VALUE, HASH, EQUAL, ALLOCATOR>::const_iterator
unordered_map<KEY, VALUE, HASH, EQUAL, ALLOCATOR>::begin() const
{
    return const_iterator(d_impl.elementListRoot());
}


template <class KEY, class VALUE, class HASH, class EQUAL, class ALLOCATOR>
inline
typename unordered_map<KEY, VALUE, HASH, EQUAL, ALLOCATOR>::iterator
unordered_map<KEY, VALUE, HASH, EQUAL, ALLOCATOR>::end()
{
    return iterator();
}

template <class KEY, class VALUE, class HASH, class EQUAL, class ALLOCATOR>
inline
typename unordered_map<KEY, VALUE, HASH, EQUAL, ALLOCATOR>::const_iterator
unordered_map<KEY, VALUE, HASH, EQUAL, ALLOCATOR>::end() const
{
    return const_iterator();
}

template <class KEY, class VALUE, class HASH, class EQUAL, class ALLOCATOR>
inline
typename unordered_map<KEY, VALUE, HASH, EQUAL, ALLOCATOR>::const_iterator
unordered_map<KEY, VALUE, HASH, EQUAL, ALLOCATOR>::cbegin() const
{
    return const_iterator(d_impl.elementListRoot());
}

template <class KEY, class VALUE, class HASH, class EQUAL, class ALLOCATOR>
inline
typename unordered_map<KEY, VALUE, HASH, EQUAL, ALLOCATOR>::const_iterator
unordered_map<KEY, VALUE, HASH, EQUAL, ALLOCATOR>::cend() const
{
    return const_iterator();
}

    // modifiers
template <class KEY, class VALUE, class HASH, class EQUAL, class ALLOCATOR>
inline
bsl::pair<typename unordered_map<KEY, VALUE, HASH, EQUAL, ALLOCATOR>::iterator,
          bool>
unordered_map<KEY, VALUE, HASH, EQUAL, ALLOCATOR>::insert(
                                                       const value_type& value)
{
    typedef bsl::pair<iterator, bool> ResultType;

    bool isInsertedFlag = false;

    HashTableLink *result = d_impl.insertIfMissing(&isInsertedFlag, value);

    return ResultType(iterator(result), isInsertedFlag);
}

template <class KEY, class VALUE, class HASH, class EQUAL, class ALLOCATOR>
typename unordered_map<KEY, VALUE, HASH, EQUAL, ALLOCATOR>::iterator
unordered_map<KEY, VALUE, HASH, EQUAL, ALLOCATOR>::insert(
                                                       const_iterator    hint,
                                                       const value_type& value)
{   // There is no realistic use-case for the 'hint' in an unordered_map of
    // unique values.  We could quickly test for a duplicate key, and have a
    // fast return path for when the method fails, but in the typical use case
    // where a new element is inserted, we are adding an extra key-check for no
    // benefit.  In order to insert an element into a bucket, we need to walk
    // the whole bucket looking for duplicates, and the hint is no help in
    // finding the start of a bucket.
    return this->insert(value);
}

template <class KEY, class VALUE, class HASH, class EQUAL, class ALLOCATOR>
template <class InputIterator>
inline
void
unordered_map<KEY, VALUE, HASH, EQUAL, ALLOCATOR>::insert(
                                                          InputIterator first,
                                                          InputIterator last)
{
    if (size_t maxInsertions =
            ::BloombergLP::bslstl::IteratorUtil::insertDistance(first, last)) {
        this->reserve(this->size() + maxInsertions);
    }

    // This loop could be clean up with fewer temporaries, we are discarding a
    // 'pair' returned from each call to 'insert'.
    while (first != last) {
        this->insert(*first++);
    }
}

template <class KEY, class VALUE, class HASH, class EQUAL, class ALLOCATOR>
inline
typename unordered_map<KEY, VALUE, HASH, EQUAL, ALLOCATOR>::iterator
unordered_map<KEY, VALUE, HASH, EQUAL, ALLOCATOR>::erase(
                                                       const_iterator position)
{
    BSLS_ASSERT(position != this->end());
    return iterator(d_impl.remove(position.node()));
}

template <class KEY, class VALUE, class HASH, class EQUAL, class ALLOCATOR>
inline
typename unordered_map<KEY, VALUE, HASH, EQUAL, ALLOCATOR>::size_type
unordered_map<KEY, VALUE, HASH, EQUAL, ALLOCATOR>::erase(const key_type& key)
{
    if (HashTableLink *target = d_impl.find(key)) {
        d_impl.remove(target);
        return 1;
    }
    else {
        return 0;
    }
}

template <class KEY, class VALUE, class HASH, class EQUAL, class ALLOCATOR>
inline
typename unordered_map<KEY, VALUE, HASH, EQUAL, ALLOCATOR>::iterator
unordered_map<KEY, VALUE, HASH, EQUAL, ALLOCATOR>::erase(
                                                         const_iterator first,
                                                         const_iterator last)
{   // bad answer here, need to turn 'first' into a non-const iterator

    // 7 Most of the library's algorithmic templates that operate on data
    // structures have interfaces that use ranges.  A range is a pair of
    // iterators that designate the beginning and end of the computation.  A
    // range [i,i) is an empty range; in general, a range [i,j) refers to the
    // elements in the data structure starting with the element pointed to by i
    // and up to but not including the element pointed to by j.  Range [i,j) is
    // valid if and only if j is reachable from i.  The result of the
    // application of functions in the library to invalid ranges is undefined.
#if defined BDE_BUILD_TARGET_SAFE2
    // Check that 'first' and 'last' are valid iterators referring to this
    // container.
    if (first == last) {
        iterator it = this->begin();
        while(it != first) {
            BSLS_ASSERT(it != this->end());
        }
        while(it != last) {
            BSLS_ASSERT(it != this->end());
        }
    }
#endif

    while (first != last) {
        first = this->erase(first);
    }

    return iterator(first.node()); // convert from const_iterator
}

template <class KEY, class VALUE, class HASH, class EQUAL, class ALLOCATOR>
inline
void
unordered_map<KEY, VALUE, HASH, EQUAL, ALLOCATOR>::clear()
{
    d_impl.removeAll();
}

template <class KEY, class VALUE, class HASH, class EQUAL, class ALLOCATOR>
inline
void
unordered_map<KEY, VALUE, HASH, EQUAL, ALLOCATOR>::swap(unordered_map& other)
{
    // assert that allocators are compatible
    // TBD
    d_impl.swap(other.d_impl);
}

    // observers
template <class KEY, class VALUE, class HASH, class EQUAL, class ALLOCATOR>
inline
typename unordered_map<KEY, VALUE, HASH, EQUAL, ALLOCATOR>::hasher
unordered_map<KEY, VALUE, HASH, EQUAL, ALLOCATOR>::hash_function() const
{
    return d_impl.hasher();
}

template <class KEY, class VALUE, class HASH, class EQUAL, class ALLOCATOR>
inline
typename unordered_map<KEY, VALUE, HASH, EQUAL, ALLOCATOR>::key_equal
unordered_map<KEY, VALUE, HASH, EQUAL, ALLOCATOR>::key_eq() const
{
    return d_impl.comparator();
}


// lookup
template <class KEY, class VALUE, class HASH, class EQUAL, class ALLOCATOR>
inline
typename unordered_map<KEY, VALUE, HASH, EQUAL, ALLOCATOR>::iterator
unordered_map<KEY, VALUE, HASH, EQUAL, ALLOCATOR>::find(
                                                             const key_type& k)
{
    return iterator(d_impl.find(k));
}

template <class KEY, class VALUE, class HASH, class EQUAL, class ALLOCATOR>
inline
typename
       unordered_map<KEY, VALUE, HASH, EQUAL, ALLOCATOR>::const_iterator
unordered_map<KEY, VALUE, HASH, EQUAL, ALLOCATOR>::find(
                                                     const key_type& key) const
{
    return const_iterator(d_impl.find(key));
}

template <class KEY, class VALUE, class HASH, class EQUAL, class ALLOCATOR>
inline
typename unordered_map<KEY, VALUE, HASH, EQUAL, ALLOCATOR>::size_type
unordered_map<KEY, VALUE, HASH, EQUAL, ALLOCATOR>::count(
                                                     const key_type& key) const
{
    // bool conversion to size_type gives the correct result
    // Simple implementation could be optimized with a list-walk
    // Might have list-walk search for value as LinkUtil algorithm?
    return d_impl.find(key) != 0;
}

template <class KEY, class VALUE, class HASH, class EQUAL, class ALLOCATOR>
bsl::pair<typename unordered_map<KEY, VALUE, HASH, EQUAL, ALLOCATOR>::iterator,
          typename unordered_map<KEY, VALUE, HASH, EQUAL, ALLOCATOR>::iterator>
inline
unordered_map<KEY, VALUE, HASH, EQUAL, ALLOCATOR>::equal_range(
                                                           const key_type& key)
{
    typedef bsl::pair<iterator, iterator> ResultType;

    HashTableLink *first = d_impl.find(key);
    return first
         ? ResultType(iterator(first), iterator(first->nextLink()))
         : ResultType(iterator(0),     iterator(0));
}

template <class KEY, class VALUE, class HASH, class EQUAL, class ALLOCATOR>
bsl::pair<typename unordered_map<KEY,
                                 VALUE,
                                 HASH,
                                 EQUAL,
                                 ALLOCATOR>::const_iterator,
          typename unordered_map<KEY,
                                 VALUE,
                                 HASH,
                                 EQUAL,
                                 ALLOCATOR>::const_iterator>
inline
unordered_map<KEY, VALUE, HASH, EQUAL, ALLOCATOR>::equal_range(
                                                     const key_type& key) const
{
    typedef bsl::pair<const_iterator, const_iterator> ResultType;

    HashTableLink *first = d_impl.find(key);
    return first
         ? ResultType(const_iterator(first), const_iterator(first->nextLink()))
         : ResultType(const_iterator(0),     const_iterator(0));
}

template <class KEY, class VALUE, class HASH, class EQUAL, class ALLOCATOR>
inline
typename unordered_map<KEY, VALUE, HASH, EQUAL, ALLOCATOR>::mapped_type&
unordered_map<KEY, VALUE, HASH, EQUAL, ALLOCATOR>::operator[](
                                                           const key_type& key)
{
    HashTableLink *node = d_impl.insertIfMissing(key);
    return static_cast<HashTableNode *>(node)->value().second;
}

template <class KEY, class VALUE, class HASH, class EQUAL, class ALLOCATOR>
inline
typename unordered_map<KEY, VALUE, HASH, EQUAL, ALLOCATOR>::mapped_type&
unordered_map<KEY, VALUE, HASH, EQUAL, ALLOCATOR>::at(const key_type& key)
{
    HashTableLink *node = d_impl.find(key);

    if (!node) {
        BloombergLP::bslstl::StdExceptUtil::throwOutOfRange("Boo!");
    }

    return static_cast<HashTableNode *>(node)->value().second;
}

template <class KEY, class VALUE, class HASH, class EQUAL, class ALLOCATOR>
inline
const typename
unordered_map<KEY, VALUE, HASH, EQUAL, ALLOCATOR>::mapped_type&
unordered_map<KEY, VALUE, HASH, EQUAL, ALLOCATOR>::at(
                                                     const key_type& key) const
{
    HashTableLink *target = d_impl.find(key);
    if (!target ){
        BloombergLP::bslstl::StdExceptUtil::throwOutOfRange("Boo!");
    }
    return static_cast<HashTableNode *>(target)->value().second;
}

    // bucket interface
template <class KEY, class VALUE, class HASH, class EQUAL, class ALLOCATOR>
inline
typename unordered_map<KEY, VALUE, HASH, EQUAL, ALLOCATOR>::size_type
unordered_map<KEY, VALUE, HASH, EQUAL, ALLOCATOR>::bucket_count() const
{
    return d_impl.numBuckets();
}

template <class KEY, class VALUE, class HASH, class EQUAL, class ALLOCATOR>
inline
typename unordered_map<KEY, VALUE, HASH, EQUAL, ALLOCATOR>::size_type
unordered_map<KEY, VALUE, HASH, EQUAL, ALLOCATOR>::max_bucket_count() const
{
    return d_impl.maxNumOfBuckets();
}

template <class KEY, class VALUE, class HASH, class EQUAL, class ALLOCATOR>
inline
typename unordered_map<KEY, VALUE, HASH, EQUAL, ALLOCATOR>::size_type
unordered_map<KEY, VALUE, HASH, EQUAL, ALLOCATOR>::bucket_size(
                                                         size_type index) const
{
    BSLS_ASSERT_SAFE(index < this->bucket_count());
    return d_impl.countElementsInBucket(index);
}

template <class KEY, class VALUE, class HASH, class EQUAL, class ALLOCATOR>
inline
typename unordered_map<KEY, VALUE, HASH, EQUAL, ALLOCATOR>::size_type
unordered_map<KEY, VALUE, HASH, EQUAL, ALLOCATOR>::bucket(
                                                     const key_type& key) const
{
    return d_impl.bucketIndexForKey(key);
}

template <class KEY, class VALUE, class HASH, class EQUAL, class ALLOCATOR>
inline
typename
       unordered_map<KEY, VALUE, HASH, EQUAL, ALLOCATOR>::local_iterator
unordered_map<KEY, VALUE, HASH, EQUAL, ALLOCATOR>::begin(size_type index)
{
    BSLS_ASSERT_SAFE(index < this->bucket_count());
    return local_iterator(&d_impl.bucketAtIndex(index));
}

template <class KEY, class VALUE, class HASH, class EQUAL, class ALLOCATOR>
inline
typename
 unordered_map<KEY, VALUE, HASH, EQUAL, ALLOCATOR>::const_local_iterator
unordered_map<KEY, VALUE, HASH, EQUAL, ALLOCATOR>::begin(size_type index) const
{
    BSLS_ASSERT_SAFE(index < this->bucket_count());
    return const_local_iterator(&d_impl.bucketAtIndex(index));
}

template <class KEY, class VALUE, class HASH, class EQUAL, class ALLOCATOR>
inline
typename
       unordered_map<KEY, VALUE, HASH, EQUAL, ALLOCATOR>::local_iterator
unordered_map<KEY, VALUE, HASH, EQUAL, ALLOCATOR>::end(size_type index)
{
    BSLS_ASSERT_SAFE(index < this->bucket_count());
    return local_iterator(0, &d_impl.bucketAtIndex(index));
}

template <class KEY, class VALUE, class HASH, class EQUAL, class ALLOCATOR>
inline
typename
unordered_map<KEY, VALUE, HASH, EQUAL, ALLOCATOR>::const_local_iterator
unordered_map<KEY, VALUE, HASH, EQUAL, ALLOCATOR>::end(size_type index) const
{
    BSLS_ASSERT_SAFE(index < this->bucket_count());
    return const_local_iterator(0, &d_impl.bucketAtIndex(index));
}

template <class KEY, class VALUE, class HASH, class EQUAL, class ALLOCATOR>
inline
typename
unordered_map<KEY, VALUE, HASH, EQUAL, ALLOCATOR>::const_local_iterator
unordered_map<KEY, VALUE, HASH, EQUAL, ALLOCATOR>::cbegin(
                                                         size_type index) const
{
    BSLS_ASSERT_SAFE(index < this->bucket_count());
    return const_local_iterator(&d_impl.bucketAtIndex(index));
}

template <class KEY, class VALUE, class HASH, class EQUAL, class ALLOCATOR>
inline
typename
unordered_map<KEY, VALUE, HASH, EQUAL, ALLOCATOR>::const_local_iterator
unordered_map<KEY, VALUE, HASH, EQUAL, ALLOCATOR>::cend(size_type index) const
{
    BSLS_ASSERT_SAFE(index < this->bucket_count());
    return const_local_iterator(0, &d_impl.bucketAtIndex(index));
}

    // hash policy
template <class KEY, class VALUE, class HASH, class EQUAL, class ALLOCATOR>
inline
float
unordered_map<KEY, VALUE, HASH, EQUAL, ALLOCATOR>::load_factor() const
{
    return d_impl.loadFactor();
}

template <class KEY, class VALUE, class HASH, class EQUAL, class ALLOCATOR>
inline
float
unordered_map<KEY, VALUE, HASH, EQUAL, ALLOCATOR>::max_load_factor() const
{
    return d_impl.maxLoadFactor();
}

template <class KEY, class VALUE, class HASH, class EQUAL, class ALLOCATOR>
inline
void
unordered_map<KEY, VALUE, HASH, EQUAL, ALLOCATOR>::max_load_factor(
                                                           float newLoadFactor)

{
    d_impl.maxLoadFactor(newLoadFactor);
}

template <class KEY, class VALUE, class HASH, class EQUAL, class ALLOCATOR>
inline
void
unordered_map<KEY, VALUE, HASH, EQUAL, ALLOCATOR>::rehash(
                                                          size_type numBuckets)
{
    return d_impl.rehash(numBuckets);
}

template <class KEY, class VALUE, class HASH, class EQUAL, class ALLOCATOR>
inline
void
unordered_map<KEY, VALUE, HASH, EQUAL, ALLOCATOR>::reserve(
                                                         size_type numElements)
{
    return d_impl.rehashForNumElements(numElements);
}

}  // close namespace bsl

//----------------------------------------------------------------------------
//                  free functions and operators
//----------------------------------------------------------------------------

template <class KEY, class VALUE, class HASH, class EQUAL, class ALLOCATOR>
inline
void
bsl::swap(bsl::unordered_map<KEY, VALUE, HASH, EQUAL, ALLOCATOR>& x,
          bsl::unordered_map<KEY, VALUE, HASH, EQUAL, ALLOCATOR>& y)
{
    x.swap(y);
}

template <class KEY, class VALUE, class HASH, class EQUAL, class ALLOCATOR>
inline
bool bsl::operator!=(
      const bsl::unordered_map<KEY, VALUE, HASH, EQUAL, ALLOCATOR>& lhs,
      const bsl::unordered_map<KEY, VALUE, HASH, EQUAL, ALLOCATOR>& rhs)
{
    return !(lhs == rhs);
}

#endif

// ---------------------------------------------------------------------------
// NOTICE:
//      Copyright (C) Bloomberg L.P., 2012
//      All Rights Reserved.
//      Property of Bloomberg L.P. (BLP)
//      This software is made available solely pursuant to the
//      terms of a BLP license agreement which governs its use.
// ----------------------------- END-OF-FILE ---------------------------------<|MERGE_RESOLUTION|>--- conflicted
+++ resolved
@@ -388,7 +388,7 @@
         // contained in this object.  If 'hash' is not supplied, a
         // default-constructed object of type 'hasher' is used.  Optionally
         // specify a key-equality functor 'equal' used to verify that two
-        // key values are the same.  If 'key_equal' is not supplied, a
+        // key values are the same.  If 'equal' is not supplied, a
         // default-constructed object of type 'key_equal' is used.  Optionally
         // specify an 'allocator' used to supply memory.  If 'allocator' is not
         // supplied, a default-constructed object of the (template parameter)
@@ -435,15 +435,9 @@
         // associated to the key-value pairs contained in this object.  If
         // 'hash' is not supplied, a default-constructed object of type
         // 'hasher' is used.  Optionally specify a key-equality functor
-<<<<<<< HEAD
-        // 'key_equal' used to verify that two key values are the same.  If
-        // 'key_equal' is not supplied, a default-constructed object of type
-        // 'key_equal' is used.  Optionally specify an 'allocator' used to
-=======
         // 'equal' used to verify that two key values are the same.  If
         // 'equal' is not supplied, a default-constructed object of type
         // 'key_equal' is used. Optionally specify an 'allocator' used to
->>>>>>> 91200ed0
         // supply memory.  If 'allocator' is not supplied, a
         // default-constructed object of the (template parameter) type
         // 'allocator_type' is used.  If the 'allocator_type' is
