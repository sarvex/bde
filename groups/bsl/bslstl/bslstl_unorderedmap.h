// bslstl_unorderedmap.h                                              -*-C++-*-
#ifndef INCLUDED_BSLSTL_UNORDEREDMAP
#define INCLUDED_BSLSTL_UNORDEREDMAP

#ifndef INCLUDED_BSLS_IDENT
#include <bsls_ident.h>
#endif
BSLS_IDENT("$Id: $")

//@PURPOSE:Provide an STL-compliant unordered_map class.
//
//@CLASSES:
//   bsl::unordered_map : STL-compatible unordered map container
//
//@AUTHOR: Alisdair Meredith (ameredith1) Stefano Pacifico (spacifico1)
//
//@SEE_ALSO: bsl+stdhdrs
//
//@DESCRIPTION: This component defines a single class template 'unordered_map',
// implementing the standard container holding a collection of unique keys with
// no guarantees on ordering, each mapped to an associated value.
//
// An instantiation of 'unordered_map' is an allocator-aware, value-semantic
// type whose salient attributes are its size (number of keys) and the set of
// values the 'unordered_map' contains, without regard to their order.  If
// 'unordered_map' is instantiated with a key type or associated value type
// that is not itself value-semantic, then it will not retain all of its
// value-semantic qualities.  In particular, if the key or value type cannot be
// tested for equality, then an 'unordered_map' containing that type cannot be
// tested for equality.  It is even possible to instantiate 'unordered_map'
// with type that do not have an accessible copy-constructor, in which case the
// 'unordered_map' will not be copyable.  Note that the equality operator for
// each element is used to determine when two 'unordered_map' objects have the
// same value, and not the equality comparator supplied at construction.
//
// An 'unordered_map' meets the requirements of an unordered associative
// container with forward iterators in the C++11 standard [unord].  The
// 'unordered_map' implemented here adheres to the C++11 standard, except that
// it does not have interfaces that take rvalue references, 'initializer_list',
// 'emplace', or operations taking a variadic number of template parameters.
// Note that excluded C++11 features are those that require (or are greatly
// simplified by) C++11 compiler support.
//
///Requirements on 'KEY' and 'VALUE'
///--------------------------------------------
// An 'unordered_map' instantiation is a fully "Value-Semantic Type" (see
// {'bsldoc_glossary'}) only if the supplied 'KEY' and 'VALUE'
// template parameters are fully value-semantic.  It is possible to instantiate
// an 'unoredered_map' with 'KEY' and 'VALUE' parameter arguments
// that do not provide a full set of value-semantic operations, but
// then some methods of the container may not be instantiable.  The following
// terminology, adopted from the C++11 standard, is used in the function
// documentation of 'unordered_map' to describe a function's requirements for
// the 'KEY' and 'VALUE' template parameters.  These terms are also
// defined in section [utility.arg.requirements] of the C++11 standard.  Note
// that, in the context of an 'unordered_map' instantiation, the requirements
// apply specifically to the 'unordered_map's entry type, 'value_type', which
// is an alias for std::pair<const KEY, VALUE_TYPE>'.
//
//: "default-constructible": The type provides an accessible default
//:                          constructor.
//:
//: "copy-constructible": The type provides an accessible copy constructor.
//:
//: "equality-comparable": The type provides an equality-comparison operator
//:     that defines an equivalence relationship and is both reflexive and
//:     transitive.
//
///Memory Allocation
///-----------------
// The type supplied as the 'ALLOCATOR' template parameter determines how
// memory will be allocated.  The 'unordered_map' template supports
// allocators meeting the requirements of the C++11 standard
// [allocator.requirements], and in addition it supports scoped-allocators
// derived from the 'bslma::Allocator' memory allocation protocol.  Clients
// intending to use 'bslma' style allocators should use the template's default
// 'ALLOCATOR' type: The default type for the 'ALLOCATOR' template parameter,
// 'bsl::allocator', provides a C++11 standard-compatible adapter for a
// 'bslma::Allocator' object.
//
///'bslma'-Style Allocators
/// - - - - - - - - - - - -
// If the parameterized 'ALLOCATOR' type of an 'unordered_map' instantiation
// is 'bsl::allocator', then objects of that set type will conform to the
// standard behavior of a 'bslma'-allocator-enabled type.  Such a set accepts
// an optional 'bslma::Allocator' argument at construction.  If the address of
// a 'bslma::Allocator' object is explicitly supplied at construction, it will
// be used to supply memory for the 'unordered_map' throughout its lifetime;
// otherwise, the 'unordered_map' will use the default allocator installed at
// the time of the 'unordered_map's construction (see 'bslma_default').  In
// addition to directly allocating memory from the indicated
// 'bslma::Allocator', an 'unordered_map' supplies that allocator's address to
// the constructors of contained objects of the parameterized 'KEY' types
// with the 'bslalg::TypeTraitUsesBslmaAllocator' trait.
//
///Operations
///----------
// This section describes the run-time complexity of operations on instances
// of 'unordered_map':
//..
//  Legend
//  ------
//  'K'             - parameterized 'KEY' type of the unordered map
//  'V'             - parameterized 'VALUE' type of the unordered map
//  'a', 'b'        - two distinct objects of type 'unordered_map<K, V>'
//  'n', 'm'        - number of elements in 'a' and 'b' respectively
//  'value_type'    - unordered_map<K, V>::value_type
//  'c'             - comparator providing an ordering for objects of type 'K'
//  'al             - an STL-style memory allocator
//  'i1', 'i2'      - two iterators defining a sequence of 'value_type' objects
//  'k'             - an object of type 'K'
//  'v'             - an object of type 'value_type'
//  'p1', 'p2'      - two iterators belonging to 'a'
//  distance(i1,i2) - the number of elements in the range [i1, i2)
//  distance(p1,p2) - the number of elements in the range [p1, p2)
//
//  +----------------------------------------------------+--------------------+
//  | Operation                                          | Complexity         |
//  +====================================================+====================+
//  | unordered_map<K, V> a;    (default construction)   | O[1]               |
//  | unordered_map<K, V> a(al);                         |                    |
//  | unordered_map<K, V> a(c, al);                      |                    |
//  +----------------------------------------------------+--------------------+
//  | unordered_map<K, V> a(b); (copy construction)      | Average: O[n]      |
//  | unordered_map<K, V> a(b, al);                      | Worst:   O[n^2]    |
//  +----------------------------------------------------+--------------------+
//  | unoredered_map<K, V> a(n);                         | O[n]               |
//  | unoredered_map<K, V> a(n, hf);                     |                    |
//  | unoredered_map<K, V> a(n, hf, eq);                 |                    |
//  | unoredered_map<K, V> a(n, hf, eq, al);             |                    |
//  +----------------------------------------------------+--------------------+
//  | unoredered_map<K, V> a(i1, i2);                    | Average: O[        |
//  | unoredered_map<K, V> a(i1, i2, n)                  |   distance(i1, i2)]|
//  | unoredered_map<K, V> a(i1, i2, n, hf);             | Worst:   O[n^2]    |
//  | unoredered_map<K, V> a(i1, i2, n, hf, eq);         |                    |
//  | unordered_map<K, V> a(i1, i2, n, hf, eq, al);      |                    |
//  |                                                    |                    |
//  | a.~unordered_map<K, V>(); (destruction)            | O[n]               |
//  +----------------------------------------------------+--------------------+
//  | a = b;          (assignment)                       | Average: O[n]      |
//  |                                                    | Worst:   O[n^2]    |
//  +----------------------------------------------------+--------------------+
//  | a.begin(), a.end(), a.cbegin(), a.cend(),          | O[1]               |
//  +----------------------------------------------------+--------------------+
//  | a == b, a != b                                     | Best:  O[n]        |
//  |                                                    | Worst: O[n^2]      |
//  +----------------------------------------------------+--------------------+
//  | a.swap(b), swap(a,b)                               | O[1] if 'a' and    |
//  |                                                    | 'b' use the same   |
//  |                                                    | allocator,         |
//  |                                                    | O[n + m] otherwise |
//  +----------------------------------------------------+--------------------+
//  | a.key_eq()                                         | O[1]               |
//  +----------------------------------------------------+--------------------+
//  | a.hash_function()                                  | O[1]               |
//  +----------------------------------------------------+--------------------+
//  | a.size()                                           | O[1]               |
//  +----------------------------------------------------+--------------------+
//  | a.max_size()                                       | O[1]               |
//  +----------------------------------------------------+--------------------+
//  | a.empty()                                          | O[1]               |
//  +----------------------------------------------------+--------------------+
//  | get_allocator()                                    | O[1]               |
//  +----------------------------------------------------+--------------------+
//  | a[k]                                               | O[n]               |
//  +----------------------------------------------------+--------------------+
//  | a.at(k)                                            | O[n]               |
//  +----------------------------------------------------+--------------------+
//  | a.insert(v)                                        | Average: O[1]      |
//  |                                                    | Worst:   O[n]      |
//  +----------------------------------------------------+--------------------+
//  | a.insert(p1, v)                                    | Average: O[1]      |
//  |                                                    | Worst:   O[n]      |
//  +----------------------------------------------------+--------------------+
//  | a.insert(i1, i2)                                   | Average O[         |
//  |                                                    |   distance(i1, i2)]|
//  |                                                    | Worst:  O[ n *     |
//  |                                                    |   distance(i1, i2)]|
//  +----------------------------------------------------+--------------------+
//  | a.erase(p1)                                        | Average: O[1]      |
//  |                                                    | Worst:   O[n]      |
//  +----------------------------------------------------+--------------------+
//  | a.erase(k)                                         | Average: O[        |
//  |                                                    |         a.count(k)]|
//  |                                                    | Worst:   O[n]      |
//  +----------------------------------------------------+--------------------+
//  | a.erase(p1, p2)                                    | Average: O[        |
//  |                                                    |   distance(p1, p2)]|
//  |                                                    | Worst:   O[n]      |
//  +----------------------------------------------------+--------------------+
//  | a.clear()                                          | O[n]               |
//  +----------------------------------------------------+--------------------+
//  | a.find(k)                                          | Average: O[1]      |
//  |                                                    | Worst:   O[n]      |
//  +----------------------------------------------------+--------------------+
//  | a.count(k)                                         | Average: O[1]      |
//  |                                                    | Worst:   O[n]      |
//  +----------------------------------------------------+--------------------+
//  | a.equal_range(k)                                   | Average: O[        |
//  |                                                    |         a.count(k)]|
//  |                                                    | Worst:   O[n]      |
//  +----------------------------------------------------+--------------------+
//  | a.bucket_count()                                   | O[1]               |
//  +----------------------------------------------------+--------------------+
//  | a.max_bucket_count()                               | O[1]               |
//  +----------------------------------------------------+--------------------+
//  | a.bucket(k)                                        | O[1]               |
//  +----------------------------------------------------+--------------------+
//  | a.bucket_size(k)                                   | O[a.bucket_size(k)]|
//  +----------------------------------------------------+--------------------+
//  | a.load_factor()                                    | O[1]               |
//  +----------------------------------------------------+--------------------+
//  | a.max_load_factor()                                | O[1]               |
//  | a.max_load_factor(z)                               | O[1]               |
//  +----------------------------------------------------+--------------------+
//  | a.rehash(k)                                        | Average: O[n]      |
//  |                                                    | Worst:   O[n^2]    |
//  +----------------------------------------------------+--------------------+
//  | a.resize(k)                                        | Average: O[n]      |
//  |                                                    | Worst:   O[n^2]    |
//  +----------------------------------------------------+--------------------+
//..
///Usage
///-----


// Prevent 'bslstl' headers from being included directly in 'BSL_OVERRIDES_STD'
// mode.  Doing so is unsupported, and is likely to cause compilation errors.
#if defined(BSL_OVERRIDES_STD) && !defined(BSL_STDHDRS_PROLOGUE_IN_EFFECT)
#error "<bslstl_unorderedmap.h> header can't be included directly in \
BSL_OVERRIDES_STD mode"
#endif

#ifndef INCLUDED_BSLSCM_VERSION
#include <bslscm_version.h>
#endif

#ifndef INCLUDED_BSLS_ASSERT
#include <bsls_assert.h>
#endif

#ifndef INCLUDED_BSLSTL_ALLOCATORATOR
#include <bslstl_allocator.h>  // Can probably escape with a fwd-decl, but not
#endif                         // very user friendly

#ifndef INCLUDED_BSLSTL_ALLOCATORATORTRAITS
#include <bslstl_allocatortraits.h>
#endif

#ifndef INCLUDED_BSLSTL_EQUALTO
#include <bslstl_equalto.h>
#endif

#ifndef INCLUDED_BSLSTL_HASH
#include <bslstl_hash.h>
#endif

#ifndef INCLUDED_BSLSTL_HASHTABLE
#include <bslstl_hashtable.h>
#endif

#ifndef INCLUDED_BSLSTL_HASHTABLEBUCKETITERATOR
#include <bslstl_hashtablebucketiterator.h>
#endif

#ifndef INCLUDED_BSLSTL_HASHTABLEITERATOR
#include <bslstl_hashtableiterator.h>
#endif

#ifndef INCLUDED_BSLSTL_ITERATORUTIL
#include <bslstl_iteratorutil.h>
#endif

#ifndef INCLUDED_BSLSTL_PAIR
#include <bslstl_pair.h>
#endif

#ifndef INCLUDED_BSLSTL_UNORDEREDMAPKEYCONFIGURATION
#include <bslstl_unorderedmapkeyconfiguration.h>
#endif

#ifndef INCLUDED_BSLSTL_STDEXCEPTUTIL
#include <bslstl_stdexceptutil.h> // required to implement 'at'
#endif

#ifndef INCLUDED_CSTDDEF
#include <cstddef>  // for 'std::size_t'
#define INCLUDED_CSTDDEF
#endif

namespace BloombergLP
{
namespace bslalg { class BidirectionalLink; }
}

namespace bsl {
                        // =======================
                        // class bsl::unorderedmap
                        // =======================

template <
        class KEY,
        class VALUE,
        class HASH  = bsl::hash<KEY>,
        class EQUAL = bsl::equal_to<KEY>,
        class ALLOCATOR = bsl::allocator<bsl::pair<const KEY, VALUE> > >
class unordered_map {
    // This class template implements a value-semantic container type holding
    // an unordered sequence of unique keys (of the parameterized type, 'KEY').
    //
    // This class:
    //: o supports a complete set of *value-semantic* operations
    //:   o except for 'bdex' serialization
    //: o is *exception-neutral* (agnostic except for the 'at' method)
    //: o is *alias-safe*
    //: o is 'const' *thread-safe*
    // For terminology see {'bsldoc_glossary'}.

  private:

    // PRIVATE TYPES
    typedef bsl::allocator_traits<ALLOCATOR> AllocatorTraits;
        // This typedef is an alias for the allocator traits type associated
        // with this container.

    typedef bsl::pair<const KEY, VALUE>  ValueType;
        // This typedef is an alias for the type of key-value pair objects
        // maintained by this map.

    typedef ::BloombergLP::bslstl::UnorderedMapKeyPolicy<ValueType> ListPolicy;
        // This typedef is an alias for the policy used internally by this
        // container to extract the 'KEY' value from the key-value pair
        // objects maintained by this map.

    typedef ::BloombergLP::bslstl::HashTable<ListPolicy, HASH, EQUAL, ALLOCATOR>
                                                                    HashTable;
        // This typedef is an alias for the template instantion of the
        // underlying 'bslslt::HashTable' used in this container.

    typedef ::BloombergLP::bslalg::BidirectionalLink HashTableLink;
        // This typedef is an alias for the type of links of the linked list of
        // elements held by the underlying 'bslstl::HashTable'.

    typedef typename HashTable::NodeType HashTableNode;
        // This typedef is an alias for the type of nodes that hold the values
        // in this container.
  
  public:
    // PUBLIC TYPES
    typedef KEY                                        key_type;
    typedef VALUE                                      mapped_type;
    typedef bsl::pair<const KEY, VALUE>                value_type;
    typedef HASH                                       hasher;
    typedef EQUAL                                      key_equal;
    typedef ALLOCATOR                                  allocator_type;

    typedef typename allocator_type::reference         reference;
    typedef typename allocator_type::const_reference   const_reference;

    typedef typename AllocatorTraits::size_type        size_type;
    typedef typename AllocatorTraits::difference_type  difference_type;
    typedef typename AllocatorTraits::pointer          pointer;
    typedef typename AllocatorTraits::const_pointer    const_pointer;

<<<<<<< HEAD
    typedef ::BloombergLP::bslstl::HashTableIterator<
                                         value_type, difference_type> iterator;
    typedef ::BloombergLP::bslstl::HashTableIterator<
                             const value_type, difference_type> const_iterator;
    typedef ::BloombergLP::bslstl::HashTableBucketIterator<
                                   value_type, difference_type> local_iterator;
    typedef ::BloombergLP::bslstl::HashTableBucketIterator<
                       const value_type, difference_type> const_local_iterator;
=======
  private:
    typedef ::BloombergLP::bslstl::UnorderedMapKeyConfiguration<value_type>
                                                             ListConfiguration;
    typedef ::BloombergLP::bslstl::HashTable<ListConfiguration,
                                             HASH,
                                             EQUAL,
                                             ALLOC> HashTable;
    typedef ::BloombergLP::bslalg::BidirectionalLink             HashTableLink;
    typedef typename HashTable::NodeType                         HashTableNode;

  public:
    typedef ::BloombergLP::bslstl::HashTableIterator<value_type,
                                                     difference_type> iterator;
    typedef ::BloombergLP::bslstl::HashTableIterator<const value_type,
                                                     difference_type>
                                                                const_iterator;
    typedef ::BloombergLP::bslstl::HashTableBucketIterator<value_type,
                                                           difference_type>
                                                                local_iterator;
    typedef ::BloombergLP::bslstl::HashTableBucketIterator<const value_type,
                                                           difference_type>
                                                          const_local_iterator;
>>>>>>> 447920c0

  private:
    // DATA
    HashTable d_impl;  // underlying hash table of this container

  public:
    // CREATORS
    explicit unordered_map(size_type n = 0,
                           const hasher& hash = hasher(),
                           const key_equal& equal = key_equal(),
                           const allocator_type& allocator = allocator_type());
        // Construct an empty unordered map.  Optionally specify a 'hasher'
        // used to generate the hash values associated to the key-value pairs
        // contained in this object.  If 'hash' is not supplied, a
        // default-constructed object of type 'hasher' is used.  Optionally
        // specify a key-equality functor 'equal' used to verify that two
        // key values are the same.  If 'key_equal' is not supplied, a
        // default-constructed object of type 'key_equal' is used. Optionally
        // specify an 'allocator' used to supply memory.  If 'allocator' is not
        // supplied, a default-constructed object of the (template parameter)
        // type 'allocator_type' is used.  If the 'allocator_type' is
        // 'bsl::allocator' (the default), then 'allocator' shall be
        // convertible to 'bslma::Allocator *'.  If the 'ALLOCATOR' is
        // 'bsl::allocator' and 'allocator' is not supplied, the currently
        // installed default allocator will be used to supply memory.

    explicit unordered_map(const allocator_type& allocator);
        // Construct an empty unordered map that uses the specified 'allocator'
        // to supply memory. Use a default-constructed object of type 'hasher'
        // to generate the hash values associated to the key-value pairs
        // contained in this object. Also, use a default-constructed object of
        // type 'key_equal' to verify that two key values are the same.  If the
        // 'allocator_type' is 'bsl::allocator' (the default), then 'allocator'
        // shall be convertible to 'bslma::Allocator *'.

    unordered_map(const unordered_map&  original);
    unordered_map(const unordered_map&  original,
                  const allocator_type& allocator);
        // Construct an unordered map having the same value as that of the
        // specified 'original'. Use a default-constructed object of type
        // 'hasher' to generate the hash values associated to the key-value
        // pairs contained in this object. Also, use a default-constructed
        // object of type 'key_equal' to verify that two key values are the
        // same.  Optionally specify an 'allocator' used to supply memory.  If
        // 'allocator' is not supplied, a default-constructed object of type
        // 'allocator_type' is used.  If the 'allocator_type' is
        // 'bsl::allocator' (the default), then 'allocator' shall be
        // convertible to 'bslma::Allocator *'.

    template <class InputIterator>
    unordered_map(InputIterator first, InputIterator last,
                  size_type n = 0,
                  const hasher& hash = hasher(),
                  const key_equal& equal = key_equal(),
                  const allocator_type& allocator = allocator_type());
        // Construct an empty unordered map and insert each 'value_type' object
        // in the sequence starting at the specified 'first' element, and
        // ending immediately before the specified 'last' element, ignoring
        // those pairs having a key that appears earlier in the sequence. .
        // Optionally specify a 'hasher' used to generate the hash values
        // associated to the key-value pairs contained in this object.  If
        // 'hash' is not supplied, a default-constructed object of type
        // 'hasher' is used.  Optionally specify a key-equality functor
        // 'equal' used to verify that two key values are the same.  If
        // 'equal' is not supplied, a default-constructed object of type
        // 'key_equal' is used. Optionally specify an 'allocator' used to
        // supply memory.  If 'allocator' is not supplied, a
        // default-constructed object of the (template parameter) type
        // 'allocator_type' is used.  If the 'allocator_type' is
        // 'bsl::allocator' (the default), then 'allocator' shall be
        // convertible to 'bslma::Allocator *'.  If the 'allocator_type' is
        // 'bsl::allocator' and 'allocator' is not supplied, the currently
        // installed default allocator will be used to supply memory.
        //  The (template parameter) type 'INPUT_ITERATOR' shall meet the
        //  requirements of an input iterator defined in the C++11 standard
        //  [24.2.3] providing access to values of a type convertible to
        //  'value_type'.  The behavior is undefined unless 'first' and 'last'
        //  refer to a sequence of valid values where 'first' is at a position
        //  at or before 'last'.  This method requires that the (template
        //  parameter) types 'KEY' and 'VALUE' both be "copy-constructible"
        //  (see {Requirements on 'KEY' and 'VALUE'}).

    ~unordered_map();
        // Destroy this object.

    // MANIPULATORS
    unordered_map& operator=(const unordered_map&);
        // Assign to this object the value, hasher, and key-equality functor of
        // the specified 'rhs' object, propagate to this object the allocator
        // of 'rhs' if the
        // 'ALLOCATOR' type has trait 'propagate_on_container_copy_assignment',
        // and return a reference providing modifiable access to this object.
        // This method requires that the (template parameter types) 'KEY'
        // and 'VALUE' both be "copy-constructible" (see {Requirements on
        // 'KEY' and 'VALUE'}).

    mapped_type& operator[](const key_type& key);
        // Return a reference providing modifiable access to the mapped-value
        // associated with the specified 'key'; if this container does not
        // already contain a 'value_type' object with 'key', first insert a new
        // 'value_type' object having 'key' and a default-constructed
        // 'VALUE' object, and return a reference to the mapped value.
        // This method requires that the (template parameter) types 'KEY'
        // and 'VALUE' both be "default-constructible" (see {Requirements
        // on 'KEY' and 'VALUE'}).

    mapped_type& at(const key_type& key);
        // Return a reference providing modifiable access to the mapped-value
        // associated with the specified 'key', if such an entry exists;
        // otherwise throw an 'std::out_of_range' exception.  Note that this
        // method is not exception agnostic.

    iterator begin();
        // Return an iterator providing modifiable access to the first
        // 'value_type' object in the sequence of 'value_type' objects
        // maintained by this map, or the 'end' iterator if this map is empty.

    iterator end();
        // Return an iterator providing modifiable access to the past-the-end
        // element in the sequence of 'value_type' objects maintained by this
        // map.

    local_iterator begin(size_type index);
        // Return a local iterator providing modifiable access to the first
        // 'value_type' object in the sequence of 'value_type' objects
        // of the bucket having the specified 'index' in the array of buckets
        // maintained by this map, or the 'end(index)' otherwise.

    local_iterator end(size_type n);
        // Return a local iterator providing modifiable access to the
        // past-the-end element in the sequence of 'value_type' objects
        // of the bucket having the specified 'index' in the array of buckets
        // maintained by this unordered map.

    pair<iterator, bool> insert(const value_type& value);
        // Insert the specified 'value' into this unprdered map if the key (the
        // 'first' element) of the 'value' does not already exist in this map;
        // otherwise, if a 'value_type' object having the same key as 'value'
        // already exists in this map, this method has no effect.  Return a
        // pair whose 'first' member is an iterator referring to the (possibly
        // newly inserted) 'value_type' object in this map whose key is the
        // same as that of 'value', and whose 'second' member is 'true' if a
        // new value was inserted, and 'false' if the value was already
        // present.  This method requires that the (template parameter) types
        // 'KEY' and 'VALUE_TYPE' types both be "copy-constructible" (see
        // {Requirements on 'KEY' and 'VALUE_TYPE'}).

    iterator insert(const_iterator hint, const value_type& obj);
        // Insert the specified 'value' into this map (in constant
        // time if the specified 'hint' is a valid element f the bucket to
        // which 'value' belongs), if the key (the 'first' element) of the
        // 'value' does not already exist in this map; otherwise, if a
        // 'value_type' object having the same key as 'value' already exists in
        // this map, this method has no effect.  Return an iterator referring
        // to the (possibly newly inserted) 'value_type' object in this map
        // whose key is the same as that of 'value'.  If 'hint' is not a valid
        // immediate successor to the key of 'value', this operation will have
        // worst case O[N] and average case constant time complexity, where 'N'
        // is the size of this map.  The behavior is undefined unless 'hint' is
        // a valid iterator into this unordered map.  This method requires that
        // the (template parameter) types 'KEY' and 'VALUE_TYPE' both be
        // "copy-constructible" (see {Requirements on 'KEY' and
        // 'VALUE_TYPE'}).

    template <class INPUT_ITERATOR>
    void insert(INPUT_ITERATOR first, INPUT_ITERATOR last);
        // Insert into this map the value of each 'value_type' object in the
        // range starting at the specified 'first' iterator and ending
        // immediately before the specified 'last' iterator, whose key is not
        // already contained in this map.  The (template parameter) type
        // 'INPUT_ITERATOR' shall meet the requirements of an input iterator
        // defined in the C++11 standard [24.2.3] providing access to values of
        // a type convertible to 'value_type'.  This method requires that
        // the (template parameter) types 'KEY' and 'VALUE_TYPE' both be
        // "copy-constructible" (see {Requirements on 'KEY' and
        // 'VALUE_TYPE'}).

    iterator erase(const_iterator position);
        // Remove from this unordered map the 'value_type' object at the
        // specified 'position', and return an iterator referring to the
        // element immediately following the removed element, or to the
        // past-the-end position if the removed element was the last element in
        // the sequence of elements maintained by this map.  The behavior is
        // undefined unless 'position' refers to a 'value_type' object in this
        // unordered map.

    size_type erase(const key_type& key);
        // Remove from this map the 'value_type' object having the specified
        // 'key', if it exists, and return 1; otherwise, if there is no
        // 'value_type' object having 'key', return 0 with no other
        // effect.

    iterator erase(const_iterator first, const_iterator last);
        // Remove from this map the 'value_type' objects starting at the
        // specified 'first' position up to, but including the specified 'last'
        // position, and return 'last'.  The behavior is undefined unless
        // 'first' and 'last' either refer to elements in this map or are the
        // 'end' iterator, and the 'first' position is at or before the 'last'
        // position in the ordered sequence provided by this container.

    void swap(unordered_map&);
        // Exchange the value of this object as well as its hasher and
        // key-equality functor with those of the specified 'other' object.
        // Additionally if
        // 'bslstl::AllocatorTraits<ALLOCATOR>::propagate_on_container_swap' is
        // 'true' then exchange the allocator of this object with that of the
        // 'other' object, and do not modify either allocator otherwise.  This
        // method provides the no-throw exception-safety guarantee and
        // guarantees O[1] complexity.  The behavior is undefined is unless
        // either this object was created with the same allocator as 'other' or
        // 'propagate_on_container_swap' is 'true'.

    void clear();
        // Remove all entries from this container.  Note that the container is
        // empty after this call, but allocated memory may be retained for
        // future use.

    iterator find(const key_type& key);
        // Return an iterator providing modifiable access to the 'value_type'
        // object in this map having the specified 'key', if such an entry
        // exists, and the past-the-end ('end') iterator otherwise.

    pair<iterator, iterator> equal_range(const key_type& k);
        // Return a pair of iterators providing modifiable access to the
        // sequence of 'value_type' objects in this unordered map having the
        // specified 'key', where the the first iterator is positioned at the
        // start of  the sequence, and the second is positioned one past the
        // end of the sequence.  If this unordered map contains no 'value_type'
        // objects having 'key', then the two returned iterators will have the
        // same value.  Note that since a map maintains unique keys, the range
        // will contain at most one element.

    // ACCESSORS
    allocator_type get_allocator() const;
        // Return (a copy of) the allocator used for memory allocation by this
        // map.

    const_iterator begin() const;
        // Return an iterator providing non-modifiable access to the first
        // 'value_type' object in the sequence of 'value_type' objects
        // maintained by this map, or the 'end' iterator if this map is empty.

    const_iterator end() const;
        // Return an iterator providing non-modifiable access to the
        // past-the-end element in the sequence of 'value_type' objects
        // maintained by this map.
    
    const_iterator cbegin() const;
        // Return an iterator providing non-modifiable access to the first
        // 'value_type' object in the sequence of 'value_type' objects
        // maintained by this map, or the 'end' iterator if this map is empty.

    const_iterator cend() const;
        // Return an iterator providing non-modifiable access to the
        // past-the-end element in the sequence of 'value_type' objects
        // maintained by this map.

    const_local_iterator begin(size_type index) const;
        // Return a local iterator providing non-modifiable access to the first
        // 'value_type' object in the sequence of 'value_type' objects of the
        // bucket having the specified 'index' in the array of buckets
        // maintained by this map, or the 'end(index)' otherwise.

    const_local_iterator end(size_type n) const;
        // Return a local iterator providing non-modifiable access to the
        // past-the-end element in the sequence of 'value_type' objects of the
        // bucket having the specified 'index' in the array of buckets
        // maintained by this unordered map.

    const_local_iterator cbegin(size_type index) const;
        // Return a local iterator providing non-modifiable access to the first
        // 'value_type' object in the sequence of 'value_type' objects of the
        // bucket having the specified 'index' in the array of buckets
        // maintained by this map, or the 'end(index)' otherwise.

    const_local_iterator cend(size_type n) const;
        // Return a local iterator providing non-modifiable access to the
        // past-the-end element in the sequence of 'value_type' objects of the
        // bucket having the specified 'index' in the array of buckets
        // maintained by this unordered map.

    bool empty() const;
        // Return 'true' if this map contains no elements, and 'false'
        // otherwise.

    size_type size() const;
        // Return the number of elements in this map.

    size_type max_size() const;
        // Return a theoretical upper bound on the largest number of elements
        // that this map could possibly hold.  Note that there is no guarantee
        // that the map can successfully grow to the returned size, or even
        // close to that size without running out of resources.

    const mapped_type& at(const key_type& key) const;
        // Return a reference providing non-modifiable access to the
        // mapped-value associated with the specified 'key', if such an entry
        // exists; otherwise throw an 'std::out_of_range' exception.  Note
        // that this method is not exception agnostic.

    hasher hash_function() const;
        // Return (a copy of) the hash unary functor (used in this unordered
        // map) that returns the 'size_t' hash value of a 'value_type' object.
    
    key_equal key_eq() const;
        // Return (a copy of) the key-equality binary functor that returns true
        // if the value of two 'key_type' objects is the same, and false
        // otherwise.

    const_iterator find(const key_type& key) const;
        // Return an iterator providing non-modifiable access to the
        // 'value_type' object in this map having the specified 'key', if such
        // an entry exists, and the past-the-end ('end') iterator otherwise.

    size_type count(const key_type& key) const;
        // Return the number of 'value_type' objects within this container
        // having the specified 'key'.  Note that since an unordered map
        // maintains unique keys, the returned value will be either 0 or 1.
    
    pair<const_iterator, const_iterator> equal_range(
                                                    const key_type& key) const;
        // Return a pair of iterators providing non-modifiable access to the
        // sequence of 'value_type' objects in this container having the
        // specified 'key', where the the first iterator is positioned at the
        // start of the sequence and the second iterator is positioned one past
        // the end of the sequence.  If this map contains no 'value_type'
        // objects having 'key' then the two returned iterators will have the
        // same value.  Note that since a map maintains unique keys, the range
        // will contain at most one element.

    // bucket interface
    size_type      bucket_count() const;
        // Return the number of buckets in the array of buckets of this
        // unordered map.
    
    size_type max_bucket_count() const;
        // Return a theoretical upper bound on the largest number of buckets
        // that this container could possibly hold.  Note that there is no
        // guarantee that the map can successfully grow to the returned size,
        // or even close to that size without running out of resources.
    
    size_type bucket_size(size_type index) const;
        // Return the number of elements contained (hashed) in the bucket at
        // the specified 'index' in the array of buckets of this container.
    
    size_type bucket(const key_type& key) const;
        // Return the index of the bucket, in the array of buckets of this
        // container, where values having the specified 'key' are inserted
        // (hashed).

    // hash policy
    float load_factor() const;
        // Return the current ratio between the 'size' of this container and
        // the number of buckets.  The 'load_factor' is a measure of how full
        // the container is, and a higher load factor leads to an increased
        // number of collisions, thus resulting in a loss performance. 
    
    float max_load_factor() const;
        // Return the maximum load factor allowed for this container.  If
        // 'load_factor' exceeds 'max_load_factor' an increase of the number of
        // buckets and rehash of the elements of the container in the new array
        // of buckets is required (see rehash). 
    
    void  max_load_factor(float newLoadFactor);
        // Set the maximum load factor of this container to the specified
        // 'newLoadFactor'.
    
    void  rehash(size_type numBuckets);
        // Change the size of the array of buckets of this container to the
        // specified 'numBuckets', and redistribute all the elements contained
        // by this object into the new sequence of buckets, according to their
        // hash values. 
    
    void  reserve(size_type numElements);
        // Rehash the container with a number of buckets such that the
        // 'load_factor' of this container does not exceed the
        // 'max_load_factor' value for the specified 'numElements'.

    friend // must be defined inline, as no syntax to declare out-of-line
    bool operator==(const unordered_map& lhs, const unordered_map& rhs) {
        return lhs.d_impl == rhs.d_impl;
    }
        // Return 'true' if the specified 'lhs' and 'rhs' objects have the same
        // value, and 'false' otherwise.  Two 'unoredered_map' objects have the
        // same value if they have the same number of key-value pairs, and each
        // key-value pair that is contained in one of the objects is also
        // contained in the other object.  This method requires that the
        // (template parameter) types 'KEY' and 'VALUE' both be
        // "equality-comparable" (see {Requirements on 'KEY' and
        // 'VALUE'}).

};

// FREE FUNCTIONS
template <class KEY, class VALUE, class HASH, class EQUAL, class ALLOCATOR>
void swap(unordered_map<KEY, VALUE, HASH, EQUAL, ALLOCATOR>& x,
          unordered_map<KEY, VALUE, HASH, EQUAL, ALLOCATOR>& y);

template <class KEY, class VALUE, class HASH, class EQUAL, class ALLOCATOR>
bool operator!=(
          const unordered_map<KEY, VALUE, HASH, EQUAL, ALLOCATOR>& lhs,
          const unordered_map<KEY, VALUE, HASH, EQUAL, ALLOCATOR>& rhs);
    // Return 'true' if the specified 'lhs' and 'rhs' objects do not have the
    // same value, and 'false' otherwise.  Two 'unordered_map' objects do not
    // have the same value if they do not have the same number of key-value
    // pairs, or some key-value pair that is contained in one of the objects is
    // not also contained in the other object.  This method requires that the
    // (template parameter) types 'KEY' and 'VALUE' both be
    // "equality-comparable" (see {Requirements on 'KEY' and
    // 'VALUE'}).


// ===========================================================================
//                  TEMPLATE AND INLINE FUNCTION DEFINITIONS
// ===========================================================================


                        //--------------------
                        // class unordered_map
                        //--------------------

// CREATORS
template <class KEY, class VALUE, class HASH, class EQUAL, class ALLOCATOR>
inline
unordered_map<KEY, VALUE, HASH, EQUAL, ALLOCATOR>::
unordered_map(size_type             n,
              const hasher&         hash,
              const key_equal&      equal,
              const allocator_type& allocator)
: d_impl(hash, equal, n, allocator)
{
}

template <class KEY, class VALUE, class HASH, class EQUAL, class ALLOCATOR>
template <class InputIterator>
inline
unordered_map<KEY, VALUE, HASH, EQUAL, ALLOCATOR>::unordered_map(
                                               InputIterator         first,
                                               InputIterator         last,
                                               size_type             n,
                                               const hasher&         hash,
                                               const key_equal&      equal,
                                               const allocator_type& allocator)
: d_impl(hash, equal, n, allocator)
{
    this->insert(first, last);
}

template <class KEY, class VALUE, class HASH, class EQUAL, class ALLOCATOR>
inline
unordered_map<KEY, VALUE, HASH, EQUAL, ALLOCATOR>::unordered_map(
                                                    const unordered_map& other)
: d_impl(other.d_impl,
         AllocatorTraits::select_on_container_copy_construction(
                                                        other.get_allocator()))
{
}

template <class KEY, class VALUE, class HASH, class EQUAL, class ALLOCATOR>
inline
unordered_map<KEY, VALUE, HASH, EQUAL, ALLOCATOR>::unordered_map(
                                                       const allocator_type& a)
: d_impl(HASH(), EQUAL(), 0, a)
{
}

template <class KEY, class VALUE, class HASH, class EQUAL, class ALLOCATOR>
inline
unordered_map<KEY, VALUE, HASH, EQUAL, ALLOCATOR>::unordered_map(
                                               const unordered_map&  other, 
                                               const allocator_type& allocator)
: d_impl(other.d_impl, allocator)
{
}

template <class KEY, class VALUE, class HASH, class EQUAL, class ALLOCATOR>
inline
unordered_map<KEY, VALUE, HASH, EQUAL, ALLOCATOR>::~unordered_map()
{
    // All memory management is handled by the base 'd_impl' member.
}

template <class KEY, class VALUE, class HASH, class EQUAL, class ALLOCATOR>
inline
unordered_map<KEY, VALUE, HASH, EQUAL, ALLOCATOR>&
unordered_map<KEY, VALUE, HASH, EQUAL, ALLOCATOR>::operator=(
                                                    const unordered_map& other)
{
    unordered_map(other, this->get_allocator()).swap(*this);
    return *this;
}

template <class KEY, class VALUE, class HASH, class EQUAL, class ALLOCATOR>
inline
ALLOCATOR
unordered_map<KEY, VALUE, HASH, EQUAL, ALLOCATOR>::get_allocator() const
{
    return d_impl.allocator();
}

    // size and capacity
template <class KEY, class VALUE, class HASH, class EQUAL, class ALLOCATOR>
inline
bool
unordered_map<KEY, VALUE, HASH, EQUAL, ALLOCATOR>::empty() const
{
    return 0 == d_impl.size();
}

template <class KEY, class VALUE, class HASH, class EQUAL, class ALLOCATOR>
inline
typename unordered_map<KEY, VALUE, HASH, EQUAL, ALLOCATOR>::size_type
unordered_map<KEY, VALUE, HASH, EQUAL, ALLOCATOR>::size() const
{
    return d_impl.size();
}

template <class KEY, class VALUE, class HASH, class EQUAL, class ALLOCATOR>
inline
typename unordered_map<KEY, VALUE, HASH, EQUAL, ALLOCATOR>::size_type
unordered_map<KEY, VALUE, HASH, EQUAL, ALLOCATOR>::max_size() const
{
    return d_impl.maxSize();
}

    // iterators
template <class KEY, class VALUE, class HASH, class EQUAL, class ALLOCATOR>
inline
typename unordered_map<KEY, VALUE, HASH, EQUAL, ALLOCATOR>::iterator
unordered_map<KEY, VALUE, HASH, EQUAL, ALLOCATOR>::begin()
{
    return iterator(d_impl.elementListRoot());
}

template <class KEY, class VALUE, class HASH, class EQUAL, class ALLOCATOR>
inline
typename unordered_map<KEY, VALUE, HASH, EQUAL, ALLOCATOR>::const_iterator
unordered_map<KEY, VALUE, HASH, EQUAL, ALLOCATOR>::begin() const
{
    return const_iterator(d_impl.elementListRoot());
}


template <class KEY, class VALUE, class HASH, class EQUAL, class ALLOCATOR>
inline
typename unordered_map<KEY, VALUE, HASH, EQUAL, ALLOCATOR>::iterator
unordered_map<KEY, VALUE, HASH, EQUAL, ALLOCATOR>::end()
{
    return iterator();
}

template <class KEY, class VALUE, class HASH, class EQUAL, class ALLOCATOR>
inline
typename unordered_map<KEY, VALUE, HASH, EQUAL, ALLOCATOR>::const_iterator
unordered_map<KEY, VALUE, HASH, EQUAL, ALLOCATOR>::end() const
{
    return const_iterator();
}

template <class KEY, class VALUE, class HASH, class EQUAL, class ALLOCATOR>
inline
typename unordered_map<KEY, VALUE, HASH, EQUAL, ALLOCATOR>::const_iterator
unordered_map<KEY, VALUE, HASH, EQUAL, ALLOCATOR>::cbegin() const
{
    return const_iterator(d_impl.elementListRoot());
}

template <class KEY, class VALUE, class HASH, class EQUAL, class ALLOCATOR>
inline
typename unordered_map<KEY, VALUE, HASH, EQUAL, ALLOCATOR>::const_iterator
unordered_map<KEY, VALUE, HASH, EQUAL, ALLOCATOR>::cend() const
{
    return const_iterator();
}

    // modifiers
template <class KEY, class VALUE, class HASH, class EQUAL, class ALLOCATOR>
inline
bsl::pair<typename unordered_map<KEY, VALUE, HASH, EQUAL, ALLOCATOR>::iterator,
          bool>
unordered_map<KEY, VALUE, HASH, EQUAL, ALLOCATOR>::insert(
                                                       const value_type& value)
{
    typedef bsl::pair<iterator, bool> ResultType;

    bool isInsertedFlag = false;

    HashTableLink *result = d_impl.insertIfMissing(&isInsertedFlag, value);

    return ResultType(iterator(result), isInsertedFlag);
}

template <class KEY, class VALUE, class HASH, class EQUAL, class ALLOCATOR>
typename unordered_map<KEY, VALUE, HASH, EQUAL, ALLOCATOR>::iterator
unordered_map<KEY, VALUE, HASH, EQUAL, ALLOCATOR>::insert(
                                                       const_iterator    hint, 
                                                       const value_type& value)
{   // There is no realistic use-case for the 'hint' in an unordered_map of
    // unique values.  We could quickly test for a duplicate key, and have a
    // fast return path for when the method fails, but in the typical use case
    // where a new element is inserted, we are adding an extra key-check for no
    // benefit.  In order to insert an element into a bucket, we need to walk
    // the whole bucket looking for duplicates, and the hint is no help in
    // finding the start of a bucket.
    return this->insert(value);
}

template <class KEY, class VALUE, class HASH, class EQUAL, class ALLOCATOR>
template <class InputIterator>
inline
void
unordered_map<KEY, VALUE, HASH, EQUAL, ALLOCATOR>::insert(
                                                          InputIterator first, 
                                                          InputIterator last)
{
    if (size_t maxInsertions =
            ::BloombergLP::bslstl::IteratorUtil::insertDistance(first, last)) {
        this->reserve(this->size() + maxInsertions);
    }

    // This loop could be clean up with fewer temporaries, we are discarding a
    // 'pair' returned from each call to 'insert'.
    while (first != last) {
        this->insert(*first++);
    }
}

template <class KEY, class VALUE, class HASH, class EQUAL, class ALLOCATOR>
inline
typename unordered_map<KEY, VALUE, HASH, EQUAL, ALLOCATOR>::iterator
unordered_map<KEY, VALUE, HASH, EQUAL, ALLOCATOR>::erase(
                                                       const_iterator position)
{
    BSLS_ASSERT(position != this->end());
    return iterator(d_impl.remove(position.node()));
}

template <class KEY, class VALUE, class HASH, class EQUAL, class ALLOCATOR>
inline
typename unordered_map<KEY, VALUE, HASH, EQUAL, ALLOCATOR>::size_type
unordered_map<KEY, VALUE, HASH, EQUAL, ALLOCATOR>::erase(const key_type& key)
{
    if (HashTableLink *target = d_impl.find(key)) {
        d_impl.remove(target);
        return 1;
    }
    else {
        return 0;
    }
}

template <class KEY, class VALUE, class HASH, class EQUAL, class ALLOCATOR>
inline
typename unordered_map<KEY, VALUE, HASH, EQUAL, ALLOCATOR>::iterator
unordered_map<KEY, VALUE, HASH, EQUAL, ALLOCATOR>::erase(
                                                         const_iterator first, 
                                                         const_iterator last)
{   // bad answer here, need to turn 'first' into a non-const iterator

    // 7 Most of the library's algorithmic templates that operate on data
    // structures have interfaces that use ranges.  A range is a pair of
    // iterators that designate the beginning and end of the computation.  A
    // range [i,i) is an empty range; in general, a range [i,j) refers to the
    // elements in the data structure starting with the element pointed to by i
    // and up to but not including the element pointed to by j.  Range [i,j) is
    // valid if and only if j is reachable from i.  The result of the
    // application of functions in the library to invalid ranges is undefined.
#if defined BDE_BUILD_TARGET_SAFE2
    // Check that 'first' and 'last' are valid iterators referring to this
    // container.
    if (first == last) {
        iterator it = this->begin();
        while(it != first) {
            BSLS_ASSERT(it != this->end());
        }
        while(it != last) {
            BSLS_ASSERT(it != this->end());
        }
    }
#endif

    while (first != last) {
        first = this->erase(first);
    }

    return iterator(first.node()); // convert from const_iterator
}

template <class KEY, class VALUE, class HASH, class EQUAL, class ALLOCATOR>
inline
void
unordered_map<KEY, VALUE, HASH, EQUAL, ALLOCATOR>::clear()
{
    d_impl.removeAll();
}

template <class KEY, class VALUE, class HASH, class EQUAL, class ALLOCATOR>
inline
void
unordered_map<KEY, VALUE, HASH, EQUAL, ALLOCATOR>::swap(unordered_map& other)
{
    // assert that allocators are compatible
    // TBD
    d_impl.swap(other.d_impl);
}

    // observers
template <class KEY, class VALUE, class HASH, class EQUAL, class ALLOCATOR>
inline
typename unordered_map<KEY, VALUE, HASH, EQUAL, ALLOCATOR>::hasher
unordered_map<KEY, VALUE, HASH, EQUAL, ALLOCATOR>::hash_function() const
{
    return d_impl.hasher();
}

template <class KEY, class VALUE, class HASH, class EQUAL, class ALLOCATOR>
inline
typename unordered_map<KEY, VALUE, HASH, EQUAL, ALLOCATOR>::key_equal
unordered_map<KEY, VALUE, HASH, EQUAL, ALLOCATOR>::key_eq() const
{
    return d_impl.comparator();
}


// lookup
template <class KEY, class VALUE, class HASH, class EQUAL, class ALLOCATOR>
inline
typename unordered_map<KEY, VALUE, HASH, EQUAL, ALLOCATOR>::iterator
unordered_map<KEY, VALUE, HASH, EQUAL, ALLOCATOR>::find(
                                                             const key_type& k)
{
    return iterator(d_impl.find(k));
}

template <class KEY, class VALUE, class HASH, class EQUAL, class ALLOCATOR>
inline
typename
       unordered_map<KEY, VALUE, HASH, EQUAL, ALLOCATOR>::const_iterator
unordered_map<KEY, VALUE, HASH, EQUAL, ALLOCATOR>::find(
                                                     const key_type& key) const
{
    return const_iterator(d_impl.find(key));
}

template <class KEY, class VALUE, class HASH, class EQUAL, class ALLOCATOR>
inline
typename unordered_map<KEY, VALUE, HASH, EQUAL, ALLOCATOR>::size_type
unordered_map<KEY, VALUE, HASH, EQUAL, ALLOCATOR>::count(
                                                     const key_type& key) const
{
    // bool conversion to size_type gives the correct result
    // Simple implementation could be optimized with a list-walk
    // Might have list-walk search for value as LinkUtil algorithm?
    return d_impl.find(key) != 0;
}

template <class KEY, class VALUE, class HASH, class EQUAL, class ALLOCATOR>
bsl::pair<typename unordered_map<KEY, VALUE, HASH, EQUAL, ALLOCATOR>::iterator,
          typename unordered_map<KEY, VALUE, HASH, EQUAL, ALLOCATOR>::iterator>
inline
unordered_map<KEY, VALUE, HASH, EQUAL, ALLOCATOR>::equal_range(
                                                           const key_type& key)
{
    typedef bsl::pair<iterator, iterator> ResultType;

    HashTableLink *first = d_impl.find(key);
    return first
         ? ResultType(iterator(first), iterator(first->nextLink()))
         : ResultType(iterator(0),     iterator(0));
}

template <class KEY, class VALUE, class HASH, class EQUAL, class ALLOCATOR>
bsl::pair<typename unordered_map<KEY,
                                 VALUE,
                                 HASH,
                                 EQUAL,
                                 ALLOCATOR>::const_iterator,
          typename unordered_map<KEY,
                                 VALUE,
                                 HASH,
                                 EQUAL,
                                 ALLOCATOR>::const_iterator>
inline
unordered_map<KEY, VALUE, HASH, EQUAL, ALLOCATOR>::equal_range(
                                                     const key_type& key) const
{
    typedef bsl::pair<const_iterator, const_iterator> ResultType;

    HashTableLink *first = d_impl.find(key);
    return first
         ? ResultType(const_iterator(first), const_iterator(first->nextLink()))
         : ResultType(const_iterator(0),     const_iterator(0));
}

template <class KEY, class VALUE, class HASH, class EQUAL, class ALLOCATOR>
inline
typename unordered_map<KEY, VALUE, HASH, EQUAL, ALLOCATOR>::mapped_type&
unordered_map<KEY, VALUE, HASH, EQUAL, ALLOCATOR>::operator[](
                                                           const key_type& key)
{
    HashTableLink *node = d_impl.insertIfMissing(key);
    return static_cast<HashTableNode *>(node)->value().second;
}

template <class KEY, class VALUE, class HASH, class EQUAL, class ALLOCATOR>
inline
typename unordered_map<KEY, VALUE, HASH, EQUAL, ALLOCATOR>::mapped_type&
unordered_map<KEY, VALUE, HASH, EQUAL, ALLOCATOR>::at(const key_type& key)
{
    HashTableLink *node = d_impl.find(key);

    if (!node) {
        BloombergLP::bslstl::StdExceptUtil::throwOutOfRange("Boo!");
    }

    return static_cast<HashTableNode *>(node)->value().second;
}

template <class KEY, class VALUE, class HASH, class EQUAL, class ALLOCATOR>
inline
const typename
unordered_map<KEY, VALUE, HASH, EQUAL, ALLOCATOR>::mapped_type&
unordered_map<KEY, VALUE, HASH, EQUAL, ALLOCATOR>::at(
                                                     const key_type& key) const
{
    HashTableLink *target = d_impl.find(key);
    if (!target ){
        BloombergLP::bslstl::StdExceptUtil::throwOutOfRange("Boo!");
    }
    return static_cast<HashTableNode *>(target)->value().second;
}

    // bucket interface
template <class KEY, class VALUE, class HASH, class EQUAL, class ALLOCATOR>
inline
typename unordered_map<KEY, VALUE, HASH, EQUAL, ALLOCATOR>::size_type
unordered_map<KEY, VALUE, HASH, EQUAL, ALLOCATOR>::bucket_count() const
{
    return d_impl.numBuckets();
}

template <class KEY, class VALUE, class HASH, class EQUAL, class ALLOCATOR>
inline
typename unordered_map<KEY, VALUE, HASH, EQUAL, ALLOCATOR>::size_type
unordered_map<KEY, VALUE, HASH, EQUAL, ALLOCATOR>::max_bucket_count() const
{
    return d_impl.maxNumOfBuckets();
}

template <class KEY, class VALUE, class HASH, class EQUAL, class ALLOCATOR>
inline
typename unordered_map<KEY, VALUE, HASH, EQUAL, ALLOCATOR>::size_type
unordered_map<KEY, VALUE, HASH, EQUAL, ALLOCATOR>::bucket_size(
                                                         size_type index) const
{
    BSLS_ASSERT_SAFE(index < this->bucket_count());
    return d_impl.countElementsInBucket(index);
}

template <class KEY, class VALUE, class HASH, class EQUAL, class ALLOCATOR>
inline
typename unordered_map<KEY, VALUE, HASH, EQUAL, ALLOCATOR>::size_type
unordered_map<KEY, VALUE, HASH, EQUAL, ALLOCATOR>::bucket(
                                                     const key_type& key) const
{
    return d_impl.bucketIndexForKey(key);
}

template <class KEY, class VALUE, class HASH, class EQUAL, class ALLOCATOR>
inline
typename
       unordered_map<KEY, VALUE, HASH, EQUAL, ALLOCATOR>::local_iterator
unordered_map<KEY, VALUE, HASH, EQUAL, ALLOCATOR>::begin(size_type index)
{
    BSLS_ASSERT_SAFE(index < this->bucket_count());
    return local_iterator(&d_impl.bucketAtIndex(index));
}

template <class KEY, class VALUE, class HASH, class EQUAL, class ALLOCATOR>
inline
typename
 unordered_map<KEY, VALUE, HASH, EQUAL, ALLOCATOR>::const_local_iterator
unordered_map<KEY, VALUE, HASH, EQUAL, ALLOCATOR>::begin(size_type index) const
{
    BSLS_ASSERT_SAFE(index < this->bucket_count());
    return const_local_iterator(&d_impl.bucketAtIndex(index));
}

template <class KEY, class VALUE, class HASH, class EQUAL, class ALLOCATOR>
inline
typename
       unordered_map<KEY, VALUE, HASH, EQUAL, ALLOCATOR>::local_iterator
unordered_map<KEY, VALUE, HASH, EQUAL, ALLOCATOR>::end(size_type index)
{
    BSLS_ASSERT_SAFE(index < this->bucket_count());
    return local_iterator(0, &d_impl.bucketAtIndex(index));
}

template <class KEY, class VALUE, class HASH, class EQUAL, class ALLOCATOR>
inline
typename
unordered_map<KEY, VALUE, HASH, EQUAL, ALLOCATOR>::const_local_iterator
unordered_map<KEY, VALUE, HASH, EQUAL, ALLOCATOR>::end(size_type index) const
{
    BSLS_ASSERT_SAFE(index < this->bucket_count());
    return const_local_iterator(0, &d_impl.bucketAtIndex(index));
}

template <class KEY, class VALUE, class HASH, class EQUAL, class ALLOCATOR>
inline
typename
unordered_map<KEY, VALUE, HASH, EQUAL, ALLOCATOR>::const_local_iterator
unordered_map<KEY, VALUE, HASH, EQUAL, ALLOCATOR>::cbegin(
                                                         size_type index) const
{
    BSLS_ASSERT_SAFE(index < this->bucket_count());
    return const_local_iterator(&d_impl.bucketAtIndex(index));
}

template <class KEY, class VALUE, class HASH, class EQUAL, class ALLOCATOR>
inline
typename
unordered_map<KEY, VALUE, HASH, EQUAL, ALLOCATOR>::const_local_iterator
unordered_map<KEY, VALUE, HASH, EQUAL, ALLOCATOR>::cend(size_type index) const
{
    BSLS_ASSERT_SAFE(index < this->bucket_count());
    return const_local_iterator(0, &d_impl.bucketAtIndex(index));
}

    // hash policy
template <class KEY, class VALUE, class HASH, class EQUAL, class ALLOCATOR>
inline
float
unordered_map<KEY, VALUE, HASH, EQUAL, ALLOCATOR>::load_factor() const
{
    return d_impl.loadFactor();
}

template <class KEY, class VALUE, class HASH, class EQUAL, class ALLOCATOR>
inline
float
unordered_map<KEY, VALUE, HASH, EQUAL, ALLOCATOR>::max_load_factor() const
{
    return d_impl.maxLoadFactor();
}

template <class KEY, class VALUE, class HASH, class EQUAL, class ALLOCATOR>
inline
void
unordered_map<KEY, VALUE, HASH, EQUAL, ALLOCATOR>::max_load_factor(
                                                           float newLoadFactor)

{
    d_impl.maxLoadFactor(newLoadFactor);
}

template <class KEY, class VALUE, class HASH, class EQUAL, class ALLOCATOR>
inline
void
unordered_map<KEY, VALUE, HASH, EQUAL, ALLOCATOR>::rehash(
                                                          size_type numBuckets)
{
    return d_impl.rehash(numBuckets);
}

template <class KEY, class VALUE, class HASH, class EQUAL, class ALLOCATOR>
inline
void
unordered_map<KEY, VALUE, HASH, EQUAL, ALLOCATOR>::reserve(
                                                         size_type numElements)
{
    return d_impl.rehashForNumElements(numElements);
}

}  // close namespace bsl

//----------------------------------------------------------------------------
//                  free functions and operators
//----------------------------------------------------------------------------

template <class KEY, class VALUE, class HASH, class EQUAL, class ALLOCATOR>
inline
void
bsl::swap(bsl::unordered_map<KEY, VALUE, HASH, EQUAL, ALLOCATOR>& x,
          bsl::unordered_map<KEY, VALUE, HASH, EQUAL, ALLOCATOR>& y)
{
    x.swap(y);
}

template <class KEY, class VALUE, class HASH, class EQUAL, class ALLOCATOR>
inline
bool bsl::operator!=(
      const bsl::unordered_map<KEY, VALUE, HASH, EQUAL, ALLOCATOR>& lhs,
      const bsl::unordered_map<KEY, VALUE, HASH, EQUAL, ALLOCATOR>& rhs)
{
    return !(lhs == rhs);
}

#endif

// ---------------------------------------------------------------------------
// NOTICE:
//      Copyright (C) Bloomberg L.P., 2012
//      All Rights Reserved.
//      Property of Bloomberg L.P. (BLP)
//      This software is made available solely pursuant to the
//      terms of a BLP license agreement which governs its use.
// ----------------------------- END-OF-FILE ---------------------------------<|MERGE_RESOLUTION|>--- conflicted
+++ resolved
@@ -362,7 +362,6 @@
     typedef typename AllocatorTraits::pointer          pointer;
     typedef typename AllocatorTraits::const_pointer    const_pointer;
 
-<<<<<<< HEAD
     typedef ::BloombergLP::bslstl::HashTableIterator<
                                          value_type, difference_type> iterator;
     typedef ::BloombergLP::bslstl::HashTableIterator<
@@ -371,30 +370,6 @@
                                    value_type, difference_type> local_iterator;
     typedef ::BloombergLP::bslstl::HashTableBucketIterator<
                        const value_type, difference_type> const_local_iterator;
-=======
-  private:
-    typedef ::BloombergLP::bslstl::UnorderedMapKeyConfiguration<value_type>
-                                                             ListConfiguration;
-    typedef ::BloombergLP::bslstl::HashTable<ListConfiguration,
-                                             HASH,
-                                             EQUAL,
-                                             ALLOC> HashTable;
-    typedef ::BloombergLP::bslalg::BidirectionalLink             HashTableLink;
-    typedef typename HashTable::NodeType                         HashTableNode;
-
-  public:
-    typedef ::BloombergLP::bslstl::HashTableIterator<value_type,
-                                                     difference_type> iterator;
-    typedef ::BloombergLP::bslstl::HashTableIterator<const value_type,
-                                                     difference_type>
-                                                                const_iterator;
-    typedef ::BloombergLP::bslstl::HashTableBucketIterator<value_type,
-                                                           difference_type>
-                                                                local_iterator;
-    typedef ::BloombergLP::bslstl::HashTableBucketIterator<const value_type,
-                                                           difference_type>
-                                                          const_local_iterator;
->>>>>>> 447920c0
 
   private:
     // DATA
