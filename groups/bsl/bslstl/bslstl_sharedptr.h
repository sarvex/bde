// bslstl_sharedptr.h                                                 -*-C++-*-
#ifndef INCLUDED_BSLSTL_SHAREDPTR
#define INCLUDED_BSLSTL_SHAREDPTR

#ifndef INCLUDED_BSLS_IDENT
#include <bsls_ident.h>
#endif
BSLS_IDENT("$Id$ $CSID$")

//@PURPOSE: Provide a generic reference-counted shared pointer wrapper.
//
//@CLASSES:
//  bsl::shared_ptr: shared pointer
//  bsl::weak_ptr: "weak" reference to reference-counted shared object
//  bslstl::SharedPtrUtil: shared pointer utility functions
//  bslstl::SharedPtrNilDeleter: no-op deleter
//
//@AUTHOR: Ilougino Rocha (irocha)
//         Herve Bronnimann (hbronnim)
//         Vlad Kliatchko (vkliatch)
//         Raymond Chiu (schiu49)
//         Henry Verschell (hversche)
//         Rohan Bhindwale (rbhindwa)
//         Alisdair Meredith (ameredit)
//
//@SEE_ALSO: bslma_managedptr, bslma_sharedptrrep
//
//@DESCRIPTION: This component implements a thread-safe, generic,
// reference-counted "smart pointer" to support "shared ownership" of objects
// of (template parameter) 'ELEMENT_TYPE'.  Shared pointers implement a form of
// the "envelope/letter" idiom.  For each shared object, a representation that
// manages the number of references to it is created.  Many shared pointers can
// simultaneously refer to the same shared object by storing a reference to the
// same representation.  Shared pointers also implement the "construction is
// acquisition, destruction is release" idiom.  When a shared pointer is
// created it increments the number of shared references to the shared object
// that was specified to its constructor (or was referred to by a shared
// pointer passed to the copy constructor).  When a shared pointer is assigned
// to or destroyed, then the number of shared references to the shared object
// is decremented.  When all references to the shared object are released, both
// the representation and the object are destroyed.  'bsl::shared_ptr' emulates
// the interface of a native pointer.  The shared object may be accessed
// directly using the '->' operator, or the dereference operator (operator '*')
// can be used to obtain a reference to the shared object.
//
// This component also provides a mechanism, 'bsl::weak_ptr', used to create
// weak references to reference-counted shared ('bsl::shared_ptr') objects.  A
// weak reference provides conditional access to a shared object managed by a
// 'bsl::shared_ptr', but, unlike a shared (or "strong") reference, does not
// affect the shared object's lifetime.  An object having even one shared
// reference to it will not be destroyed, but an object having only weak
// references would have been destroyed when the last shared reference was
// released.
//
// A weak pointer can be constructed from another weak pointer or a
// 'bsl::shared_ptr'.  To access the shared object referenced by a weak pointer
// clients must first obtain a shared pointer to that object using the 'lock'
// method.  If the shared object has been destroyed (as indicated by the
// 'expired' method), then 'lock' returns a shared pointer in the default
// constructed (empty) state.
//
// This component also provides a functor, 'bslstl::SharedPtrNilDeleter', which
// may used to create a shared pointer that takes no action when the last
// shared reference is destroyed.
//
// This component also provides a utility class, 'bslstl::SharedPtrUtil', which
// provides several functions that are frequently used with shared pointers.
//
//
///Thread Safety
///-------------
// This section qualifies the thread safety of 'bsl::shared_ptr' objects and
// 'bsl::weak_ptr' objects themselves rather than the thread safety of the
// objects being referenced.
//
// It is safe to access or modify two distinct 'shared_ptr' (or
// 'bsl::weak_ptr') objects simultaneously, each from a separate thread, even
// if they share ownership of a common object.  It is safe to access a single
// 'bsl::shared_ptr' (or 'bsl::weak_ptr') object simultaneously from two or
// more separate threads, provided no other thread is simultaneously modifying
// the object.  It is not safe to access or modify a 'bsl::shared_ptr' (or
// 'bsl::weak_ptr') object in one thread while another thread modifies the same
// object.
//
// It is safe to access, modify, copy, or delete a shared pointer (or weak
// pointer) in one thread, while other threads access or modify other shared
// pointers and weak pointers pointing to or managing the same object (the
// reference count is managed using atomic operations).  However, there is no
// guarantee regarding the safety of accessing or modifying the object
// *referred* *to* by the shared pointer simultaneously from multiple threads.
//
///Shared and Weak References
///--------------------------
// There are two types of references to shared objects:
//
// 1) A shared reference allows users to share the ownership of an object and
// control its lifetime.  A shared object is destroyed only when the last
// shared reference to it is released.  A shared reference to an object can be
// obtained by creating a 'shared_ptr' referring to it.
//
// 2) A weak reference provides users conditional access to an object without
// sharing its ownership (or affecting its lifetime).  A shared object can be
// destroyed even if there are weak references to it.  A weak reference to an
// object can be obtained by creating a 'weak_ptr' referring to the object from
// a 'shared_ptr' referring to that object.
//
///In-place/Out-of-place Representations
///-------------------------------------
// 'shared_ptr' provides two types of representations: an out-of-place
// representation, and an in-place representation.  Out-of-place
// representations are used to refer to objects that are constructed externally
// to their associated representations.  Out-of-place objects are provided to a
// shared pointer by passing their address along with the deleter that should
// be used to destroy the object when all references to it have been released.
// In-place objects can be constructed directly within a shared pointer
// representation (see 'createInplace').
//
// Below we provide a diagram illustrating the differences between the two
// representations for a shared pointer to an 'int'.  First we create an 'int'
// object on the heap, initialized to 10, and pass its address to a shared
// pointer constructor, resulting in an out-of-place representation for the
// shared object:
//..
//  bslma::NewDeleteAllocator nda;
//  int *value = new (nda) int(10);
//  shared_ptr<int> outOfPlaceSharedPtr(value, &nda);
//..
// Next we create an in-place representation of a shared 'int' object that is
// also initialized to 10:
//..
//  shared_ptr<int> inPlaceSharedPtr;
//  inPlaceSharedPtr.createInplace(&nda, 10);
//..
// The memory layouts of these two representations are shown below (where
// 'd_ptr_p' refers to the shared object and 'd_rep_p' refers to the
// representation):
//..
//  Out-of-Place Representation                 In-Place Representation
//  ----------------------------              ----------------------------
//
//  +------------+                            +------------+
//  |            |                            |            |
//  |  d_ptr_p ------>+-----------+           |  d_ptr_p ---------+
//  |            |    |     10    |           |            |      |
//  |            |    +-----------+           |            |      |
//  |            |                            |            |      |
//  |  d_rep_p ------>+-----------+           |  d_rep_p ------>+-v---------+
//  |            |    | reference |           |            |    |+---------+|
//  |            |    |  counts   |           |            |    ||    10   ||
//  +------------+    +-----------+           +------------+    |+---------+|
//                                                              | reference |
//                                                              |  counts   |
//                                                              +-----------+
//..
// An out-of-place representation is generally less efficient than an in-place
// representation since it usually requires at least two allocations (one to
// construct the object and one to construct the shared pointer representation
// for the object).
//
// Creating an in-place shared pointer does not require the template parameter
// type to inherit from a special class (such as
// 'bsl::enable_shared_from_this'); in that case, 'shared_ptr' supports up to
// fourteen arguments that can be passed directly to the object's constructor.
// For in-place representations, both the object and the representation can be
// constructed in one allocation as opposed to two, effectively creating an
// "intrusive" reference counter.  Note that the size of the allocation is
// determined at compile-time from the combined footprint of the object and of
// the reference counts.  It is also possible to create shared pointers to
// buffers whose sizes are determined at runtime, although such buffers consist
// of raw (uninitialized) memory.
//
///Weak Pointers using "in-place" or Pooled Shared Pointer Representations
///- - - - - - - - - - - - - - - - - - - - - - - - - - - - - - - - - - - -
// A weak pointer that is not in the empty state shares a common representation
// (used to refer to the shared object) with the shared (or other weak) pointer
// from which it was constructed, and holds this representation until it is
// either destroyed or reset.  This common representation is not destroyed and
// deallocated (although the shared object itself may have been destroyed)
// until all weak references to that common representation have been released.
//
// Due to this behavior the *memory* *footprint* of shared objects that are
// constructed "in-place" in the shared pointer representation (see above) is
// not deallocated until all weak references to that shared object are
// released.  Note that a shared object is always destroyed when the last
// shared reference to it is released.  Also note that the same behavior
// applies if the shared object were obtained from a class that pools shared
// pointer representations (for example, 'bcec_SharedObjectPool').
//
// For example suppose we have a class with a large memory footprint:
//..
//  class ClassWithLargeFootprint {
//      // This class has a large memory footprint.
//
//      // TYPES
//      enum { BUFFER_SIZE = 1024 };
//          // The size of the buffer owned by this 'class'.
//
//      // DATA
//      char d_buffer[BUFFER_SIZE];
//
//      // ...
//  };
//..
// We then create an "in-place" shared pointer to an object of
// 'ClassWithLargeFootprint' using the 'createInplace' method of 'shared_ptr'.
// The 'sp' shared pointer representation of 'sp' will create a
// 'ClassWithLargeFootprint' object "in-place":
//..
//  shared_ptr<ClassWithLargeFootprint> sp;
//  sp.createInplace();
//..
// Next we construct a weak pointer from this (in-place) shared pointer:
//..
//  weak_ptr<ClassWithLargeFootprint> wp(sp);
//..
// Now releasing all shared references to the shared object (using the 'reset'
// function) causes the object's destructor to be called, but the
// representation is not destroyed (and the object's footprint is not
// deallocated) until 'wp' releases its weak reference:
//..
//  sp.reset(); // The object's footprint is not deallocated until all weak
//              // references to it are released.
//
//  wp.reset(); // The release of the *last* weak reference results in the
//              // destruction and deallocation of the representation and the
//              // object's footprint.
//..
// If a shared object has a large footprint, and the client anticipates there
// will be weak references to it, then an out-of-place shared pointer
// representation may be preferred because it destroys the shared object and
// deallocates its footprint when the last *shared* reference is released,
// regardless of whether there are any outstanding weak references to the same
// representation.
//
///Correct Usage of the Allocator Model
///------------------------------------
// Note that once constructed, there is no difference in type, usage, or
// efficiency between in-place and out-of-place shared pointers, except that an
// in-place shared pointer will exhibit greater locality of reference and
// faster destruction (because there is only one allocated block).  Also note
// that an object created with an allocator needs to have this allocator
// specified as its last constructor argument, but this allocator may be
// different from the one passed as the first argument to 'createInplace'.
//
// For example, consider the following snippet of code:
//..
//  bslma::Allocator *allocator1, *allocator2;
//  // ...
//  shared_ptr<bsl::string> ptr;
//  ptr.createInplace(allocator1, bsl::string("my string"), allocator2);
//..
// Here 'allocator1' is used to obtain the shared pointer representation and
// the in-place 'bsl::string' object, and 'allocator2' is used by the
// 'bsl::string' object (having the value "my string") for its memory
// allocations.  Typically, both allocators will be the same, and so the same
// allocator will need to be specified twice.
//
///Deleters
///--------
// When the last shared reference to a shared object is released, the object is
// destroyed using the "deleter" provided when the associated shared pointer
// representation was created.  'shared_ptr' supports two kinds of "deleter"
// objects, which vary in how they are invoked.  A "function-like" deleter is
// any language entity that can be invoked such that the expression
// 'deleterInstance(objectPtr)' is a valid expression, and a "factory" deleter
// is any language entity that can be invoked such that the expression
// 'deleterInstance.deleteObject(objectPtr)' is a valid expression, where
// 'deleterInstance' is an instance of the "deleter" object, and 'objectPtr' is
// a pointer to the shared object.  In summary:
//..
//  Deleter                     Expression used to destroy 'objectPtr'
//  - - - - - - - - - - - -     - - - - - - - - - - - - - - - - - - -
//  "function-like"             deleterInstance(objectPtr);
//  "factory"                   deleterInstance.deleteObject(objectPtr);
//..
// The following are examples of function-like deleters that delete an object
// of 'my_Type':
//..
//  void deleteObject(my_Type *object);
//      // Delete the specified 'object'.
//
//  void releaseObject(my_Type *object);
//      // Release the specified 'object'.
//
//  struct FunctionLikeDeleterObject {
//      // This 'struct' provides an 'operator()' that can be used to delete a
//      // 'my_Type' object.
//
//      void operator()(my_Type *object);
//          // Destroy the specified 'object'.
//  };
//..
// The following, on the other hand is an example of a factory deleter:
//..
//  class my_Factory {
//
//     // . . .
//
//     // MANIPULATORS
//     my_Type *createObject(bslma::Allocator *basicAllocator = 0);
//         // Create a 'my_Type' object.  Optionally specify a
//         // 'basicAllocator' used to supply memory.  If 'basicAllocator' is
//         // 0, the currently installed default allocator is used.
//
//     void deleteObject(my_Type *object);
//         // Delete the specified 'object'.
//  };
//
//  class my_Allocator : public bslma::Allocator { /* ... */ };
//..
// Note that 'deleteObject' is provided by all 'bslma' allocators and by any
// object that implements the 'bcema_Deleter' protocol.  Thus, any of these
// objects can be used as a factory deleter.  The purpose of this design is to
// allow 'bslma' allocators and factories to be used seamlessly as deleters.
//
// The selection of which expression is used by 'shared_ptr' to destroy a
// shared object is based on how the deleter is passed to the shared pointer
// object: Deleters that are passed by *address* are assumed to be factory
// deleters (unless they are function pointers), while those that are passed by
// *value* are assumed to be function-like.  Note that if the wrong interface
// is used for a deleter, i.e., if a function-like deleter is passed by
// pointer, or a factory deleter is passed by value, and the expression used to
// delete the object is invalid, a compiler diagnostic will be emitted
// indicating the error.
//
// In general, deleters should have defined behavior when called with a null
// pointer.  In all cases, throwing an exception out of a copy constructor for
// a deleter will yield undefined behavior.
//
// The following are examples of constructing shared pointers with the
// addresses of factory deleters:
//..
//  my_Factory factory;
//  my_Type *myPtr1 = factory.createObject();
//  shared_ptr<my_Type> mySharedPtr1(myPtr1, &factory, 0);
//
//  bdema_SequentialAllocator sa;
//  my_Type *myPtr2 = new (sa) my_Type(&sa);
//  shared_ptr<my_Type> mySharedPtr2(myPtr2, &sa);
//..
// Note that the deleters are passed *by address* in the above examples.
//
// The following are examples of constructing shared pointers with
// function-like deleters:
//..
//  my_Type *getObject(bslma::Allocator *basicAllocator = 0);
//
//  my_Type *myPtr3 = getObject();
//  shared_ptr<my_Type> mySharedPtr3(myPtr3, &deleteObject);
//
//  my_Type *myPtr4 = getObject();
//  FunctionLikeDeleterObject deleter;
//  shared_ptr<my_Type> mySharedPtr4(myPtr4, deleter, &sa);
//..
// Note that 'deleteObject' is also passed by address, but 'deleter' is passed
// by value in the above examples.  Function-like deleter objects (passed by
// value) are stored by value in the representation and therefore *must* be
// copy-constructible.  Note that even though the deleter may be passed by
// reference, it is a copy (owned by the shared pointer representation) that is
// invoked and thus the 'deleterInstance' is not required, nor assumed, to be
// non-modifiable.  (For the example above, note that 'operator()' is
// intentionally *not* defined 'const'.)
//
///Aliasing
///--------
// 'shared_ptr' supports a powerful "aliasing" feature.  That is, a shared
// pointer can be constructed to refer to a shared object of a certain type
// while the shared pointer representation it holds refers to a shared object
// of any (possibly different) type.  All references are applied to the
// "aliased" shared object referred to by the representation and is used for
// reference counting.  This "aliased" shared object is passed to the deleter
// upon destruction of the last instance of that shared pointer.  Consider the
// following snippet of code:
//..
//  class Event { /* ... */ };
//  void getEvents(bsl::list<Event> *list);
//
//  void enqueueEvents(bcec_Queue<shared_ptr<Event> > *queue)
//  {
//      bsl::list<Event> eventList;
//      getEvents(&eventList);
//      for (bsl::list<Event>::iterator it = eventList.begin();
//           it != eventList.end();
//           ++it) {
//          shared_ptr<Event> e;
//          e.createInplace(0, *it);  // Copy construct the event into a new
//                                    // shared ptr.
//          queue->pushBack(e);
//      }
//  }
//..
// In the above example, 'getEvents' loads into the provided 'bsl::list' a
// sequence of event objects.  The 'enqueueEvents' function constructs an empty
// list and calls 'getEvents' to fill the list with 'Event' objects.  Once the
// event list is filled, each event item is pushed as a shared pointer
// (presumably because events are "expensive" to construct and may be
// referenced simultaneously from multiple threads) onto the provided queue.
// Since the individual event items are contained by value within the list,
// pointers to them cannot be passed if it cannot be guaranteed that they will
// not live beyond the lifetime of the list itself.  Therefore, an expensive
// copy operation is required to create individually-managed instances of each
// of the list items.  The 'createInplace' operation is used to reduce the
// number of required allocations, but this might still be too expensive.  Now
// consider the following alternate implementation of 'enqueueEvents' using the
// 'shared_ptr' aliasing feature:
//..
//  void enqueueEvents(bcec_Queue<shared_ptr<Event> > *queue)
//  {
//      shared_ptr<bsl::list<Event> > eventList;
//      eventList.createInplace(0);  // Construct a shared pointer
//                                   // to the event list containing
//                                   // all of the events.
//      getEvents(eventList.get());
//
//      for (bsl::list<Event>::iterator it = eventList->begin();
//           it != eventList->end();
//           ++it) {
//          // Push each event onto the queue as an alias of the 'eventList'
//          // shared pointer.  When all the alias references have been
//          // released, the event list will be destroyed deleting all the
//          // events at once.
//
//          queue->pushBack(shared_ptr<Event>(eventList, &*it));
//      }
//  }
//..
// In the implementation above, we create a single shared pointer to the
// 'Event' list, 'eventList', and use that to create 'Event' shared pointers
// that are aliased to 'eventList'.  The lifetime of each 'Event' object is
// then tied to the 'eventList' and it will not be destroyed until the
// 'eventList' is destroyed.
//
///Type Casting
///------------
// A 'shared_ptr' object of a given type can be implicitly or explicitly cast
// to a 'shared_ptr' of another type.
//
///Implicit Casting
/// - - - - - - - -
// As with native pointers, a shared pointer to a derived type can be directly
// assigned to a shared pointer to a base type.  In other words, if the
// following statements are valid:
//..
//  class A { virtual void foo(); };  // polymorphic type
//  class B : public A {};
//  B *bp = 0;
//  A *ap = bp;
//..
// then the following statements:
//..
//  shared_ptr<B> spb;
//  shared_ptr<A> spa;
//  spa = spb;
//..
// and:
//..
//  shared_ptr<B> spb;
//  shared_ptr<A> spa(spb);
//..
// are also valid.  Note that in all of the above cases, the destructor of 'B'
// will be invoked when the object is destroyed even if 'A' does not provide a
// virtual destructor.
//
///Explicit Casting
/// - - - - - - - -
// Through "aliasing", a shared pointer of any type can be explicitly cast to a
// shared pointer of any other type using any legal cast expression.  For
// example, to statically cast a shared pointer to type 'A' ('shared_ptr<A>')
// to a shared pointer to type 'B' ('shared_ptr<B>'), one can simply do the
// following:
//..
//  shared_ptr<A> spa;
//  shared_ptr<B> spb(spa, static_cast<B *>(spa.get()));
//..
// or even the less safe C-style cast:
//..
//  shared_ptr<A> spa;
//  shared_ptr<B> spb(spa, (B *)(spa.get()));
//..
// For convenience, several utility functions are provided to perform common
// C++ casts.  Dynamic casts, static casts, and 'const' casts are all provided.
// Explicit casting is supported through the 'bslstl::SharedPtrUtil' utility.
// The following example demonstrates the dynamic casting of a shared pointer
// to type 'A' ('shared_ptr<A>') to a shared pointer to type 'B'
// ('shared_ptr<B>'):
//..
//  bslma::NewDeleteAllocator nda;
//  shared_ptr<A> sp1(new (nda) A(), &nda);
//  shared_ptr<B> sp2 = bslstl::SharedPtrUtil::dynamicCast<B>(sp1);
//  shared_ptr<B> sp3;
//  bslstl::SharedPtrUtil::dynamicCast(&sp3, sp1);
//  shared_ptr<B> sp4;
//  sp4 = bslstl::SharedPtrUtil::dynamicCast<B>(sp1);
//..
// To test if the cast succeeded, simply test if the target shared pointer
// refers to a non-null value (assuming the source was not null, of course):
//..
//  if (sp2) {
//      // The cast succeeded.
//  } else {
//      // The cast failed.
//  }
//..
// As previously stated, the shared object will be destroyed correctly
// regardless of how it is cast.
//
///Converting to and from 'BloombergLP::bslma::ManagedPtr'
///-------------------------------------------------------
// A 'shared_ptr' can be converted to a 'BloombergLP::bslma::ManagedPtr' while
// still retaining proper reference counting.  When a shared pointer is
// converted to a 'BloombergLP::bslma::ManagedPtr', the number of references to
// the shared object is incremented.  When the managed pointer is destroyed (if
// not transferred to another managed pointer first), the number of references
// will be decremented.  If the number of references reaches zero, then the
// shared object will be destroyed.  The 'managedPtr' function can be used to
// create a managed pointer from a shared pointer.
//
// A 'shared_ptr' also can be constructed from a
// 'BloombergLP::bslma::ManagedPtr'.  The resulting shared pointer takes over
// the management of the object and will use the deleter from the original
// 'BloombergLP::bslma::ManagedPtr' to destroy the managed object when all the
// references to that shared object are released.
#ifndef BDE_OMIT_INTERNAL_DEPRECATED
//
///Storing a 'shared_ptr' in an Invokable in a 'bdef_Function' Object
///------------------------------------------------------------------
// In addition to the guarantees already made in the 'bdef_function' component,
// 'bsl::shared_ptr' also guarantees that storing a shared pointer to an
// invokable object in a 'bdef_Function' object will be "in-place", i.e., it
// will not trigger memory allocation.
#endif // BDE_OMIT_INTERNAL_DEPRECATED
//
///Weak Pointers using "in-place" or Pooled Shared Pointer Representations
///-----------------------------------------------------------------------
// A weak pointer that is not in the empty state shares a common representation
// (used to refer to the shared object) with the shared (or other weak) pointer
// from which it was constructed, and holds this representation until it is
// either destroyed or reset.  This common representation is not destroyed and
// deallocated (although the shared object itself may have been destroyed)
// until all weak references to that common representation have been released.
//
// Due to this behavior the memory footprint of shared objects that are
// constructed "in-place" in the shared pointer representation (refer to the
// component-level documentation of 'bsl::shared_ptr' for more information on
// shared pointers with "in-place" representations) is not deallocated until
// all weak references to that shared object are released.  Note that a shared
// object is always destroyed when the last shared reference to it is released.
// Also note that the same behavior is applicable if the shared objects were
// obtained from a class that pools shared pointer representations (for
// example, 'bcec_SharedObjectPool').
//
// For example suppose we have a class with a large memory footprint:
//..
//  class ClassWithLargeFootprint {
//      // This class has a large memory footprint.
//
//      // TYPES
//      enum { BUFFER_SIZE = 1024 };
//          // The size of the buffer owned by this 'class'.
//
//      // DATA
//      char d_buffer[BUFFER_SIZE];
//
//      // ...
//  };
//..
// We then create an "in-place" shared pointer to an object of
// 'ClassWithLargeFootprint' using the 'createInplace' method of
// 'bsl::shared_ptr'.  The 'sp' shared pointer representation of 'sp' will
// create a 'ClassWithLargeFootprint' object "in-place":
//..
//  bsl::shared_ptr<ClassWithLargeFootprint> sp;
//  sp.createInplace();
//..
// Next we construct a weak pointer from this (in-place) shared pointer:
//..
//  bsl::weak_ptr<ClassWithLargeFootprint> wp(sp);
//..
// Now releasing all shared references to the shared object (using the 'reset'
// function) causes the object's destructor to be called, but the
// representation is not destroyed (and the object's footprint is not
// deallocated) until 'wp' releases its weak reference:
//..
//  sp.reset(); // The object's footprint is not deallocated until all weak
//              // references to it are released.
//
//  wp.reset(); // The release of the *last* weak reference results in the
//              // destruction and deallocation of the representation and the
//              // object's footprint.
//..
// If a shared object has a large footprint, and the client anticipates there
// will be weak references to it, then it may be advisable to create an
// out-of-place shared pointer representation, which destroys the shared object
// and deallocates its footprint when the last *shared* reference to it is
// released, regardless of whether there are any outstanding weak references to
// the same representation.
//
///C++ Standard Compliance
///-----------------------
// This component provides a (subset of a) standard-compliant implementation of
// 'std::shared_ptr' and 'std::weak_ptr' (section 20.7.2, [util.smartptr], of
// the ISO C++11 standard)).  Its interface is limited to the set of operations
// that can be implemented by an implementation of the C++03 language, e,g.,
// there is no specific support for rvalue references.  It does not support the
// atomic shared pointer interface, nor does it collaborate with types that
// derive from 'std::enable_shared_this': using 'shared_ptr' with such types
// will result in (very destructive) undefined behavior.
//
// This component supports allocators following the 'bslma::Allocator' protocol
// in addition to the C++ Standard Allocators (section 17.6.3.5,
// [allocator.requirements]) and interoperation with 'bslma::ManagedPtr' smart
// pointers.
//
///Usage
///-----
// The following examples demonstrate various features and uses of shared
// pointers.
//
///Example 1: Basic Usage
/// - - - - - - - - - - -
// The following example demonstrates the creation of a shared pointer.  First,
// we declare the type of object that we wish to manage:
//..
//  class MyUser {
//      // DATA
//      bsl::string d_name;
//      int         d_id;
//
//    public:
//      // CREATORS
//      MyUser(bslma::Allocator *alloc = 0) : d_name(alloc), d_id(0) {}
//      MyUser(const bsl::string& name, int id, bslma::Allocator *alloc = 0)
//      : d_name(name, alloc)
//      , d_id(id)
//      {
//      }
//      MyUser(const MyUser& original, bslma::Allocator *alloc = 0)
//      : d_name(original.d_name, alloc)
//      , d_id(original.d_id)
//      {
//      }
//
//      // MANIPULATORS
//      void setName(const bsl::string& name) { d_name = name; }
//      void setId(int id) { d_id = id; }
//
//      // ACCESSORS
//      const bsl::string& name() const { return d_name; }
//      int id() const { return d_id; }
//  };
//..
// The 'createUser' utility function (below) creates a 'MyUser' object using
// the provided allocator and returns a shared pointer to the newly-created
// object.  Note that the shared pointer's internal representation will also be
// allocated using the same allocator.  Also note that if 'allocator' is 0, the
// currently-installed default allocator is used.
//..
//  shared_ptr<MyUser> createUser(bsl::string       name,
//                                     int               id,
//                                     bslma::Allocator *allocator = 0)
//  {
//      allocator = bslma::Default::allocator(allocator);
//      MyUser *user = new (*allocator) MyUser(name, id, allocator);
//      return shared_ptr<MyUser>(user, allocator);
//  }
//..
// Since the 'createUser' function both allocates the object and creates the
// shared pointer, it can benefit from the in-place facilities to avoid an
// extra allocation.  Again, note that the representation will also be
// allocated using the same allocator (see the section "Correct Usage of the
// Allocator Model" above).  Also note that if 'allocator' is 0, the
// currently-installed default allocator is used.
//..
//  shared_ptr<MyUser> createUser2(bsl::string       name,
//                                      int               id,
//                                      bslma::Allocator *allocator = 0)
//  {
//      shared_ptr<MyUser> user;
//      user.createInplace(allocator, name, id, allocator);
//      return user;
//  }
//..
// Note that the shared pointer allocates both the reference count and the
// 'MyUser' object in a single region of memory (which is the memory that will
// eventually be deallocated), but refers to the 'MyUser' object only.
//
///Using Custom Deleters
///- - - - - - - - - - -
// The following examples demonstrate the use of custom deleters with shared
// pointers.
//
///Example 2: Nil Deleters
/// -  -  -  -  -  -  -  -
// There are cases when an interface calls for an object to be passed as a
// shared pointer, but the object being passed is not owned by the caller
// (e.g., a pointer to a static variable).  In these cases, it is possible to
// create a shared pointer specifying 'bslstl::SharedPtrNilDeleter' as the
// deleter.  The deleter function provided by 'bslstl::SharedPtrNilDeleter' is
// a no-op and does not delete the object.  The following example demonstrates
// the use of 'shared_ptr' using a 'bslstl::SharedPtrNilDeleter'.  The code
// uses the 'MyUser' class defined in Example 1.  In this example, an
// asynchronous transaction manager is implemented.  Transactions are enqueued
// into the transaction manager to be processed at some later time.  The user
// associated with the transaction is passed as a shared pointer.  Transactions
// can originate from the "system" or from "users".
//
// We first declare the transaction manager and transaction info classes:
//..
//  class MyTransactionInfo {
//      // Transaction Info...
//  };
//
//  class MyTransactionManager {
//
//      // PRIVATE MANIPULATORS
//      int enqueueTransaction(shared_ptr<MyUser>  user,
//                             const MyTransactionInfo& transaction);
//    public:
//      // CLASS METHODS
//      static MyUser *systemUser(bslma::Allocator *basicAllocator = 0);
//
//      // MANIPULATORS
//      int enqueueSystemTransaction(const MyTransactionInfo& transaction);
//
//      int enqueueUserTransaction(const MyTransactionInfo& transaction,
//                                 shared_ptr<MyUser>  user);
//
//  };
//..
// The 'systemUser' class method returns the same 'MyUser' object and should
// not be destroyed by its users:
//..
//  MyUser *MyTransactionManager::systemUser(
//                                      bslma::Allocator */* basicAllocator */)
//  {
//      static MyUser *systemUserSingleton;
//      if (!systemUserSingleton) {
//          // instantiate singleton in a thread-safe manner passing
//          // 'basicAllocator'
//
//          // . . .
//      }
//      return systemUserSingleton;
//  }
//..
// For enqueuing user transactions, simply proxy the information to
// 'enqueueTransaction'.
//..
//  inline
//  int MyTransactionManager::enqueueUserTransaction(
//                                  const MyTransactionInfo& transaction,
//                                  shared_ptr<MyUser>  user)
//  {
//      return enqueueTransaction(user, transaction);
//  }
//..
// For system transactions, we must use the 'MyUser' objected returned from the
// 'systemUser' 'static' method.  Since we do not own the returned object, we
// cannot directly construct a 'shared_ptr' object for it: doing so would
// result in the singleton being destroyed when the last reference to the
// shared pointer is released.  To solve this problem, we construct a
// 'shared_ptr' object for the system user using a nil deleter.  When the last
// reference to the shared pointer is released, although the deleter will be
// invoked to destroy the object, it will do nothing.
//..
//  int MyTransactionManager::enqueueSystemTransaction(
//                                        const MyTransactionInfo& transaction)
//  {
//      shared_ptr<MyUser> user(systemUser(),
//                                   bslstl::SharedPtrNilDeleter(),
//                                   0);
//      return enqueueTransaction(user, transaction);
//  }
//..
//
///Example 3: Basic Weak Pointer Usage
///- - - - - - - - - - - - - - - - - -
// This example illustrates the basic syntax needed to create and use a
// 'bsl::weak_ptr'.  Suppose that we want to construct a weak pointer that
// refers to an 'int' managed by a shared pointer.  Next we define the shared
// pointer and assign a value to the shared 'int':
//..
//  bsl::shared_ptr<int> intPtr;
//  intPtr.createInplace(bslma::Default::allocator());
//  *intPtr = 10;
//  assert(10 == *intPtr);
//..
// Next we construct a weak pointer to the 'int':
//..
//  bsl::weak_ptr<int> intWeakPtr(intPtr);
//  assert(!intWeakPtr.expired());
//..
// 'bsl::weak_ptr' does not provide direct access to the shared object being
// referenced.  To access and manipulate the 'int' from the weak pointer, we
// have to obtain a shared pointer from it:
//..
//  bsl::shared_ptr<int> intPtr2 = intWeakPtr.lock();
//  assert(intPtr2);
//  assert(10 == *intPtr2);
//
//  *intPtr2 = 20;
//  assert(20 == *intPtr);
//  assert(20 == *intPtr2);
//..
// We remove the weak reference to the shared 'int' by calling the 'reset'
// method:
//..
//  intWeakPtr.reset();
//  assert(intWeakPtr.expired());
//..
// Note that resetting the weak pointer does not affect the shared pointers
// referencing the 'int' object:
//..
//  assert(20 == *intPtr);
//  assert(20 == *intPtr2);
//..
// Now, we construct another weak pointer referencing the shared 'int':
//..
//  bsl::weak_ptr<int> intWeakPtr2(intPtr);
//  assert(!intWeakPtr2.expired());
//..
// Finally 'reset' all shared references to the 'int', which will cause the
// weak pointer to become "expired"; any subsequent attempt to obtain a shared
// pointer from the weak pointer will return a shared pointer in the default
// constructed (empty) state:
//..
//  intPtr.reset();
//  intPtr2.reset();
//  assert(intWeakPtr2.expired());
//  assert(!intWeakPtr2.lock());
//..
//
///Example 4: Breaking Cyclical Dependencies
///- - - - - - - - - - - - - - - - - - - - -
// Weak pointers are frequently used to break cyclical dependencies between
// objects that store references to each other via a shared pointer.  Consider
// for example a simplified news alert system that sends news alerts to users
// based on keywords that they register for.  The user information is stored in
// the 'User' class and the details of the news alert are stored in the 'Alert'
// class.  The class definitions for 'User' and 'Alert' are provided below
// (with any code not relevant to this example elided):
//..
//  class Alert;
//
//  class User {
//      // This class stores the user information required for listening to
//      // alerts.
//
//      bsl::vector<bsl::shared_ptr<Alert> > d_alerts;  // alerts user is
//                                                      // registered for
//
//      // ...
//
//    public:
//      // MANIPULATORS
//      void addAlert(const bsl::shared_ptr<Alert>& alertPtr)
//      {
//          // Add the specified 'alertPtr' to the list of alerts being
//          // monitored by this user.
//
//          d_alerts.push_back(alertPtr);
//      }
//
//      // ...
//  };
//..
// Now we define an alert class, 'Alert':
//..
//  class Alert {
//      // This class stores the alert information required for sending
//      // alerts.
//
//      bsl::vector<bsl::shared_ptr<User> > d_users;  // users registered
//                                                    // for this alert
//
//    public:
//      // MANIPULATORS
//      void addUser(const bsl::shared_ptr<User>& userPtr)
//      {
//          // Add the specified 'userPtr' to the list of users monitoring this
//          // alert.
//
//          d_users.push_back(userPtr);
//      }
//
//      // ...
//  };
//
//..
// Even though we have released 'alertPtr' and 'userPtr' there still exists a
// cyclic reference between the two objects, so none of the objects are
// destroyed.
//
// We can break this cyclical dependency we define a modified alert class
// 'ModifiedAlert' that stores a weak pointer to a 'ModifiedUser' object.
// Below is the definition for the 'ModifiedUser' class that is identical to
// the 'User' class, the only difference being that it stores shared pointer to
// 'ModifiedAlert's instead of 'Alert's:
//..
//  class ModifiedAlert;
//
//  class ModifiedUser {
//      // This class stores the user information required for listening to
//      // alerts.
//
//      bsl::vector<bsl::shared_ptr<ModifiedAlert> > d_alerts;// alerts user is
//                                                            // registered for
//
//      // ...
//
//    public:
//      // MANIPULATORS
//      void addAlert(const bsl::shared_ptr<ModifiedAlert>& alertPtr)
//      {
//          // Add the specified 'alertPtr' to the list of alerts being
//          // monitored by this user.
//
//          d_alerts.push_back(alertPtr);
//      }
//
//      // ...
//  };
//..
// Now we define the 'ModifiedAlert' class:
//..
//  class ModifiedAlert {
//      // This class stores the alert information required for sending
//      // alerts.
//
//..
// Note that the user is stored by a weak pointer instead of by a shared
// pointer:
//..
//      bsl::vector<bsl::weak_ptr<ModifiedUser> > d_users;  // users registered
//                                                          // for this alert
//
//    public:
//      // MANIPULATORS
//      void addUser(const bsl::weak_ptr<ModifiedUser>& userPtr)
//      {
//          // Add the specified 'userPtr' to the list of users monitoring this
//          // alert.
//
//          d_users.push_back(userPtr);
//      }
//
//      // ...
//  };
//..
//
///Example 5: Caching
/// - - - - - - - - -
// Suppose we want to implement a peer to peer file sharing system that allows
// users to search for files that match specific keywords.  A simplistic
// version of such a system with code not relevant to the usage example elided
// would have the following parts:
//
// a) A peer manager class that maintains a list of all connected peers and
// updates the list based on incoming peer requests and disconnecting peers.
// The following would be a simple interface for the Peer and PeerManager
// classes:
//..
//  class Peer {
//      // This class stores all the relevant information for a peer.
//
//      // ...
//  };
//
//  class PeerManager {
//      // This class acts as a manager of peers and adds and removes peers
//      // based on peer requests and disconnections.
//
//      // DATA
//..
// The peer objects are stored by shared pointer to allow peers to be passed to
// search results and still allow their asynchronous destruction when peers
// disconnect.
//..
//      bsl::map<int, bsl::shared_ptr<Peer> > d_peers;
//
//      // ...
//  };
//..
// b) A peer cache class that stores a subset of the peers that are used for
// sending search requests.  The cache may select peers based on their
// connection bandwidth, relevancy of previous search results, etc.  For
// brevity the population and flushing of this cache is not shown:
//..
//  class PeerCache {
//      // This class caches a subset of all peers that match certain criteria
//      // including connection bandwidth, relevancy of previous search
//      // results, etc.
//
//..
// Note that the cached peers are stored as a weak pointer so as not to
// interfere with the cleanup of Peer objects by the PeerManager if a Peer goes
// down.
//..
//      // DATA
//      bsl::list<bsl::weak_ptr<Peer> > d_cachedPeers;
//
//    public:
//      // TYPES
//      typedef bsl::list<bsl::weak_ptr<Peer> >::const_iterator PeerConstIter;
//
//      // ...
//
//      // ACCESSORS
//      PeerConstIter begin() const { return d_cachedPeers.begin(); }
//      PeerConstIter end() const   { return d_cachedPeers.end(); }
//  };
//..
// c) A search result class that stores a search result and encapsulates a peer
// with the file name stored by the peer that best matches the specified
// keywords:
//..
//  class SearchResult {
//      // This class provides a search result and encapsulates a particular
//      // peer and filename combination that matches a specified set of
//      // keywords.
//
//..
// The peer is stored as a weak pointer because when the user decides to select
// a particular file to download from this peer, the peer might have
// disconnected.
//..
//      // DATA
//      bsl::weak_ptr<Peer> d_peer;
//      bsl::string         d_filename;
//
//    public:
//      // CREATORS
//      SearchResult(const bsl::weak_ptr<Peer>& peer,
//                   const bsl::string&         filename)
//      : d_peer(peer)
//      , d_filename(filename)
//      {
//      }
//
//      // ...
//
//      // ACCESSORS
//      const bsl::weak_ptr<Peer>& peer() const { return d_peer; }
//      const bsl::string& filename() const { return d_filename; }
//  };
//..
// d) A search function that takes a list of keywords and returns available
// results by searching the cached peers:
//..
//  ;
//
//  void search(bsl::vector<SearchResult>       */* results */,
//              const PeerCache&                 peerCache,
//              const bsl::vector<bsl::string>&  /* keywords */)
//  {
//      for (PeerCache::PeerConstIter iter = peerCache.begin();
//           iter != peerCache.end();
//           ++iter) {
//..
// First we check if the peer is still connected by acquiring a shared pointer
// to the peer.  If the acquire operation succeeds, then we can send the peer a
// request to send back the file best matching the specified keywords:
//..
//          bsl::shared_ptr<Peer> peerSharedPtr = iter->lock();
//          if (peerSharedPtr) {
//
//              // Search the peer for file best matching the specified
//              // keywords and if a file is found add the returned
//              // SearchResult object to result.
//
//              // ...
//          }
//      }
//  }
//..
// e) A download function that downloads a file selected by the user:
//..
//  void download(const SearchResult& result)
//  {
//      bsl::shared_ptr<Peer> peerSharedPtr = result.peer().lock();
//      if (peerSharedPtr) {
//          // Download the result.filename() file from peer knowing that
//          // the peer is still connected.
//      }
//  }
//..
#ifndef BDE_OMIT_INTERNAL_DEPRECATED
//
<<<<<<< HEAD
///Example 6 - Custom Deleters
=======
///Example 6: Custom Deleters
>>>>>>> 377fd5f6
/// -  -  -  -  -  -  -  -  -
// The role of a "deleter" is to allow users to define a custom "cleanup" for a
// shared object.  Although cleanup generally involves destroying the object,
// this need not be the case.  The following example demonstrates the use of a
// custom deleter to construct "locked" pointers.  First we declare a custom
// deleter that, when invoked, releases the specified mutex and signals the
// specified condition variable.
//..
//  class my_MutexUnlockAndBroadcastDeleter {
//
//      // DATA
//      bcemt_Mutex     *d_mutex_p;  // mutex to lock (held, not owned)
//      bcemt_Condition *d_cond_p;   // condition variable used to broadcast
//                                   // (held, not owned)
//
//    public:
//      // CREATORS
//      my_MutexUnlockAndBroadcastDeleter(bcemt_Mutex     *mutex,
//                                        bcemt_Condition *cond)
//          // Create this 'my_MutexUnlockAndBroadcastDeleter' object.  Use
//          // the specified 'cond' to broadcast a signal and the specified
//          // 'mutex' to serialize access to 'cond'.  The behavior is
//          // undefined unless 'mutex' is not 0 and 'cond' is not 0.
//      : d_mutex_p(mutex)
//      , d_cond_p(cond)
//      {
//          BSLS_ASSERT(mutex);
//          BSLS_ASSERT(cond);
//
//          d_mutex_p->lock();
//      }
//
//      my_MutexUnlockAndBroadcastDeleter(
//                                 my_MutexUnlockAndBroadcastDeleter& original)
//      : d_mutex_p(original.d_mutex_p)
//      , d_cond_p(original.d_cond_p)
//      {
//      }
//..
// Since this deleter does not actually delete anything, 'void *' is used in
// the signature of 'operator()', allowing it to be used with any type of
// object.
//..
//      void operator()(void *)
//      {
//          d_cond_p->broadcast();
//          d_mutex_p->unlock();
//      }
//  };
//..
// Next we declare a thread-safe queue 'class'.  The 'class' uses a
// non-thread-safe 'bsl::deque' to implement the queue.  Thread-safe 'push' and
// 'pop' operations that push and pop individual items are provided.  For
// callers that wish to gain direct access to the queue, the 'queue' method
// returns a shared pointer to the queue using the
// 'my_MutexUnlockAndBroadcastDeleter'.  Callers can safely access the queue
// through the returned shared pointer.  Once the last reference to the pointer
// is released, the mutex will be unlocked and the condition variable will be
// signaled to allow waiting threads to re-evaluate the state of the queue.
//..
//  template <class ELEMENT_TYPE>
//  class my_SafeQueue {
//
//      // DATA
//      bcemt_Mutex      d_mutex;
//      bcemt_Condition  d_cond;
//      bsl::deque<ELEMENT_TYPE> d_queue;
//
//      // . . .
//
//    public:
//      // MANIPULATORS
//      void push(const ELEMENT_TYPE& obj);
//
//      ELEMENT_TYPE pop();
//
//      shared_ptr<bsl::deque<ELEMENT_TYPE> > queue();
//  };
//
//  template <class ELEMENT_TYPE>
//  void my_SafeQueue<ELEMENT_TYPE>::push(const ELEMENT_TYPE& obj)
//  {
//      bcemt_LockGuard<bcemt_Mutex> lock(&d_mutex);
//      d_queue.push_back(obj);
//      d_cond.signal();
//  }
//
//  template <class ELEMENT_TYPE>
//  ELEMENT_TYPE my_SafeQueue<ELEMENT_TYPE>::pop()
//  {
//      bcemt_LockGuard<bcemt_Mutex> lock(&d_mutex);
//      while (!d_queue.size()) {
//         d_cond.wait(&d_mutex);
//      }
//      ELEMENT_TYPE value(d_queue.front());
//      d_queue.pop_front();
//      return value;
//  }
//
//  template <class ELEMENT_TYPE>
//  shared_ptr<bsl::deque<ELEMENT_TYPE> >
//  my_SafeQueue<ELEMENT_TYPE>::queue()
//  {
//      return shared_ptr<bsl::deque<ELEMENT_TYPE> >(
//                         &d_queue,
//                         MyMutexUnlockAndBroadcastDeleter(&d_mutex, &d_cond),
//                         0);
//  }
//..
//
///Implementation Hiding
///- - - - - - - - - - -
// 'shared_ptr' refers to the template parameter type on which it is
// instantiated "in name only".  This allows for the instantiation of shared
// pointers to incomplete or 'void' types.  This feature is useful for
// constructing interfaces where returning a pointer to a shared object is
// desirable, but in order to control access to the object its interface cannot
// be exposed.  The following examples demonstrate two techniques for achieving
// this goal using a 'shared_ptr'.
//
<<<<<<< HEAD
///Example 7 - Hidden Interfaces
/// -  -  -  -  -  -  -  -  -  -
=======
///Example 7: Hidden Interfaces
/// - - - - - - - - - - - - - -
>>>>>>> 377fd5f6
// Example 7 demonstrates the use of incomplete types to hide the interface of
// a 'my_Session' type.  We begin by declaring the 'my_SessionManager' 'class',
// which allocates and manages 'my_Session' objects.  The interface ('.h')
// merely forward declares 'my_Session'.  The actual definition of the
// interface is in the implementation ('.cpp') file.
//
// We forward-declare 'my_Session' to be used (in name only) in the definition
// of 'my_SessionManager':
//..
//  class my_Session;
//..
// Next, we define the 'my_SessionManager' class:
//..
//  class my_SessionManager {
//
//      // TYPES
//      typedef bsl::map<int, shared_ptr<my_Session> > HandleMap;
//
//      // DATA
//      bcemt_Mutex       d_mutex;
//      HandleMap         d_handles;
//      int               d_nextSessionId;
//      bslma::Allocator *d_allocator_p;
//
//..
// It is useful to have a designated name for the 'shared_ptr' to 'my_Session':
//..
//    public:
//      // TYPES
//      typedef shared_ptr<my_Session> my_Handle;
//..
// We need only a default constructor:
//..
//      // CREATORS
//      my_SessionManager(bslma::Allocator *allocator = 0);
//..
// The 3 methods that follow construct a new session object and return a
// 'shared_ptr' to it.  Callers can transfer the pointer, but they cannot
// directly access the object's methods since they do not have access to its
// interface.
//..
//      // MANIPULATORS
//      my_Handle openSession(const bsl::string& sessionName);
//      void closeSession(my_Handle handle);
//
//      // ACCESSORS
//      bsl::string getSessionName(my_Handle handle) const;
//  };
//..
// Now, in the implementation of the code, we can define and implement the
// 'my_Session' class:
//..
//  class my_Session {
//
//      // DATA
//      bsl::string d_sessionName;
//      int         d_handleId;
//
//    public:
//      // CREATORS
//      my_Session(const bsl::string&  sessionName,
//                 int                 handleId,
//                 bslma::Allocator   *basicAllocator = 0);
//
//      // ACCESSORS
//      int handleId() const;
//      const bsl::string& sessionName() const;
//  };
//
//  // CREATORS
//  inline
//  my_Session::my_Session(const bsl::string&  sessionName,
//                         int                 handleId,
//                         bslma::Allocator   *basicAllocator)
//  : d_sessionName(sessionName, basicAllocator)
//  , d_handleId(handleId)
//  {
//  }
//
//  // ACCESSORS
//  inline
//  int my_Session::handleId() const
//  {
//      return d_handleId;
//  }
//
//  inline
//  const bsl::string& my_Session::sessionName() const
//  {
//      return d_sessionName;
//  }
//..
// The following shows the implementation of 'my_SessionManager'.  Note that
// the interface for 'my_Session' is not known:
//..
//  inline
//  my_SessionManager::my_SessionManager(bslma::Allocator *allocator)
//  : d_nextSessionId(1)
//  , d_allocator_p(bslma::Default::allocator(allocator))
//  {
//  }
//
//  inline
//  my_SessionManager::my_Handle
//  my_SessionManager::openSession(const bsl::string& sessionName)
//  {
//      bcemt_LockGuard<bcemt_Mutex> lock(&d_mutex);
//      my_Handle session(new (*d_allocator_p) my_Session(sessionName,
//                                                        d_nextSessionId++,
//                                                        d_allocator_p));
//      d_handles[session->handleId()] = session;
//      return session;
//  }
//
//  inline
//  void my_SessionManager::closeSession(my_Handle handle)
//  {
//      bcemt_LockGuard<bcemt_Mutex> lock(&d_mutex);
//      HandleMap::iterator it = d_handles.find(handle->handleId());
//      if (it != d_handles.end()) {
//          d_handles.erase(it);
//      }
//  }
//
//  inline
//  bsl::string my_SessionManager::getSessionName(my_Handle handle) const
//  {
//      return handle->sessionName();
//  }
//..
<<<<<<< HEAD
///Example 8 - Opaque Types
///  -  -  -  -  -  -  -  -
=======
//
///Example 8: Opaque Types
/// -  -  -  -  -  -  -  -
>>>>>>> 377fd5f6
// In the above example, users could infer that 'my_Handle' is a pointer to a
// 'my_Session' but have no way to directly access it's methods since the
// interface is not exposed.  In the following example, 'my_SessionManager' is
// re-implemented to provide an even more opaque session handle.  In this
// implementation, 'my_Handle' is redefined using 'void' providing no
// indication of its implementation.  Note that using 'void' will require
// casting in the implementation and, therefore, will be a little more
// expensive.
//
// In the interface, define 'my_SessionManager' as follows:
//..
//  class my_SessionManager {
//
//      // TYPES
//      typedef bsl::map<int, shared_ptr<void> > HandleMap;
//
//      // DATA
//      bcemt_Mutex       d_mutex;
//      HandleMap         d_handles;
//      int               d_nextSessionId;
//      bslma::Allocator *d_allocator_p;
//..
// It is useful to have a name for the 'void' 'shared_ptr' handle.
//..
//     public:
//      // TYPES
//      typedef shared_ptr<void> my_Handle;
//
//      // CREATORS
//      my_SessionManager(bslma::Allocator *allocator = 0);
//
//      // MANIPULATORS
//      my_Handle openSession(const bsl::string& sessionName);
//      void closeSession(my_Handle handle);
//
//      // ACCESSORS
//      bsl::string getSessionName(my_Handle handle) const;
//  };
//..
// Next we define the methods of 'my_SessionManager':
//..
//  // CREATORS
//  inline
//  my_SessionManager::my_SessionManager(bslma::Allocator *allocator)
//  : d_nextSessionId(1)
//  , d_allocator_p(bslma::Default::allocator(allocator))
//  {
//  }
//
//  // MANIPULATORS
//  inline
//  my_SessionManager::my_Handle
//  my_SessionManager::openSession(const bsl::string& sessionName)
//  {
//      bcemt_LockGuard<bcemt_Mutex> lock(&d_mutex);
//..
// Notice that 'my_Handle', which is a shared pointer to 'void', can be
// transparently assigned to a shared pointer to a 'my_Session' object.  This
// is because the 'shared_ptr' interface allows shared pointers to types that
// can be cast to one another to be assigned directly.
//..
//      my_Handle session(new (*d_allocator_p) my_Session(sessionName,
//                                                        d_nextSessionId++,
//                                                        d_allocator_p));
//      shared_ptr<my_Session> myhandle =
//                      bslstl::SharedPtrUtil::staticCast<my_Session>(session);
//      d_handles[myhandle->handleId()] = session;
//      return session;
//  }
//
//  inline
//  void my_SessionManager::closeSession(my_Handle handle)
//  {
//      bcemt_LockGuard<bcemt_Mutex> lock(&d_mutex);
//..
// Perform a static cast from 'shared_ptr<void>' to 'shared_ptr<my_Session>'.
//..
//      shared_ptr<my_Session> myhandle =
//                       bslstl::SharedPtrUtil::staticCast<my_Session>(handle);
//..
// Test to make sure that the pointer is non-null before using 'myhandle':
//..
//      if (!myhandle.get()) {
//          return;                                                   // RETURN
//      }
//
//      HandleMap::iterator it = d_handles.find(myhandle->handleId());
//      if (it != d_handles.end()) {
//          d_handles.erase(it);
//      }
//  }
//
//  bsl::string my_SessionManager::getSessionName(my_Handle handle) const
//  {
//      shared_ptr<my_Session> myhandle =
//                       bslstl::SharedPtrUtil::staticCast<my_Session>(handle);
//
//      if (!myhandle.get()) {
//          return bsl::string();
//      } else {
//          return myhandle->sessionName();
//      }
//  }
//..
#endif // BDE_OMIT_INTERNAL_DEPRECATED

// Prevent 'bslstl' headers from being included directly in 'BSL_OVERRIDES_STD'
// mode.  Doing so is unsupported, and is likely to cause compilation errors.
#if defined(BSL_OVERRIDES_STD) && !defined(BSL_STDHDRS_PROLOGUE_IN_EFFECT)
#error "include <bsl_memory.h> instead of <bslstl_sharedptr.h> in \
BSL_OVERRIDES_STD mode"
#endif

#ifndef INCLUDED_BSLSCM_VERSION
#include <bslscm_version.h>
#endif

#ifndef INCLUDED_BSLSTL_ALLOCATOR
#include <bslstl_allocator.h>
#endif

#ifndef INCLUDED_BSLSTL_ALLOCATORTRAITS
#include <bslstl_allocatortraits.h>
#endif

#ifndef INCLUDED_BSLSTL_HASH
#include <bslstl_hash.h>
#endif

#ifndef INCLUDED_BSLSTL_PAIR
#include <bslstl_pair.h>
#endif

#ifndef INCLUDED_BSLSTL_SHAREDPTRALLOCATEINPLACEREP
#include <bslstl_sharedptrallocateinplacerep.h>
#endif

#ifndef INCLUDED_BSLSTL_SHAREDPTRALLOCATEOUTOFPLACEREP
#include <bslstl_sharedptrallocateoutofplacerep.h>
#endif

#ifndef INCLUDED_BSLALG_HASHUTIL
#include <bslalg_hashutil.h>
#endif

#ifndef INCLUDED_BSLALG_SCALARPRIMITIVES
#include <bslalg_scalarprimitives.h>
#endif

#ifndef INCLUDED_BSLMA_ALLOCATOR
#include <bslma_allocator.h>
#endif

#ifndef INCLUDED_BSLMA_DEFAULT
#include <bslma_default.h>
#endif

#ifndef INCLUDED_BSLMA_MANAGEDPTR
#include <bslma_managedptr.h>
#endif

#ifndef INCLUDED_BSLMA_SHAREDPTRINPLACEREP
#include <bslma_sharedptrinplacerep.h>
#endif

#ifndef INCLUDED_BSLMA_SHAREDPTROUTOFPLACEREP
#include <bslma_sharedptroutofplacerep.h>
#endif

#ifndef INCLUDED_BSLMA_SHAREDPTRREP
#include <bslma_sharedptrrep.h>
#endif

#ifndef INCLUDED_BSLMF_ADDLVALUEREFERENCE
#include <bslmf_addlvaluereference.h>
#endif

#ifndef INCLUDED_BSLMF_ADDPOINTER
#include <bslmf_addpointer.h>
#endif

#ifndef INCLUDED_BSLMF_CONDITIONAL
#include <bslmf_conditional.h>
#endif

#ifndef INCLUDED_BSLMF_ENABLEIF
#include <bslmf_enableif.h>
#endif

#ifndef INCLUDED_BSLMF_HASPOINTERSEMANTICS
#include <bslmf_haspointersemantics.h>
#endif

#ifndef INCLUDED_BSLMF_INTEGRALCONSTANT
#include <bslmf_integralconstant.h>
#endif

#ifndef INCLUDED_BSLMF_ISBITWISEMOVEABLE
#include <bslmf_isbitwisemoveable.h>
#endif

#ifndef INCLUDED_BSLMF_ISFUNCTION
#include <bslmf_isfunction.h>
#endif

#ifndef INCLUDED_BSLMF_ISPOINTER
#include <bslmf_ispointer.h>
#endif

#ifndef INCLUDED_BSLMF_ISTRIVIALLYCOPYABLE
#include <bslmf_istriviallycopyable.h>
#endif

#ifndef INCLUDED_BSLS_ASSERT
#include <bsls_assert.h>
#endif

#ifndef INCLUDED_BSLS_COMPILERFEATURES
#include <bsls_compilerfeatures.h>
#endif

#ifndef INCLUDED_BSLS_NATIVESTD
#include <bsls_nativestd.h>
#endif

#ifndef INCLUDED_BSLS_NULLPTR
#include <bsls_nullptr.h>
#endif

#ifndef INCLUDED_BSLS_PLATFORM
#include <bsls_platform.h>
#endif

#ifndef INCLUDED_BSLS_UNSPECIFIEDBOOL
#include <bsls_unspecifiedbool.h>
#endif

#ifndef INCLUDED_BSLS_UTIL
#include <bsls_util.h>
#endif

#ifndef INCLUDED_FUNCTIONAL
#include <functional>            // to specialize 'std::less'
#define INCLUDED_FUNCTIONAL
#endif

#ifndef INCLUDED_MEMORY
#include <memory>                // 'std::auto_ptr'
#define INCLUDED_MEMORY
#endif

#ifndef INCLUDED_OSTREAM
#include <ostream>               // 'std::basic_ostream'
#define INCLUDED_OSTREAM
#endif

#ifndef INCLUDED_STDDEF_H
#include <stddef.h>               // 'size_t', 'ptrdiff_t'
#define INCLUDED_STDDEF_H
#endif

namespace BloombergLP {
namespace bslstl {
    struct SharedPtr_ImpUtil;
        // Forward declaration of 'SharedPtr_ImpUtil'. This is needed because
        // this struct is a friend of 'enable_shared_from_this' in the 'bsl'
        // namespace.
}  // close package namespace
}  // close enterprise namespace


namespace bsl {

template <class ELEMENT_TYPE>
class shared_ptr;

template <class ELEMENT_TYPE>
class weak_ptr;

                        // ================
                        // class shared_ptr
                        // ================

template <class ELEMENT_TYPE>
class shared_ptr {
    // This class provides a thread-safe reference-counted "smart pointer" to
    // support "shared ownership" of objects: a shared pointer ensures that the
    // shared object is destroyed, using the appropriate deletion method, only
    // when there are no shared references to it.  The object (of template
    // parameter type 'ELEMENT_TYPE') referred to by a shared pointer may be
    // accessed directly using the '->' operator, or the dereference operator
    // (operator '*') can be used to obtain a reference to that object.
    //
    // Note that the object referred to by a shared pointer representation is
    // usually the same as the object referred to by that shared pointer (of
    // the same 'ELEMENT_TYPE'), but this need not always be true in the
    // presence of conversions or "aliasing": the object referred to (of
    // template parameter type 'ELEMENT_TYPE') by the shared pointer may differ
    // from the object of type 'COMPATIBLE_TYPE' (see the "Aliasing" section in
    // the component-level documentation) referred to by the shared pointer
    // representation.
    //
    // More generally, this class supports a complete set of *in*-*core*
    // pointer semantic operations.

    // DATA
    ELEMENT_TYPE                     *d_ptr_p; // pointer to the shared object

    BloombergLP::bslma::SharedPtrRep *d_rep_p; // pointer to the representation
                                               // object that manages the
                                               // shared object

    // PRIVATE TYPES
    typedef shared_ptr<ELEMENT_TYPE> SelfType;
        // 'SelfType' is an alias to this 'class', for compilers that do not
        // recognize plain 'shared_ptr'.

    typedef typename BloombergLP::bsls::UnspecifiedBool<shared_ptr>::BoolType
                                                                      BoolType;

    // FRIENDS
    template <class COMPATIBLE_TYPE>
    friend class shared_ptr;

    friend struct BloombergLP::bslstl::SharedPtr_ImpUtil;

  private:
    // PRIVATE CLASS METHODS
    template <class INPLACE_REP>
    static BloombergLP::bslma::SharedPtrRep *makeInternalRep(
                                        ELEMENT_TYPE                     *,
                                        INPLACE_REP                      *,
                                        BloombergLP::bslma::SharedPtrRep *rep);
        // Return the specified 'rep'.

    template <class COMPATIBLE_TYPE, class ALLOCATOR>
    static BloombergLP::bslma::SharedPtrRep *makeInternalRep(
                                     COMPATIBLE_TYPE               *ptr,
                                     ALLOCATOR                     *,
                                     BloombergLP::bslma::Allocator *allocator);
        // Return the address of a new out-of-place representation for a shared
        // pointer that manages the specified 'ptr' and uses the specified
        // 'allocator' to destroy the object pointed to by 'ptr'.  Use
        // 'allocator' to supply memory.

    template <class COMPATIBLE_TYPE, class DELETER>
    static BloombergLP::bslma::SharedPtrRep *makeInternalRep(
                                                      COMPATIBLE_TYPE *ptr,
                                                      DELETER         *deleter,
                                                     ...);
        // Return the address of a new out-of-place representation for a shared
        // pointer that manages the specified 'ptr' and uses the specified
        // 'deleter' to destroy the object pointed to by 'ptr'.  Use the
        // currently installed default allocator to supply memory.

  public:
    // TYPES
    typedef ELEMENT_TYPE element_type;
        // 'element_type' is an alias to the 'ELEMENT_TYPE' template parameter.
        // Note that 'element_type' refers to the same type as 'ElementType'.

    typedef ELEMENT_TYPE ElementType;
        // 'ElementType' is an alias to the 'ELEMENT_TYPE' template parameter.

    // CREATORS
    shared_ptr();
        // Create an empty shared pointer, i.e., a shared pointer with no
        // representation that does not refer to any object and has no
        // deleter.

#ifndef BDE_OMIT_INTERNAL_DEPRECATED
    explicit shared_ptr(BloombergLP::bslma::SharedPtrRep *rep);
        // Create a shared pointer taking ownership of the specified 'rep' and
        // pointing to the object stored in the 'rep'.  The behavior is
        // undefined unless 'rep->originalPtr()' points to an object of type
        // 'ELEMENT_TYPE'.  Note that this method *DOES* *NOT* increment the
        // number of references to 'rep'.
        //
        // DEPRECATED This constructor will be made inaccessible in the next
        // BDE release, as the undefined behavior is too easily triggered and
        // offers no simple way to guard against misuse.  Instead, call the
        // constructor taking an additional 'ELEMENT_TYPE *' initial argument:
        //..
        //  shared_ptr(ELEMENT_TYPE *p, BloombergLP::bslma::SharedPtrRep *rep);
        //..
#else
    shared_ptr(bsl::nullptr_t);                                     // IMPLICIT
        // Create an empty shared pointer, i.e., a shared pointer with no
        // representation that does not refer to any object and has no
        // deleter.
#endif // BDE_OMIT_INTERNAL_DEPRECATED


    template <class COMPATIBLE_TYPE>
    explicit shared_ptr(COMPATIBLE_TYPE *ptr);
        // Create a shared pointer that manages a modifiable object of
        // (template parameter) type 'COMPATIBLE_TYPE' and refers to the
        // specified '(ELEMENT_TYPE *)ptr'.  The currently installed default
        // allocator is used to allocate and deallocate the internal
        // representation of the shared pointer.  When all references have been
        // released, the object pointed to by the managed pointer will be
        // destroyed by a call to 'delete ptr'.  If 'COMPATIBLE_TYPE *' is not
        // implicitly convertible to 'ELEMENT_TYPE *', then a compiler
        // diagnostic will be emitted indicating the error.  If 'ptr' is 0,
        // then this shared pointer will still allocate an internal
        // representation to share ownership of that empty state, which will be
        // reclaimed when the last reference is destroyed.  If an exception is
        // thrown allocating storage for the representation, then 'delete ptr'
        // will be called.  Note that if 'ptr' is a null-pointer constant, the
        // compiler will actually select the 'shared_ptr(bsl::nullptr_t)'
        // constructor, resulting in an empty shared pointer.

    template <class COMPATIBLE_TYPE>
    shared_ptr(COMPATIBLE_TYPE               *ptr,
               BloombergLP::bslma::Allocator *basicAllocator);
        // Create a shared pointer that manages a modifiable object of
        // (template parameter) type 'COMPATIBLE_TYPE' and refers to the
        // specified 'ptr' cast to a pointer to the (template parameter) type
        // 'ELEMENT_TYPE'.  If the specified 'basicAllocator' is not 0, then
        // 'basicAllocator' is used to allocate and deallocate the internal
        // representation of the shared pointer and to destroy the shared
        // object when all references have been released; otherwise, the
        // currently installed default allocator is used.  If
        // 'COMPATIBLE_TYPE *' is not implicitly convertible to
        // 'ELEMENT_TYPE *', then a compiler diagnostic will be emitted
        // indicating the error.  If 'ptr' is 0, then this shared pointer will
        // still allocate an internal representation to share ownership of that
        // empty state, which will be reclaimed when the last reference is
        // destroyed.  Note that if 'ptr' is a null-pointer constant, the
        // compiler will actually select the
        // 'shared_ptr(bsl::nullptr_t, BloombergLP::bslma::Allocator *)'
        // constructor, resulting in an empty shared pointer.  Note that if
        // 'basicAllocator' is a pointer to a class derived from
        // 'bslma::Allocator', the compiler will actually select the following
        // (more general) constructor that has the same behavior:
        //..
        //  template <class COMPATIBLE_TYPE, class DELETER>
        //  shared_ptr(COMPATIBLE_TYPE *ptr, DELETER * deleter);
        //..

    shared_ptr(ELEMENT_TYPE *ptr, BloombergLP::bslma::SharedPtrRep *rep);
        // Create a shared pointer that takes ownership of the specified 'rep'
        // and refers to the modifiable object at the specified 'ptr' address.
        // The number of references to 'rep' is *NOT* incremented.  Note that
        // if 'rep' is a pointer to a class derived from
        // 'BloombergLP::bslma::SharedPtrRep', the compiler will actually
        // select the following (more general) constructor that has the same
        // behavior:
        //..
        //  template <class COMPATIBLE_TYPE, class DELETER>
        //  shared_ptr(COMPATIBLE_TYPE *ptr, DELETER * deleter);
        //..

    template <class COMPATIBLE_TYPE, class DELETER>
    shared_ptr(COMPATIBLE_TYPE *ptr, DELETER *deleter);
        // Create a shared pointer that manages a modifiable object of
        // (template parameter) type 'COMPATIBLE_TYPE', refers to the specified
        // 'ptr' cast to a pointer to the (template parameter) type
        // 'ELEMENT_TYPE', and uses the specified 'deleter' to delete the
        // shared object when all references have been released.  Use the
        // currently installed default allocator to allocate and deallocate the
        // internal representation of the shared pointer, unless 'DELETER' is a
        // class derived from either 'bslma::Allocator' or
        // 'bslma::SharedPtrRep'; if 'DELETER' is a class derived from
        // 'bslma::allocator', create a shared pointer as if calling the
        // constructor:
        //..
        //  template <class COMPATIBLE_TYPE>
        //  shared_ptr(COMPATIBLE_TYPE               *ptr,
        //             BloombergLP::bslma::Allocator *basicAllocator);
        //..
        // If 'DELETER' is a class derived from 'bslma::SharedPtrRep', create a
        // shared pointer as if calling the constructor:
        //..
        //  shared_ptr(ELEMENT_TYPE                     *ptr,
        //             BloombergLP::bslma::SharedPtrRep *rep);
        //..
        // If 'DELETER' does not derive from either 'bslma::Allocator' or
        // 'BloombergLP::bslma::SharedPtrRep', then 'deleter' shall be a
        // pointer to a factory object that exposes a member function that can
        // be invoked as 'deleteObject(ptr)' that will be called to destroy the
        // object at the 'ptr' address (i.e., 'deleter->deleteObject(ptr)' will
        // be called to delete the shared object).  (See the "Deleters" section
        // in the component-level documentation.)  If 'COMPATIBLE_TYPE *' is
        // not implicitly convertible to 'ELEMENT_TYPE *', then a compiler
        // diagnostic will be emitted indicating the error.  If 'ptr' is 0,
        // then the null pointer will be reference counted, and the deleter
        // will be called when the last reference is destroyed.  If an
        // exception is thrown when allocating storage for the internal
        // representation, then 'deleter(ptr)' will be called.  Note that this
        // method is a BDE extension and not part of the C++ standard
        // interface.

    template <class COMPATIBLE_TYPE, class DELETER>
    shared_ptr(COMPATIBLE_TYPE               *ptr,
               DELETER                        deleter,
               BloombergLP::bslma::Allocator *basicAllocator = 0);
        // Create a shared pointer that manages a modifiable object of
        // (template parameter) type 'COMPATIBLE_TYPE', refers to the specified
        // '(ELEMENT_TYPE *)ptr', and uses the specified 'deleter' to delete
        // the shared object when all references have been released.
        // Optionally specify a 'basicAllocator' to allocate and deallocate the
        // internal representation of the shared pointer (including a copy of
        // 'deleter').  If 'basicAllocator' is 0, the currently installed
        // default allocator is used.  'DELETER' shall be either a function
        // pointer or a function-like deleter that may be invoked to destroy
        // the object referred to by a single argument of type
        // 'COMPATIBLE_TYPE *' (i.e., 'deleter(ptr)' will be called to destroy
        // the shared object).  (See the "Deleters" section in the component-
        // level documentation.)  If 'COMPATIBLE_TYPE *' is not implicitly
        // convertible to 'ELEMENT_TYPE *', then a compiler diagnostic will be
        // emitted indicating the error.  If 'ptr' is 0, then the null pointer
        // will be reference counted, and 'deleter(ptr)' will be called when
        // the last reference is destroyed.  If an exception is thrown when
        // allocating storage for the internal representation, then
        // 'deleter(ptr)' will be called.  The behavior is undefined unless the
        // constructor making a copy of 'deleter' does not throw an exception.

    template <class COMPATIBLE_TYPE, class DELETER, class ALLOCATOR>
    shared_ptr(COMPATIBLE_TYPE                *ptr,
               DELETER                         deleter,
               ALLOCATOR                       basicAllocator,
               typename ALLOCATOR::value_type * = 0);
        // Create a shared pointer that manages a modifiable object of
        // (template parameter) type 'COMPATIBLE_TYPE', refers to the specified
        // 'ptr' cast to a pointer to the (template parameter) type
        // 'ELEMENT_TYPE', and uses the specified 'deleter' to delete the
        // shared object when all references have been released.  Use the
        // specified 'basicAllocator' to allocate and deallocate the internal
        // representation of the shared pointer (including a copy of the
        // 'deleter').  The (template parameter) type 'DELETER' shall be either
        // a function pointer or a function-like deleter that may be invoked to
        // destroy the object referred to by a single argument of type
        // 'COMPATIBLE_TYPE *' (i.e., 'deleter(ptr)' will be called to destroy
        // the shared object).  (See the "Deleters" section in the component-
        // level documentation.)  The (template parameter) type 'ALLOCATOR'
        // shall satisfy the Allocator requirements of the C++ standard (C++11
        // 17.6.3.5, [allocator.requirements]).  If 'COMPATIBLE_TYPE *' is not
        // implicitly convertible to 'ELEMENT_TYPE *', then a compiler
        // diagnostic will be emitted indicating the error.  If 'ptr' is 0,
        // then the null pointer will be reference counted, and 'deleter(ptr)'
        // will be called when the last reference is destroyed.  If an
        // exception is thrown when allocating storage for the internal
        // representation, then 'deleter(ptr)' will be called.  The behavior is
        // undefined unless the constructor making a copy of 'deleter' does not
        // throw an exception.  Note that the final dummy parameter is a simple
        // SFINAE check that the (template parameter) 'ALLOCATOR' type probably
        // satisfies the standard allocator requirements; in particular, it
        // will not match pointer types, so any pointers to 'bslma::Allocator'
        // derived classes will dispatch to the constructor above this, and not
        // be greedily matched to a generic type parameter.

    shared_ptr(nullptr_t                      nullPointerLiteral,
               BloombergLP::bslma::Allocator *basicAllocator);
        // Create an empty shared pointer.  The specified 'nullPointerLiteral'
        // and 'basicAllocator' are not used.  Note that use of this
        // constructor is equivalent to calling the default constructor.

    template <class DELETER>
    shared_ptr(nullptr_t                      nullPointerLiteral,
               DELETER                        deleter,
               BloombergLP::bslma::Allocator *basicAllocator = 0);
        // Create a shared pointer that reference-counts the null pointer, and
        // calls the specified 'deleter' with a null pointer (i.e., invokes
        // 'deleter((ELEMENT_TYPE *)0)') when the last shared reference is
        // destroyed.  The specified 'nullPointerLiteral' is not used.
        // Optionally specify a 'basicAllocator' to allocate and deallocate the
        // internal representation of the shared pointer (including a copy of
        // 'deleter').  If 'basicAllocator' is 0, the currently installed
        // default allocator is used.  If an exception is thrown when
        // allocating storage for the internal representation, then
        // 'deleter((ELEMENT_TYPE *)0)' will be called.  The behavior is
        // undefined unless 'deleter' can be called with a null pointer, and
        // unless the constructor making a copy of 'deleter' does not throw an
        // exception.

    template <class DELETER, class ALLOCATOR>
    shared_ptr(nullptr_t                       nullPointerLiteral,
               DELETER                         deleter,
               ALLOCATOR                       basicAllocator,
               typename ALLOCATOR::value_type * = 0);
        // Create a shared pointer that reference-counts the null pointer,
        // calls the specified 'deleter' with a null pointer (i.e., invokes
        // 'deleter((ELEMENT_TYPE *)0)') when the last shared reference is
        // destroyed, and uses the specified 'basicAllocator' to allocate and
        // deallocate the internal representation of the shared pointer
        // (including a copy of the 'deleter').  The (template parameter) type
        // 'DELETER' shall be either a function pointer or a function-like
        // deleter (See the "Deleters" section in the component- level
        // documentation).  The (template parameter) type 'ALLOCATOR' shall
        // satisfy the Allocator requirements of the C++ standard (C++11
        // 17.6.3.5, [allocator.requirements]).  The specified
        // 'nullPointerLiteral' is not used.  If an exception is thrown when
        // allocating storage for the internal representation, then
        // 'deleter((ELEMENT_TYPE *)0)' will be called.  The behavior is
        // undefined unless 'deleter' can be called with a null pointer, and
        // unless the constructor making a copy of 'deleter' does not throw an
        // exception.  Note that the final dummy parameter is a simple SFINAE
        // check that the 'ALLOCATOR' type probably satisfies the standard
        // allocator requirements; in particular, it will not match pointer
        // types, so any pointers to 'bslma::Allocator' derived classes will
        // dispatch to the constructor above this, and not be greedily matched
        // to a generic type parameter.

    template <class COMPATIBLE_TYPE>
    shared_ptr(
          BloombergLP::bslma::ManagedPtr<COMPATIBLE_TYPE>  managedPtr,
          BloombergLP::bslma::Allocator                   *basicAllocator = 0);
                                                                    // IMPLICIT
        // Create a shared pointer that takes over the management of the
        // modifiable object (if any) previously managed by the specified
        // 'managedPtr' to the (template parameter) type 'COMPATIBLE_TYPE', and
        // that refers to '(ELEMENT_TYPE *)managedPtr.ptr()'.  The deleter used
        // in the 'managedPtr' will be used to destroy the shared object when
        // all references have been released.  Optionally specify a
        // 'basicAllocator' used to allocate and deallocate the internal
        // representation of the shared pointer.  If 'basicAllocator' is 0, the
        // currently installed default allocator is used.  If
        // 'COMPATIBLE_TYPE *' is not implicitly convertible to
        // 'ELEMENT_TYPE *', then a compiler diagnostic will be emitted
        // indicating the error.  Note that if 'managedPtr' is empty, then an
        // empty shared pointer is created and 'basicAllocator' is ignored.

    template <class COMPATIBLE_TYPE>
    explicit shared_ptr(
                   native_std::auto_ptr<COMPATIBLE_TYPE>&  autoPtr,
                   BloombergLP::bslma::Allocator          *basicAllocator = 0);
        // Create a shared pointer that takes over the management of the
        // modifiable object previously managed by the specified 'autoPtr' to
        // the (template parameter) type 'COMPATIBLE_TYPE', and that refers to
        // '(ELEMENT_TYPE *)autoPtr.get()'.  'delete(autoPtr.release())' will
        // be called to destroy the shared object when all references have been
        // released.  Optionally specify a 'basicAllocator' used to allocate
        // and deallocate the internal representation of the shared pointer.
        // If 'basicAllocator' is 0, the currently installed default allocator
        // is used.  If 'COMPATIBLE_TYPE *' is not implicitly convertible to
        // 'ELEMENT_TYPE *', then a compiler diagnostic will be emitted
        // indicating the error.

    explicit shared_ptr(
                   native_std::auto_ptr_ref<ELEMENT_TYPE>  autoRef,
                   BloombergLP::bslma::Allocator          *basicAllocator = 0);
        // Create a shared pointer that takes over the management of the
        // modifiable object of (template parameter) type 'COMPATIBLE_TYPE'
        // previously managed by the auto pointer object that the specified
        // 'autoRef' refers to; this shared pointer refers to the same object
        // that it manages, and 'delete(get())' will be called to destroy the
        // shared object when all references have been released.  Optionally
        // specify a 'basicAllocator' used to allocate and deallocate the
        // internal representation of the shared pointer.  If 'basicAllocator'
        // is 0, the currently installed default allocator is used.  If
        // 'COMPATIBLE_TYPE *' is not implicitly convertible to
        // 'ELEMENT_TYPE *', then a compiler diagnostic will be emitted
        // indicating the error.

    template <class ANY_TYPE>
    shared_ptr(const shared_ptr<ANY_TYPE>&  source,
               ELEMENT_TYPE                *object);
        // Create a shared pointer that manages the same modifiable object (if
        // any) as the specified 'source' shared pointer to the (template
        // parameter) type 'ANY_TYPE', and that refers to the modifiable object
        // at the specified 'object' address.  The resulting shared pointer is
        // known as an "alias" of 'source'.  Note that typically the objects
        // referred to by 'source' and 'object' have identical lifetimes (e.g.,
        // one might be a part of the other), so that the deleter for 'source'
        // will destroy them both, but they do not necessarily have the same
        // type.  Also note that if 'source' is empty, then an empty shared
        // pointer is created, even if 'object' is not null (in which case this
        // empty shared pointer will refer to the same object as 'object').
        // Also note that if 'object' is null and 'source' is not empty, then a
        // reference-counted null pointer alias will be created.

    template <class COMPATIBLE_TYPE>
    shared_ptr(const shared_ptr<COMPATIBLE_TYPE>& other);
        // Create a shared pointer that manages the same modifiable object (if
        // any) as the specified 'other' shared pointer to the (template
        // parameter) type 'COMPATIBLE_TYPE', uses the same deleter as 'other'
        // to destroy the shared object, and refers to
        // '(ELEMENT_TYPE*)other.get()'.  If 'COMPATIBLE_TYPE *' is not
        // implicitly convertible to 'ELEMENT_TYPE *', then a compiler
        // diagnostic will be emitted indicating the error.  Note that if
        // 'other' is empty, then an empty shared pointer is created.

    shared_ptr(const shared_ptr& original);
        // Create a shared pointer that refers to and manages the same object
        // (if any) as the specified 'original' shared pointer, and used the
        // same deleter as 'original' to destroy the shared object.  Note that
        // if 'original' is empty, then an empty shared pointer is created.

    template<class COMPATIBLE_TYPE>
    explicit shared_ptr(const weak_ptr<COMPATIBLE_TYPE>& ptr);
        // Create a shared pointer that refers to and manages the same object
        // as the specified 'ptr' if 'false == ptr.expired()'; otherwise,
        // create a shared pointer in the empty state.  Note that the
        // referenced and managed objects may be different if 'ptr' was created
        // from a 'shared_ptr' in an aliasing state.

    ~shared_ptr();
        // Destroy this shared pointer.  If this shared pointer refers to a
        // (possibly shared) object, then release the reference to that object,
        // and destroy the shared object using its associated deleter if this
        // shared pointer is the last reference to that object.

    // MANIPULATORS
    shared_ptr& operator=(const shared_ptr& rhs);
        // Make this shared pointer manage the same modifiable object as the
        // specified 'rhs' shared pointer to the (template parameter) type
        // 'COMPATIBLE_TYPE', use the same deleter as 'rhs', and refer to
        // '(ELEMENT_TYPE *)rhs.get()'; return a reference providing modifiable
        // access to this shared pointer.  Note that if 'rhs' is empty, then
        // this shared pointer will also be empty after the assignment.  Also
        // note that if '*this' is the same object as 'rhs', then this method
        // has no effect.

    template <class COMPATIBLE_TYPE>
    shared_ptr& operator=(const shared_ptr<COMPATIBLE_TYPE>& rhs);
        // Make this shared pointer refer to and manage the same modifiable
        // object as the specified 'rhs' shared pointer to the (template
        // parameter) type 'COMPATIBLE_TYPE', using the same deleter as 'rhs'
        // and referring to '(ELEMENT_TYPE *)rhs.get()', and return a reference
        // to this modifiable shared pointer.  If this shared pointer is
        // already managing a (possibly shared) object, then release the shared
        // reference to that object, and destroy it using its associated
        // deleter if this shared pointer held the last shared reference to
        // that object.  Note that if 'rhs' is empty, then this shared pointer
        // will also be empty after the assignment.

    template <class COMPATIBLE_TYPE>
    shared_ptr& operator=(native_std::auto_ptr<COMPATIBLE_TYPE> rhs);
        // Transfer, to this shared pointer, ownership of the modifiable object
        // managed by the specified 'rhs' auto pointer to the (template
        // parameter) type 'COMPATIBLE_TYPE', and make this shared pointer
        // refer to '(ELEMENT_TYPE *)rhs.get()'.  'delete(autoPtr.release())'
        // will be called to destroy the shared object when all references have
        // been released.  If this shared pointer is already managing a
        // (possibly shared) object, then release the reference to that shared
        // object, and destroy it using its associated deleter if this shared
        // pointer held the last shared reference to that object.  Note that if
        // 'rhs' is empty, then this shared pointer will be empty after the
        // assignment.

    void reset();
        // Reset this shared pointer to the empty state.  If this shared
        // pointer is managing a (possibly shared) object, then release the
        // reference to the shared object, calling the associated deleter to
        // destroy the shared object if this shared pointer is the last shared
        // reference.

    template <class COMPATIBLE_TYPE>
    void reset(COMPATIBLE_TYPE *ptr);
        // Modify this shared pointer to manage the modifiable object of the
        // (template parameter) type 'COMPATIBLE_TYPE' at the specified 'ptr'
        // address and to refer to '(ELEMENT_TYPE *)ptr'.  If this shared
        // pointer is already managing a (possibly shared) object, then, unless
        // an exception is thrown allocating memory to manage 'ptr', release
        // the reference to the shared object, calling the associated deleter
        // to destroy the shared object if this shared pointer is the last
        // reference.  The currently installed default allocator is used to
        // allocate the internal representation of this shared pointer, and the
        // shared object will be destroyed by a call to 'delete ptr' when all
        // references have been released.  If an exception is thrown allocating
        // the internal representation, then 'delete ptr' is called and this
        // shared pointer retains ownership of its original object.  If
        // 'COMPATIBLE_TYPE*' is not implicitly convertible to 'ELEMENT_TYPE*',
        // then a compiler diagnostic will be emitted indicating the error.
        // Note that if 'ptr' is 0, then this shared pointer will still
        // allocate an internal representation to share ownership of that empty
        // state, which will be reclaimed when the last reference is destroyed.

    template <class COMPATIBLE_TYPE, class DELETER>
    void reset(COMPATIBLE_TYPE *ptr, DELETER deleter);
        // Modify this shared pointer to manage the modifiable object of the
        // (template parameter) type 'COMPATIBLE_TYPE' at the specified 'ptr'
        // address, refer to '(ELEMENT_TYPE *)ptr', and use the specified
        // 'deleter' to delete the shared object when all references have been
        // released.  If this shared pointer is already managing a (possibly
        // shared) object, then unless an exception is thrown allocating memory
        // to manage 'ptr', release the reference to the shared object, calling
        // the associated deleter to destroy the shared object if this shared
        // pointer is the last reference.  If 'DELETER' is an object type, then
        // 'deleter' is assumed to be a function-like deleter that may be
        // invoked to destroy the object referred to by a single argument of
        // type 'COMPATIBLE_TYPE *' (i.e., 'deleter(ptr)' will be called to
        // destroy the shared object).  If 'DELETER' is a pointer type that is
        // not a function pointer, then 'deleter' shall be a pointer to a
        // factory object that exposes a member function that can be invoked as
        // 'deleteObject(ptr)' that will be called to destroy the object at the
        // 'ptr' address (i.e., 'deleter->deleteObject(ptr)' will be called to
        // delete the shared object).  (See the "Deleters" section in the
        // component-level documentation.)  If 'DELETER' is also a pointer to
        // 'bslma::Allocator' or to a class derived from 'bslma::Allocator',
        // then that allocator will also be used to allocate and destroy the
        // internal representation of this shared pointer when all references
        // have been released; otherwise, the currently installed default
        // allocator is used to allocate and destroy the internal
        // representation of this shared pointer when all references have been
        // released.  If an exception is thrown allocating the internal
        // representation, then 'deleter(ptr)' is called (or
        // 'deleter->deleteObject(ptr)' for factory-type deleters) and this
        // shared pointer retains ownership of its original object.  If
        // 'COMPATIBLE_TYPE*' is not implicitly convertible to 'ELEMENT_TYPE*',
        // then a compiler diagnostic will be emitted indicating the error.
        // Note that, for factory deleters, 'deleter' must remain valid until
        // all references to 'ptr' have been released.  If 'ptr' is 0, then an
        // internal representation will still be allocated, and this shared
        // pointer will share ownership of a copy of 'deleter'.  Further note
        // that this function is logically equivalent to:
        //..
        //  *this = shared_ptr<ELEMENT_TYPE>(ptr, deleter);
        //..


    template <class COMPATIBLE_TYPE, class DELETER, class ALLOCATOR>
    void reset(COMPATIBLE_TYPE *ptr,
               DELETER          deleter,
               ALLOCATOR        basicAllocator);
        // Modify this shared pointer to manage the modifiable object of the
        // (template parameter) type 'COMPATIBLE_TYPE' at the specified 'ptr'
        // address, refer to '(ELEMENT_TYPE *)ptr' and use the specified
        // 'deleter' to delete the shared object when all references have been
        // released.  Use the specified 'basicAllocator' to allocate and
        // deallocate the internal representation of the shared pointer.  If
        // this shared pointer is already managing a (possibly shared) object,
        // then, unless an exception is thrown allocating memory to manage
        // 'ptr', release the shared reference to that shared object, and
        // destroy it using its associated deleter if this shared pointer held
        // the last shared reference to that object.  If 'DELETER' is a
        // reference type, then 'deleter' is assumed to be a function-like
        // deleter that may be invoked to destroy the object referred to by a
        // single argument of type 'COMPATIBLE_TYPE *' (i.e., 'deleter(ptr)'
        // will be called to destroy the shared object).  If 'DELETER' is a
        // pointer type, then 'deleter' is assumed to be a pointer to a factory
        // object that exposes a member function that can be invoked as
        // 'deleteObject(ptr)' that will be called to destroy the object at the
        // 'ptr' address (i.e., 'deleter->deleteObject(ptr)' will be called to
        // delete the shared object).  (See the "Deleters" section in the
        // component-level documentation.)  If an exception is thrown
        // allocating the internal representation, then 'deleter(ptr)' is
        // called (or 'deleter->deleteObject(ptr)' for factory-type deleters)
        // and this shared pointer retains ownership of its original object.
        // The behavior is undefined unless 'deleter(ptr)' is a well-defined
        // expression (or 'deleter->deleteObject(ptr)' for factory-type
        // deleters), and unless the copy constructor for 'deleter' does not
        // throw an exception.  If 'COMPATIBLE_TYPE *' is not implicitly
        // convertible to 'ELEMENT_TYPE *', then a compiler diagnostic will be
        // emitted indicating the error.  Note that, for factory deleters, the
        // 'deleter' must remain valid until all references to 'ptr' have been
        // released.  Also note that if 'ptr' is 0, then an internal
        // representation will still be allocated, and this shared pointer will
        // share ownership of a copy of 'deleter'.  Further note that this
        // function is logically equivalent to:
        //..
        //  *this = shared_ptr<ELEMENT_TYPE>(ptr, deleter, basicAllocator);
        //..

    template <class ANY_TYPE>
    void reset(const shared_ptr<ANY_TYPE>& source, ELEMENT_TYPE *ptr);
        // Modify this shared pointer to manage the same modifiable object (if
        // any) as the specified 'source' shared pointer to the (template
        // parameter) type 'ANY_TYPE', and refer to the modifiable object at
        // the specified 'ptr' address (i.e., make this shared pointer an
        // "alias" of 'source').  If this shared pointer is already managing a
        // (possibly shared) object, then release the reference to the shared
        // object, calling the associated deleter to destroy the shared object
        // if this shared pointer is the last reference.  Note that typically
        // the objects referred to by 'source' and 'ptr' have identical
        // lifetimes (e.g., one might be a part of the other), so that the
        // deleter for 'source' will destroy them both, but do not necessarily
        // have the same type.  Also note that if 'source' is empty, then this
        // shared pointer will be reset to an empty state, even if 'ptr' is not
        // null (in which case this empty shared pointer will refer to the same
        // object as 'ptr').  Also note that if 'ptr' is null and 'source' is
        // not empty, then this shared pointer will be reset to a
        // (reference-counted) null pointer alias.  Further note that the
        // behavior of this method is the same as 'loadAlias(source, ptr)'.

    void swap(shared_ptr& other);
        // Efficiently exchange the states of this shared pointer and the
        // specified 'other' shared pointer such that each will refer to the
        // object formerly referred to by the other and each will manage the
        // object formerly managed by the other.

    // ADDITIONAL BSL MANIPULATORS
    void createInplace(BloombergLP::bslma::Allocator *basicAllocator = 0);
        // Create "in-place" in a large enough contiguous memory region both an
        // internal representation for this shared pointer and a
        // default-constructed object of 'ELEMENT_TYPE', and make this shared
        // pointer refer to the newly-created 'ELEMENT_TYPE' object.
        // Optionally specify a 'basicAllocator' used to supply memory.  If
        // 'basicAllocator' is 0, the currently installed default allocator is
        // used.  If an exception is thrown during allocation or construction
        // of the 'ELEMENT_TYPE' object, this shared pointer will be unchanged.
        // Otherwise, if this shared pointer is already managing a (possibly
        // shared) object, then release the shared reference to that shared
        // object, and destroy it using its associated deleter if this shared
        // pointer held the last shared reference to that object.  Note that
        // the allocator argument is *not* passed to the constructor for
        // 'ELEMENT_TYPE'; to construct an in-place 'ELEMENT_TYPE' with an
        // allocator, use one of the other variants of 'createInplace' below.

#if defined(BSLS_COMPILERFEATURES_SUPPORT_VARIADIC_TEMPLATES)
# if defined(BSLS_COMPILERFEATURES_SUPPORT_RVALUE_REFERENCES)
    template <class... ARGS>
    void createInplace(BloombergLP::bslma::Allocator *basicAllocator,
                       ARGS&&...                      args);
        // Create "in-place" in a large enough contiguous memory region, using
        // the specified 'basicAllocator' to supply memory, both an internal
        // representation for this shared pointer and an object of
        // 'ELEMENT_TYPE' using the 'ELEMENT_TYPE' constructor that takes the
        // specified 'args...' arguments, and make this shared pointer refer to
        // the newly-created 'ELEMENT_TYPE' object.  If an exception is thrown
        // during the construction of the 'ELEMENT_TYPE' object, this shared
        // pointer will be unchanged.  Otherwise, if this shared pointer is
        // already managing a (possibly shared) object, then release the shared
        // reference to that shared object, and destroy it using its associated
        // deleter if this shared pointer held the last shared reference to
        // that object.  Note that the allocator argument is *not* implicitly
        // passed to the constructor for 'ELEMENT_TYPE'; to construct an object
        // of 'ELEMENT_TYPE' with an allocator, pass the allocator as one of
        // the arguments (typically the last argument).
# else
    template <class... ARGS>
    void createInplace(BloombergLP::bslma::Allocator *basicAllocator,
                       const ARGS&...                 args);
        // Create "in-place" in a large enough contiguous memory region, using
        // the specified 'basicAllocator' to supply memory, both an internal
        // representation for this shared pointer and an object of
        // 'ELEMENT_TYPE' using the 'ELEMENT_TYPE' constructor that takes the
        // specified 'args...' arguments, and make this shared pointer refer to
        // the newly-created 'ELEMENT_TYPE' object.  If an exception is thrown
        // during the construction of the 'ELEMENT_TYPE' object, this shared
        // pointer will be unchanged.  Otherwise, if this shared pointer is
        // already managing a (possibly shared) object, then release the shared
        // reference to that shared object, and destroy it using its associated
        // deleter if this shared pointer held the last shared reference to
        // that object.  Note that the allocator argument is *not* implicitly
        // passed to the constructor for 'ELEMENT_TYPE'; to construct an object
        // of 'ELEMENT_TYPE' with an allocator, pass the allocator as one of
        // the arguments (typically the last argument).

# endif  // BSLS_COMPILERFEATURES_SUPPORT_RVALUE_REFERENCES
#else
    template <class A1>
    void createInplace(BloombergLP::bslma::Allocator *basicAllocator,
                       const A1&                      a1);
    template <class A1, class A2>
    void createInplace(BloombergLP::bslma::Allocator *basicAllocator,
                       const A1&                      a1,
                       const A2&                      a2);
    template <class A1, class A2, class A3>
    void createInplace(BloombergLP::bslma::Allocator *basicAllocator,
                       const A1&                      a1,
                       const A2&                      a2,
                       const A3&                      a3);
    template <class A1, class A2, class A3, class A4>
    void createInplace(BloombergLP::bslma::Allocator *basicAllocator,
                       const A1&                      a1,
                       const A2&                      a2,
                       const A3&                      a3,
                       const A4&                      a4);
    template <class A1, class A2, class A3, class A4, class A5>
    void createInplace(BloombergLP::bslma::Allocator *basicAllocator,
                       const A1&                      a1,
                       const A2&                      a2,
                       const A3&                      a3,
                       const A4&                      a4,
                       const A5&                      a5);
    template <class A1, class A2, class A3, class A4, class A5, class A6>
    void createInplace(BloombergLP::bslma::Allocator *basicAllocator,
                       const A1&                      a1,
                       const A2&                      a2,
                       const A3&                      a3,
                       const A4&                      a4,
                       const A5&                      a5,
                       const A6&                      a6);
    template <class A1, class A2, class A3, class A4, class A5, class A6,
              class A7>
    void createInplace(BloombergLP::bslma::Allocator *basicAllocator,
                       const A1&                      a1,
                       const A2&                      a2,
                       const A3&                      a3,
                       const A4&                      a4,
                       const A5&                      a5,
                       const A6&                      a6,
                       const A7&                      a7);
    template <class A1, class A2, class A3, class A4, class A5, class A6,
              class A7, class A8>
    void createInplace(BloombergLP::bslma::Allocator *basicAllocator,
                       const A1&                      a1,
                       const A2&                      a2,
                       const A3&                      a3,
                       const A4&                      a4,
                       const A5&                      a5,
                       const A6&                      a6,
                       const A7&                      a7,
                       const A8&                      a8);
    template <class A1, class A2, class A3, class A4, class A5, class A6,
              class A7, class A8, class A9>
    void createInplace(BloombergLP::bslma::Allocator *basicAllocator,
                       const A1&                      a1,
                       const A2&                      a2,
                       const A3&                      a3,
                       const A4&                      a4,
                       const A5&                      a5,
                       const A6&                      a6,
                       const A7&                      a7,
                       const A8&                      a8,
                       const A9&                      a9);
    template <class A1, class A2, class A3, class A4, class A5, class A6,
              class A7, class A8, class A9, class A10>
    void createInplace(BloombergLP::bslma::Allocator *basicAllocator,
                       const A1&                      a1,
                       const A2&                      a2,
                       const A3&                      a3,
                       const A4&                      a4,
                       const A5&                      a5,
                       const A6&                      a6,
                       const A7&                      a7,
                       const A8&                      a8,
                       const A9&                      a9,
                       const A10&                     a10);
    template <class A1, class A2, class A3, class A4, class A5, class A6,
              class A7, class A8, class A9, class A10, class A11>
    void createInplace(BloombergLP::bslma::Allocator *basicAllocator,
                       const A1&                      a1,
                       const A2&                      a2,
                       const A3&                      a3,
                       const A4&                      a4,
                       const A5&                      a5,
                       const A6&                      a6,
                       const A7&                      a7,
                       const A8&                      a8,
                       const A9&                      a9,
                       const A10&                     a10,
                       const A11&                     a11);
    template <class A1, class A2, class A3, class A4, class A5, class A6,
              class A7, class A8, class A9, class A10, class A11, class A12>
    void createInplace(BloombergLP::bslma::Allocator *basicAllocator,
                       const A1&                      a1,
                       const A2&                      a2,
                       const A3&                      a3,
                       const A4&                      a4,
                       const A5&                      a5,
                       const A6&                      a6,
                       const A7&                      a7,
                       const A8&                      a8,
                       const A9&                      a9,
                       const A10&                     a10,
                       const A11&                     a11,
                       const A12&                     a12);
    template <class A1, class A2, class A3, class A4, class A5, class A6,
              class A7, class A8, class A9, class A10, class A11, class A12,
              class A13>
    void createInplace(BloombergLP::bslma::Allocator *basicAllocator,
                       const A1&                      a1,
                       const A2&                      a2,
                       const A3&                      a3,
                       const A4&                      a4,
                       const A5&                      a5,
                       const A6&                      a6,
                       const A7&                      a7,
                       const A8&                      a8,
                       const A9&                      a9,
                       const A10&                     a10,
                       const A11&                     a11,
                       const A12&                     a12,
                       const A13&                     a13);
    template <class A1, class A2, class A3, class A4, class A5, class A6,
              class A7, class A8, class A9, class A10, class A11, class A12,
              class A13, class A14>
    void createInplace(BloombergLP::bslma::Allocator *basicAllocator,
                       const A1&                      a1,
                       const A2&                      a2,
                       const A3&                      a3,
                       const A4&                      a4,
                       const A5&                      a5,
                       const A6&                      a6,
                       const A7&                      a7,
                       const A8&                      a8,
                       const A9&                      a9,
                       const A10&                     a10,
                       const A11&                     a11,
                       const A12&                     a12,
                       const A13&                     a13,
                       const A14&                     a14);
        // Create "in-place" in a large enough contiguous memory region, using
        // the specified 'basicAllocator' to supply memory, both an internal
        // representation for this shared pointer and an object of
        // 'ELEMENT_TYPE' using the 'ELEMENT_TYPE' constructor that takes the
        // specified arguments 'a1' up to 'aN' where 'N' (at most 14) is the
        // number of arguments passed to this method, and make this shared
        // pointer refer to the newly-created 'ELEMENT_TYPE' object.  If an
        // exception is thrown during the construction of the 'ELEMENT_TYPE'
        // object, this shared pointer will be unchanged.  Otherwise, if this
        // shared pointer is already managing a (possibly shared) object, then
        // release the shared reference to that shared object, and destroy it
        // using its associated deleter if this shared pointer held the last
        // shared reference to that object.  Note that the allocator argument
        // is *not* implicitly passed to the constructor for 'ELEMENT_TYPE';
        // to construct an object of 'ELEMENT_TYPE' with an allocator, pass the
        // allocator as one of the arguments (typically the last argument).

#endif  // BSLS_COMPILERFEATURES_SUPPORT_VARIADIC_TEMPLATES

    template <class ANY_TYPE>
    void loadAlias(const shared_ptr<ANY_TYPE>&  source,
                   ELEMENT_TYPE                *object);
        // [!DEPRECATED!] Use 'reset' instead.
        //
        // Modify this shared pointer to manage the same modifiable object (if
        // any) as the specified 'source' shared pointer to the (template
        // parameter) type 'ANY_TYPE', and refer to the modifiable object at
        // the specified 'object' address (i.e., make this shared pointer an
        // "alias" of 'source').  If this shared pointer is already managing a
        // (possibly shared) object, then release the shared reference to that
        // shared object, and destroy it using its associated deleter if this
        // shared pointer held the last shared reference to that object.  Note
        // that typically the objects referred to by 'source' and 'object' have
        // identical lifetimes (e.g., one might be a part of the other), so
        // that the deleter for 'source' will destroy them both, but they do
        // not necessarily have the same type.  Also note that if 'source' is
        // empty, then this shared pointer will be reset to an empty state,
        // even if 'object' is not null (in which case this empty shared
        // pointer will refer to the same object as 'object').  Also note that
        // if 'object' is null and 'source' is not empty, then this shared
        // pointer will be reset to a (reference-counted) null pointer alias.
        // Also note that this function is logically equivalent to:
        //..
        //  *this = shared_ptr<ELEMENT_TYPE>(source, object);
        //..
        // Further note that the behavior of this method is the same as
        // 'reset(source, object)'.

    pair<ELEMENT_TYPE *, BloombergLP::bslma::SharedPtrRep *> release();
        // Return the pair consisting of the addresses of the modifiable
        // 'ELEMENT_TYPE' object referred to, and the representation shared by,
        // this shared pointer, and reset this shared pointer to the empty
        // state, referring to no object, with no effect on the representation.
        // The reference counter is not modified nor is the shared object
        // deleted; if the reference count of the representation is greater
        // than one, then it is not safe to release the representation (thereby
        // destroying the shared object), but it is always safe to create
        // another shared pointer with the representation using the constructor
        // with the signature
        // 'shared_ptr(ELEMENT_TYPE                     *ptr,
        //             BloombergLP::bslma::SharedPtrRep *rep)'.
        // Note that this function returns a pair of null pointers if this
        // shared pointer is empty.

#ifndef BDE_OMIT_INTERNAL_DEPRECATED
    // DEPRECATED BDE LEGACY MANIPULATORS
    void clear();
        // [!DEPRECATED!] Use 'reset' instead.
        //
        // Reset this shared pointer to the empty state.  If this shared
        // pointer is managing a (possibly shared) object, then release the
        // reference to the shared object, calling the associated deleter to
        // destroy the shared object if this shared pointer is the last
        // reference.  Note that the behavior of this method is the same as
        // 'reset()'.

    template <class COMPATIBLE_TYPE>
    void load(COMPATIBLE_TYPE *ptr);
        // [!DEPRECATED!] Use 'reset' instead.
        //
        // Modify this shared pointer to manage the modifiable object of the
        // (template parameter) type 'COMPATIBLE_TYPE' at the specified 'ptr'
        // address and to refer to '(ELEMENT_TYPE *)ptr'.  If this shared
        // pointer is already managing a (possibly shared) object, then, unless
        // an exception is thrown allocating memory to manage 'ptr', release
        // the reference to the shared object, calling the associated deleter
        // to destroy the shared object if this shared pointer is the last
        // reference.  The currently installed default allocator is used to
        // allocate the internal representation of this shared pointer, and the
        // shared object will be destroyed by a call to 'delete ptr' when all
        // references have been released.  If an exception is thrown allocating
        // the internal representation, then 'delete ptr' is called and this
        // shared pointer retains ownership of its original object.  If
        // 'COMPATIBLE_TYPE*' is not implicitly convertible to 'ELEMENT_TYPE*',
        // then a compiler diagnostic will be emitted indicating the error.
        // Note that if 'ptr' is 0, then this shared pointer will still
        // allocate an internal representation to share ownership of that empty
        // state, which will be reclaimed when the last reference is destroyed.
        // Also note also that the behavior of this method is the same as
        // 'reset(ptr)'.

    template <class COMPATIBLE_TYPE>
    void load(COMPATIBLE_TYPE               *ptr,
              BloombergLP::bslma::Allocator *basicAllocator);
        // [!DEPRECATED!] Use 'reset' instead.
        //
        // Modify this shared pointer to manage the modifiable object of the
        // (template parameter) type 'COMPATIBLE_TYPE' at the specified 'ptr'
        // address and to refer to '(ELEMENT_TYPE *)ptr'.  If this shared
        // pointer is already managing a (possibly shared) object, then, unless
        // an exception is thrown allocating memory to manage 'ptr', release
        // the reference to the shared object, calling the associated deleter
        // to destroy the shared object if this shared pointer is the last
        // reference.  Use the specified 'basicAllocator' to allocate the
        // internal representation of this shared pointer and to destroy the
        // shared object when all references have been released; if
        // 'basicAllocator' is 0, the currently installed default allocator is
        // used.  If an exception is thrown allocating the internal
        // representation, then destroy '*ptr' with a call to
        // 'alloc->deleteObject(ptr)' where 'alloc' is the chosen allocator,
        // and this shared pointer retains ownership of its original object.
        // If 'COMPATIBLE_TYPE *' is not implicitly convertible to
        // 'ELEMENT_TYPE *', then a compiler diagnostic will be emitted
        // indicating the error.  Note that if 'ptr' is 0, then this shared
        // pointer will still allocate an internal representation to share
        // ownership of that empty state, which will be reclaimed when the last
        // reference is destroyed.  Also note that this function is logically
        // equivalent to:
        //..
        //  *this = shared_ptr<ELEMENT_TYPE>(ptr, basicAllocator);
        //..

    template <class COMPATIBLE_TYPE, class DELETER>
    void load(COMPATIBLE_TYPE               *ptr,
              const DELETER&                 deleter,
              BloombergLP::bslma::Allocator *basicAllocator);
        // [!DEPRECATED!] Use 'reset' instead.
        //
        // Modify this shared pointer to manage the modifiable object of the
        // (template parameter) type 'COMPATIBLE_TYPE' at the specified 'ptr'
        // address, refer to '(ELEMENT_TYPE *)ptr' and use the specified
        // 'deleter' to delete the shared object when all references have been
        // released.  Use the specified 'basicAllocator' to allocate and
        // deallocate the internal representation of the shared pointer.  If
        // 'basicAllocator' is 0, the currently installed default allocator is
        // used.  If this shared pointer is already managing a (possibly
        // shared) object, then, unless an exception is thrown creating storage
        // to manage 'ptr', release the shared reference to that shared object,
        // and destroy it using its associated deleter if this shared pointer
        // held the last shared reference to that object.  If 'DELETER' is a
        // reference type, then 'deleter' is assumed to be a function-like
        // deleter that may be invoked to destroy the object referred to by a
        // single argument of type 'COMPATIBLE_TYPE *' (i.e., 'deleter(ptr)'
        // will be called to destroy the shared object).  If 'DELETER' is a
        // pointer type, then 'deleter' is assumed to be a pointer to a factory
        // object that exposes a member function that can be invoked as
        // 'deleteObject(ptr)' that will be called to destroy the object at the
        // 'ptr' address (i.e., 'deleter->deleteObject(ptr)' will be called to
        // delete the shared object).  (See the "Deleters" section in the
        // component-level documentation.)  If an exception is thrown
        // allocating the internal representation, then 'deleter(ptr)' is
        // called (or 'deleter->deleteObject(ptr)' for factory-type deleters)
        // and this shared pointer retains ownership of its original object.
        // The behavior is undefined unless 'deleter(ptr)' is a well-defined
        // expression (or 'deleter->deleteObject(ptr)' for factory-type
        // deleters), and unless the copy constructor for 'deleter' does not
        // throw an exception.  If 'COMPATIBLE_TYPE *' is not implicitly
        // convertible to 'ELEMENT_TYPE *', then a compiler diagnostic will be
        // emitted indicating the error.  Note that, for factory deleters, the
        // 'deleter' must remain valid until all references to 'ptr' have been
        // released.  Also note that if 'ptr' is 0, then an internal
        // representation will still be allocated, and this shared pointer will
        // share ownership of a copy of 'deleter'.  Further note that this
        // function is logically equivalent to:
        //..
        //  *this = shared_ptr<ELEMENT_TYPE>(ptr, deleter, basicAllocator);
        //..

#endif // BDE_OMIT_INTERNAL_DEPRECATED

    // ACCESSORS
    operator BoolType() const;
        // Return a value of an "unspecified bool" type that evaluates to
        // 'false' if this shared pointer does not refer to an object, and
        // 'true' otherwise.  Note that this conversion operator allows a
        // shared pointer to be used within a conditional context (e.g., within
        // an 'if' or 'while' statement), but does *not* allow shared pointers
        // to unrelated types to be compared (e.g., via '<' or '>').

    typename add_lvalue_reference<ELEMENT_TYPE>::type
    operator*() const;
        // Return a reference providing modifiable access to the object
        // referred to by this shared pointer.  The behavior is undefined
        // unless this shared pointer refers to an object, and 'ELEMENT_TYPE'
        // is not (potentially 'const' or 'volatile' qualified) 'void'.

    ELEMENT_TYPE *operator->() const;
        // Return the address providing modifiable access to the object
        // referred to by this shared pointer, or 0 if this shared pointer does
        // not refer to an object.  Note that applying this operator
        // conventionally (e.g., to invoke a method) to an shared pointer that
        // does not refer to an object will result in undefined behavior.

    ELEMENT_TYPE *get() const;
        // Return the address providing modifiable access to the object
        // referred to by this shared pointer, or 0 if this shared pointer does
        // not refer to an object.

    template<class ANY_TYPE>
    bool owner_before(const shared_ptr<ANY_TYPE>& other) const;
    template<class ANY_TYPE>
    bool owner_before(const weak_ptr<ANY_TYPE>& other) const;
        // Return 'true' if the address of the
        // 'BloombergLP::bslma::SharedPtrRep' object used by this shared
        // pointer is ordered before the address of the
        // 'BloombergLP::bslma::SharedPtrRep' object used by the specified
        // 'other' shared pointer under the total ordering defined by
        // 'std::less<BloombergLP::bslma::SharedPtrRep *>', and 'false'
        // otherwise.

    bool unique() const;
        // Return 'true' if this shared pointer is not empty and does not share
        // ownership of the object it managed with any other shared pointer,
        // and 'false' otherwise.  Note that a shared pointer with a custom
        // deleter can refer to a null pointer without being empty, and so may
        // be 'unique'.

    long use_count() const;
        // Return a "snapshot" of the number of shared pointers (including this
        // one) that share ownership of the object managed by this shared
        // pointer.  Note that 0 is returned if this shared pointer is empty.

    // ADDITIONAL BSL ACCESSORS
    typename add_lvalue_reference<ELEMENT_TYPE>::type
    operator[](ptrdiff_t index) const;
        // Return a reference providing modifiable access to the object at the
        // specified 'index' offset in the object referred to by this shared
        // pointer.  The behavior is undefined unless this shared pointer is
        // not empty, 'ELEMENT_TYPE' is not 'void' (a compiler error will be
        // generated if this operator is instantiated within the
        // 'shared_ptr<void>' class), and this shared pointer refers to an
        // array of 'ELEMENT_TYPE' objects.  Note that this method is logically
        // equivalent to '*(get() + index)'.

    BloombergLP::bslma::ManagedPtr<ELEMENT_TYPE> managedPtr() const;
        // Return a managed pointer that refers to the same object as this
        // shared pointer and that has a deleter that decrements the reference
        // count for the shared object.

    BloombergLP::bslma::SharedPtrRep *rep() const;
        // Return the address providing modifiable access to the
        // 'BloombergLP::bslma::SharedPtrRep' object used by this shared
        // pointer, or 0 if this shared pointer is empty.

#ifndef BDE_OMIT_INTERNAL_DEPRECATED
    // DEPRECATED BDE LEGACY ACCESSORS
    int numReferences() const;
        // [!DEPRECATED!] Use 'use_count' instead.
        //
        // Return a "snapshot" of the number of shared pointers (including this
        // one) that share ownership of the object managed by this shared
        // pointer.  Note that the behavior of this function is the same as
        // 'use_count'.

    ELEMENT_TYPE *ptr() const;
        // [!DEPRECATED!] Use 'get' instead.
        //
        // Return the address providing modifiable access to the object
        // referred to by this shared pointer, or 0 if this shared pointer does
        // not refer to an object.  Note that the behavior of this function is
        // the same as 'get'.
#endif // BDE_OMIT_INTERNAL_DEPRECATED
};

// FREE OPERATORS
template <class LHS_TYPE, class RHS_TYPE>
bool operator==(const shared_ptr<LHS_TYPE>& lhs,
                const shared_ptr<RHS_TYPE>& rhs);
    // Return 'true' if the specified 'lhs' shared pointer refers to the same
    // object (if any) as that referred to by the specified 'rhs' shared
    // pointer (if any), and 'false' otherwise; a compiler diagnostic will be
    // emitted indicating the error unless a (raw) pointer to 'LHS_TYPE' can
    // be compared to a (raw) pointer to 'RHS_TYPE'.  Note that two shared
    // pointers that compare equal do not necessarily manage the same object
    // due to aliasing.

template <class LHS_TYPE, class RHS_TYPE>
bool operator!=(const shared_ptr<LHS_TYPE>& lhs,
                const shared_ptr<RHS_TYPE>& rhs);
    // Return 'true' if the specified 'lhs' shared pointer does not refer to
    // the same object (if any) as that referred to by the specified 'rhs'
    // shared pointer (if any), and 'false' otherwise; a compiler diagnostic
    // will be emitted indicating the error unless a (raw) pointer to
    // 'LHS_TYPE' can be compared to a (raw) pointer to 'RHS_TYPE'.  Note that
    // two shared pointers that do not compare equal may manage the same object
    // due to aliasing.

template<class LHS_TYPE, class RHS_TYPE>
bool operator<(const shared_ptr<LHS_TYPE>& lhs,
               const shared_ptr<RHS_TYPE>& rhs);
    // Return 'true' if the address of the object that the specified 'lhs'
    // shared pointer refers to is ordered before the address of the object
    // that the specified 'rhs' shared pointer refers to under the total
    // ordering supplied by 'std::less<T *>', where 'T *' is the composite
    // pointer type of 'LHS_TYPE *' and 'RHS_TYPE *', and 'false' otherwise.

template<class LHS_TYPE, class RHS_TYPE>
bool operator>(const shared_ptr<LHS_TYPE>& lhs,
               const shared_ptr<RHS_TYPE>& rhs);
    // Return 'true' if the address of the object that the specified 'lhs'
    // shared pointer refers to is ordered after the address of the object
    // that the specified 'rhs' shared pointer refers to under the total
    // ordering supplied by 'std::less<T *>', where 'T *' is the composite
    // pointer type of 'LHS_TYPE *' and 'RHS_TYPE *', and 'false' otherwise.

template<class LHS_TYPE, class RHS_TYPE>
bool operator<=(const shared_ptr<LHS_TYPE>& lhs,
                const shared_ptr<RHS_TYPE>& rhs);
    // Return 'true' if the specified 'lhs' shared pointer refers to the same
    // object as the specified 'rhs' shared pointer, or if the address of the
    // object referred to by 'lhs' (if any) is ordered before the address of
    // the object referred to by 'rhs' (if any) under the total ordering
    // supplied by 'std::less<T *>', where 'T *' is the composite pointer type
    // of 'LHS_TYPE *' and 'RHS_TYPE *', and 'false' otherwise.

template<class LHS_TYPE, class RHS_TYPE>
bool operator>=(const shared_ptr<LHS_TYPE>& lhs,
                const shared_ptr<RHS_TYPE>& rhs);
    // Return 'true' if the specified 'lhs' shared pointer refers to the same
    // object as the specified 'rhs' shared pointer, or if the address of the
    // object referred to by 'lhs' (if any) is ordered after the address of the
    // object referred to by 'rhs' (if any) under the total ordering supplied
    // by 'std::less<T *>', where 'T *' is the composite pointer type of
    // 'LHS_TYPE *' and 'RHS_TYPE *', and 'false' otherwise.

template <class LHS_TYPE>
bool operator==(const shared_ptr<LHS_TYPE>& lhs, nullptr_t);
    // Return 'true' if the specified 'lhs' shared pointer does not refer to an
    // object, and 'false' otherwise.

template <class RHS_TYPE>
bool operator==(nullptr_t, const shared_ptr<RHS_TYPE>& rhs);
    // Return 'true' if the specified 'rhs' shared pointer does not refer to an
    // object, and 'false' otherwise.

template <class LHS_TYPE>
bool operator!=(const shared_ptr<LHS_TYPE>& lhs, nullptr_t);
    // Return 'true' if the specified 'lhs' shared pointer refers to an object,
    // and 'false' otherwise.

template <class RHS_TYPE>
bool operator!=(nullptr_t, const shared_ptr<RHS_TYPE>& rhs);
    // Return 'true' if the specified 'rhs' shared pointer refers to an object,
    // and 'false' otherwise.

template <class LHS_TYPE>
bool operator<(const shared_ptr<LHS_TYPE>& lhs, nullptr_t);
    // Return 'true' if the address of the object referred to by the specified
    // 'lhs' shared pointer is ordered before the null-pointer value under the
    // total ordering supplied by 'std::less<LHS_TYPE *>', and 'false'
    // otherwise.

template <class RHS_TYPE>
bool operator<(nullptr_t, const shared_ptr<RHS_TYPE>& rhs);
    // Return 'true' if the address of the object referred to by the specified
    // 'rhs' shared pointer is ordered after the null-pointer value under the
    // total ordering supplied by 'std::less<RHS_TYPE *>', and 'false'
    // otherwise.

template <class LHS_TYPE>
bool operator<=(const shared_ptr<LHS_TYPE>& lhs, nullptr_t);
    // Return 'true' if the specified 'lhs' shared pointer does not refer to an
    // object, or if the address of the object referred to by 'lhs' is ordered
    // before the null-pointer value under the total ordering supplied by
    // 'std::less<LHS_TYPE *>', and 'false' otherwise.

template <class RHS_TYPE>
bool operator<=(nullptr_t, const shared_ptr<RHS_TYPE>& rhs);
    // Return 'true' if the specified 'rhs' shared pointer does not refer to an
    // object, or if the address of the object referred to by 'rhs' is ordered
    // after the null-pointer value under the total ordering supplied by
    // 'std::less<RHS_TYPE *>', and 'false' otherwise.

template <class LHS_TYPE>
bool operator>(const shared_ptr<LHS_TYPE>& lhs, nullptr_t);
    // Return 'true' if the address of the object referred to by the specified
    // 'lhs' shared pointer is ordered after the null-pointer value under the
    // total ordering supplied by 'std::less<LHS_TYPE *>', and 'false'
    // otherwise.

template <class RHS_TYPE>
bool operator>(nullptr_t, const shared_ptr<RHS_TYPE>& rhs);
    // Return 'true' if the address of the object referred to by the specified
    // 'rhs' shared pointer is ordered before the null-pointer value under the
    // total ordering supplied by 'std::less<RHS_TYPE *>', and 'false'
    // otherwise.

template <class LHS_TYPE>
bool operator>=(const shared_ptr<LHS_TYPE>& lhs, nullptr_t);
    // Return 'true' if the specified 'lhs' shared pointer does not refer to an
    // object, or if the address of the object referred to by 'lhs' is ordered
    // after the null-pointer value under the total ordering supplied by
    // 'std::less<LHS_TYPE *>', and 'false' otherwise.

template <class RHS_TYPE>
bool operator>=(nullptr_t, const shared_ptr<RHS_TYPE>& rhs);
    // Return 'true' if the specified 'rhs' shared pointer does not refer to an
    // object, or if the address of the object referred to by 'rhs' is ordered
    // before the null-pointer value under the total ordering supplied by
    // 'std::less<RHS_TYPE *>', and 'false' otherwise.

template<class CHAR_TYPE, class CHAR_TRAITS, class ELEMENT_TYPE>
native_std::basic_ostream<CHAR_TYPE, CHAR_TRAITS>&
operator<<(native_std::basic_ostream<CHAR_TYPE, CHAR_TRAITS>& stream,
           const shared_ptr<ELEMENT_TYPE>&                    rhs);
    // Print to the specified 'stream' the address of the shared object
    // referred to by the specified 'rhs' shared pointer and return a reference
    // to the modifiable 'stream'.

// ASPECTS
template <class HASHALG, class ELEMENT_TYPE>
void hashAppend(HASHALG& hashAlg, const shared_ptr<ELEMENT_TYPE>& input);
    // Pass the address of the object referred to by the specified 'input'
    // shared pointer to the specified 'hashAlg' hashing algorithm of (template
    // parameter) type 'HASHALG'.

template <class ELEMENT_TYPE>
void swap(shared_ptr<ELEMENT_TYPE>& a, shared_ptr<ELEMENT_TYPE>& b);
    // Efficiently exchange the states of the specified 'a' and 'b' shared
    // pointers such that each will refer to the object formerly referred to by
    // the other, and each will manage the object formerly managed by the
    // other.

// STANDARD FREE FUNCTIONS
template<class DELETER, class ELEMENT_TYPE>
DELETER *get_deleter(const shared_ptr<ELEMENT_TYPE>& p);
    // Return the address of deleter used by the specified 'p' shared pointer
    // if the (template parameter) type 'DELETER' is the type of the deleter
    // installed in 'p', and a null pointer value otherwise.

// STANDARD CAST FUNCTIONS
template<class TO_TYPE, class FROM_TYPE>
shared_ptr<TO_TYPE> const_pointer_cast(const shared_ptr<FROM_TYPE>& source);
    // Return a 'shared_ptr<TO_TYPE>' object sharing ownership of the same
    // object as the specified 'source' shared pointer to the (template
    // parameter) 'FROM_TYPE', and referring to
    // 'const_cast<TO_TYPE *>(source.get())'.  Note that if 'source' cannot be
    // 'const'-cast to 'TO_TYPE *', then a compiler diagnostic will be emitted
    // indicating the error.

template<class TO_TYPE, class FROM_TYPE>
shared_ptr<TO_TYPE> dynamic_pointer_cast(const shared_ptr<FROM_TYPE>& source);
    // Return a 'shared_ptr<TO_TYPE>' object sharing ownership of the same
    // object as the specified 'source' shared pointer to the (template
    // parameter) 'FROM_TYPE', and referring to
    // 'dynamic_cast<TO_TYPE*>(source.get())'.  If 'source' cannot be
    // dynamically cast to 'TO_TYPE *', then an empty 'shared_ptr<TO_TYPE>'
    // object is returned.

template<class TO_TYPE, class FROM_TYPE>
shared_ptr<TO_TYPE> static_pointer_cast(const shared_ptr<FROM_TYPE>& source);
    // Return a 'shared_ptr<TO_TYPE>' object sharing ownership of the same
    // object as the specified 'source' shared pointer to the (template
    // parameter) 'FROM_TYPE', and referring to
    // 'static_cast<TO_TYPE *>(source.get())'.  Note that if 'source' cannot be
    // statically cast to 'TO_TYPE *', then a compiler diagnostic will be
    // emitted indicating the error.

// STANDARD FACTORY FUNCTIONS
#if defined(BSLS_COMPILERFEATURES_SUPPORT_VARIADIC_TEMPLATES)
# if defined(BSLS_COMPILERFEATURES_SUPPORT_RVALUE_REFERENCES)
template<class ELEMENT_TYPE, class ALLOC, class... ARGS>
#   if defined(BSLS_PLATFORM_CMP_GNU)
    // work-around for gcc variadic template bug
typename bsl::enable_if<!bsl::is_pointer<ALLOC>::value,
                        shared_ptr<ELEMENT_TYPE> >::type
#   else
bsl::shared_ptr<ELEMENT_TYPE>
#   endif
allocate_shared(ALLOC a, ARGS&&... args);
    // Return a 'shared_ptr' object referring to and managing a new
    // 'ELEMENT_TYPE' object.  The specified 'basicAllocator' will be used to
    // supply a single contiguous region of memory holding the returned shared
    // pointer's internal representation and the new 'ELEMENT_TYPE' object,
    // which is initialized by calling 'allocator_traits<ALLOC>::construct'
    // passing 'basicAllocator', an 'ELEMENT_TYPE *' pointer to space for the
    // new shared object, and the specified arguments
    // 'std::forward<ARGS>(args)...'.  Note that the allocator argument is
    // *not* implicitly passed to the constructor for 'ELEMENT_TYPE';
    // typically, to construct an object of 'ELEMENT_TYPE' with an allocator,
    // pass the allocator as one of the arguments (frequently the last
    // argument), but note that some allocators will perform this customization
    // in their 'construct' implementation.

template<class ELEMENT_TYPE, class ALLOC, class... ARGS>
shared_ptr<ELEMENT_TYPE> allocate_shared(ALLOC *a, ARGS&&... args);
    // Return a 'shared_ptr' object referring to and managing a new
    // 'ELEMENT_TYPE' object.  The specified 'basicAllocator' will be used to
    // supply a single contiguous region of memory holding the returned shared
    // pointer's internal representation and the new 'ELEMENT_TYPE' object,
    // which is initialized using the 'ELEMENT_TYPE' constructor that takes the
    // specified arguments 'std::forward<ARGS>(args)...'.  If 'ELEMENT_TYPE'
    // uses 'blsma' allocators, then the default allocator is passed as an
    // extra argument in the final position.

template<class ELEMENT_TYPE, class... ARGS>
shared_ptr<ELEMENT_TYPE> make_shared(ARGS&&... args);
    // Return a 'shared_ptr' object referring to and managing a new
    // 'ELEMENT_TYPE' object.  The default allocator will be used to supply a
    // single contiguous region of memory holding the returned shared pointer's
    // internal representation and the new 'ELEMENT_TYPE' object, which is
    // initialized using the 'ELEMENT_TYPE' constructor that takes the
    // specified arguments 'std::forward<ARGS>(args)...'.  If 'ELEMENT_TYPE'
    // uses 'blsma' allocators, then the default allocator is passed as an
    // extra argument in the final position.
# else

template<class ELEMENT_TYPE, class ALLOC, class... ARGS>
shared_ptr<ELEMENT_TYPE> allocate_shared(ALLOC a, const ARGS&... args);
    // Return a 'shared_ptr' object referring to and managing a new
    // 'ELEMENT_TYPE' object.  The specified 'basicAllocator' will be used to
    // supply a single contiguous region of memory holding the returned shared
    // pointer's internal representation and the new 'ELEMENT_TYPE' object,
    // which is initialized by calling 'allocator_traits<ALLOC>::construct'
    // passing 'basicAllocator', an 'ELEMENT_TYPE *' pointer to space for the
    // new shared object, and the specified arguments 'args...'.  Note that the
    // allocator argument is *not* implicitly passed to the constructor for
    // 'ELEMENT_TYPE'; typically, to construct an object of 'ELEMENT_TYPE' with
    // an allocator, pass the allocator as one of the arguments (frequently the
    // last argument), but note that some allocators will perform this
    // customization in their 'construct' implementation.

template<class ELEMENT_TYPE, class ALLOC, class... ARGS>
shared_ptr<ELEMENT_TYPE> allocate_shared(ALLOC *a, const ARGS&... args);
    // Return a 'shared_ptr' object referring to and managing a new
    // 'ELEMENT_TYPE' object.  The specified 'basicAllocator' will be used to
    // supply a single contiguous region of memory holding the returned shared
    // pointer's internal representation and the new 'ELEMENT_TYPE' object,
    // which is initialized using the 'ELEMENT_TYPE' constructor that takes the
    // specified arguments 'args...'.  If 'ELEMENT_TYPE' uses 'blsma'
    // allocators, then the default allocator is passed as an extra argument in
    // the final position.

template<class ELEMENT_TYPE, class... ARGS>
shared_ptr<ELEMENT_TYPE> make_shared(const ARGS&... args);
    // Return a 'shared_ptr' object referring to and managing a new
    // 'ELEMENT_TYPE' object.  The default allocator will be used to supply a
    // single contiguous region of memory holding the returned shared pointer's
    // internal representation and the new 'ELEMENT_TYPE' object, which is
    // initialized using the 'ELEMENT_TYPE' constructor that takes the
    // specified arguments 'args...'.  If 'ELEMENT_TYPE' uses 'blsma'
    // allocators, then the default allocator is passed as an extra argument in
    // the final position.

# endif  // BSLS_COMPILERFEATURES_SUPPORT_RVALUE_REFERENCES
#else
template <class ELEMENT_TYPE, class ALLOC>
#if defined(BSLS_PLATFORM_CMP_IBM) // work-around for xlc partial ordering bug
typename bsl::enable_if<!bsl::is_pointer<ALLOC>::value,
                        shared_ptr<ELEMENT_TYPE> >::type
#else
shared_ptr<ELEMENT_TYPE>
#endif
allocate_shared(ALLOC basicAllocator);

template <class ELEMENT_TYPE, class ALLOC, class A1>
#if defined(BSLS_PLATFORM_CMP_IBM) // work-around for xlc partial ordering bug
typename bsl::enable_if<!bsl::is_pointer<ALLOC>::value,
                        shared_ptr<ELEMENT_TYPE> >::type
#else
shared_ptr<ELEMENT_TYPE>
#endif
allocate_shared(ALLOC     basicAllocator,
                const A1& a1);

template <class ELEMENT_TYPE, class ALLOC, class A1, class A2>
#if defined(BSLS_PLATFORM_CMP_IBM) // work-around for xlc partial ordering bug
typename bsl::enable_if<!bsl::is_pointer<ALLOC>::value,
                        shared_ptr<ELEMENT_TYPE> >::type
#else
shared_ptr<ELEMENT_TYPE>
#endif
allocate_shared(ALLOC     basicAllocator,
                const A1& a1,
                const A2& a2);

template <class ELEMENT_TYPE, class ALLOC, class A1, class A2, class A3>
#if defined(BSLS_PLATFORM_CMP_IBM) // work-around for xlc partial ordering bug
typename bsl::enable_if<!bsl::is_pointer<ALLOC>::value,
                        shared_ptr<ELEMENT_TYPE> >::type
#else
shared_ptr<ELEMENT_TYPE>
#endif
allocate_shared(ALLOC     basicAllocator,
                const A1& a1,
                const A2& a2,
                const A3& a3);

template <class ELEMENT_TYPE, class ALLOC, class A1, class A2, class A3,
          class A4>
#if defined(BSLS_PLATFORM_CMP_IBM) // work-around for xlc partial ordering bug
typename bsl::enable_if<!bsl::is_pointer<ALLOC>::value,
                        shared_ptr<ELEMENT_TYPE> >::type
#else
shared_ptr<ELEMENT_TYPE>
#endif
allocate_shared(ALLOC     basicAllocator,
                const A1& a1,
                const A2& a2,
                const A3& a3,
                const A4& a4);

template <class ELEMENT_TYPE, class ALLOC, class A1, class A2, class A3,
          class A4, class A5>
#if defined(BSLS_PLATFORM_CMP_IBM) // work-around for xlc partial ordering bug
typename bsl::enable_if<!bsl::is_pointer<ALLOC>::value,
                        shared_ptr<ELEMENT_TYPE> >::type
#else
shared_ptr<ELEMENT_TYPE>
#endif
allocate_shared(ALLOC     basicAllocator,
                const A1& a1,
                const A2& a2,
                const A3& a3,
                const A4& a4,
                const A5& a5);

template <class ELEMENT_TYPE, class ALLOC, class A1, class A2, class A3,
          class A4, class A5, class A6>
#if defined(BSLS_PLATFORM_CMP_IBM) // work-around for xlc partial ordering bug
typename bsl::enable_if<!bsl::is_pointer<ALLOC>::value,
                        shared_ptr<ELEMENT_TYPE> >::type
#else
shared_ptr<ELEMENT_TYPE>
#endif
allocate_shared(ALLOC     basicAllocator,
                const A1& a1,
                const A2& a2,
                const A3& a3,
                const A4& a4,
                const A5& a5,
                const A6& a6);

template <class ELEMENT_TYPE, class ALLOC, class A1, class A2, class A3,
          class A4, class A5, class A6, class A7>
#if defined(BSLS_PLATFORM_CMP_IBM) // work-around for xlc partial ordering bug
typename bsl::enable_if<!bsl::is_pointer<ALLOC>::value,
                        shared_ptr<ELEMENT_TYPE> >::type
#else
shared_ptr<ELEMENT_TYPE>
#endif
allocate_shared(ALLOC     basicAllocator,
                const A1& a1,
                const A2& a2,
                const A3& a3,
                const A4& a4,
                const A5& a5,
                const A6& a6,
                const A7& a7);

template <class ELEMENT_TYPE, class ALLOC, class A1, class A2, class A3,
          class A4, class A5, class A6, class A7, class A8>
#if defined(BSLS_PLATFORM_CMP_IBM) // work-around for xlc partial ordering bug
typename bsl::enable_if<!bsl::is_pointer<ALLOC>::value,
                        shared_ptr<ELEMENT_TYPE> >::type
#else
shared_ptr<ELEMENT_TYPE>
#endif
allocate_shared(ALLOC     basicAllocator,
                const A1& a1,
                const A2& a2,
                const A3& a3,
                const A4& a4,
                const A5& a5,
                const A6& a6,
                const A7& a7,
                const A8& a8);

template <class ELEMENT_TYPE, class ALLOC, class A1, class A2, class A3,
          class A4, class A5, class A6, class A7, class A8, class A9>
#if defined(BSLS_PLATFORM_CMP_IBM) // work-around for xlc partial ordering bug
typename bsl::enable_if<!bsl::is_pointer<ALLOC>::value,
                        shared_ptr<ELEMENT_TYPE> >::type
#else
shared_ptr<ELEMENT_TYPE>
#endif
allocate_shared(ALLOC     basicAllocator,
                const A1& a1,
                const A2& a2,
                const A3& a3,
                const A4& a4,
                const A5& a5,
                const A6& a6,
                const A7& a7,
                const A8& a8,
                const A9& a9);

template <class ELEMENT_TYPE, class ALLOC, class A1, class A2, class A3,
          class A4, class A5, class A6, class A7, class A8, class A9,
          class A10>
#if defined(BSLS_PLATFORM_CMP_IBM) // work-around for xlc partial ordering bug
typename bsl::enable_if<!bsl::is_pointer<ALLOC>::value,
                        shared_ptr<ELEMENT_TYPE> >::type
#else
shared_ptr<ELEMENT_TYPE>
#endif
allocate_shared(ALLOC      basicAllocator,
                const A1&  a1,
                const A2&  a2,
                const A3&  a3,
                const A4&  a4,
                const A5&  a5,
                const A6&  a6,
                const A7&  a7,
                const A8&  a8,
                const A9&  a9,
                const A10& a10);

template <class ELEMENT_TYPE, class ALLOC, class A1, class A2, class A3,
          class A4, class A5, class A6, class A7, class A8, class A9,
          class A10, class A11>
#if defined(BSLS_PLATFORM_CMP_IBM) // work-around for xlc partial ordering bug
typename bsl::enable_if<!bsl::is_pointer<ALLOC>::value,
                        shared_ptr<ELEMENT_TYPE> >::type
#else
shared_ptr<ELEMENT_TYPE>
#endif
allocate_shared(ALLOC      basicAllocator,
                const A1&  a1,
                const A2&  a2,
                const A3&  a3,
                const A4&  a4,
                const A5&  a5,
                const A6&  a6,
                const A7&  a7,
                const A8&  a8,
                const A9&  a9,
                const A10& a10,
                const A11& a11);

template <class ELEMENT_TYPE, class ALLOC, class A1, class A2, class A3,
          class A4, class A5, class A6, class A7, class A8, class A9,
          class A10, class A11, class A12>
#if defined(BSLS_PLATFORM_CMP_IBM) // work-around for xlc partial ordering bug
typename bsl::enable_if<!bsl::is_pointer<ALLOC>::value,
                        shared_ptr<ELEMENT_TYPE> >::type
#else
shared_ptr<ELEMENT_TYPE>
#endif
allocate_shared(ALLOC      basicAllocator,
                const A1&  a1,
                const A2&  a2,
                const A3&  a3,
                const A4&  a4,
                const A5&  a5,
                const A6&  a6,
                const A7&  a7,
                const A8&  a8,
                const A9&  a9,
                const A10& a10,
                const A11& a11,
                const A12& a12);

template <class ELEMENT_TYPE, class ALLOC, class A1, class A2, class A3,
          class A4, class A5, class A6, class A7, class A8, class A9,
          class A10, class A11, class A12, class A13>
#if defined(BSLS_PLATFORM_CMP_IBM) // work-around for xlc partial ordering bug
typename bsl::enable_if<!bsl::is_pointer<ALLOC>::value,
                        shared_ptr<ELEMENT_TYPE> >::type
#else
shared_ptr<ELEMENT_TYPE>
#endif
allocate_shared(ALLOC      basicAllocator,
                const A1&  a1,
                const A2&  a2,
                const A3&  a3,
                const A4&  a4,
                const A5&  a5,
                const A6&  a6,
                const A7&  a7,
                const A8&  a8,
                const A9&  a9,
                const A10& a10,
                const A11& a11,
                const A12& a12,
                const A13& a13);

template <class ELEMENT_TYPE, class ALLOC, class A1, class A2, class A3,
          class A4, class A5, class A6, class A7, class A8, class A9,
          class A10, class A11, class A12, class A13, class A14>
#if defined(BSLS_PLATFORM_CMP_IBM) // work-around for xlc partial ordering bug
typename bsl::enable_if<!bsl::is_pointer<ALLOC>::value,
                        shared_ptr<ELEMENT_TYPE> >::type
#else
shared_ptr<ELEMENT_TYPE>
#endif
allocate_shared(ALLOC      basicAllocator,
                const A1&  a1,
                const A2&  a2,
                const A3&  a3,
                const A4&  a4,
                const A5&  a5,
                const A6&  a6,
                const A7&  a7,
                const A8&  a8,
                const A9&  a9,
                const A10& a10,
                const A11& a11,
                const A12& a12,
                const A13& a13,
                const A14& a14);
    // Return a 'shared_ptr' object referring to and managing a new
    // 'ELEMENT_TYPE' object.  The specified 'basicAllocator' will be used to
    // supply a single contiguous region of memory holding the returned shared
    // pointer's internal representation and the new 'ELEMENT_TYPE' object,
    // which is initialized by calling 'allocator_traits<ALLOC>::construct'
    // passing 'basicAllocator', an 'ELEMENT_TYPE *' pointer to space for the
    // new shared object, and the specified arguments 'a1' up to 'aN' where 'N'
    // (at most 14) is the number of arguments passed to this method.  Note
    // that the allocator argument is *not* implicitly passed to the
    // constructor for 'ELEMENT_TYPE'; typically, to construct an object of
    // 'ELEMENT_TYPE' with an allocator, pass the allocator as one of the
    // arguments (frequently the last argument), but note that some allocators
    // will perform this customization in their 'construct' implementation.

template <class ELEMENT_TYPE, class ALLOC>
shared_ptr<ELEMENT_TYPE> allocate_shared(ALLOC *basicAllocator);
template <class ELEMENT_TYPE, class ALLOC, class A1>
shared_ptr<ELEMENT_TYPE> allocate_shared(ALLOC     *basicAllocator,
                                         const A1&  a1);
template <class ELEMENT_TYPE, class ALLOC, class A1, class A2>
shared_ptr<ELEMENT_TYPE> allocate_shared(ALLOC     *basicAllocator,
                                         const A1&  a1,
                                         const A2&  a2);
template <class ELEMENT_TYPE, class ALLOC, class A1, class A2, class A3>
shared_ptr<ELEMENT_TYPE> allocate_shared(ALLOC     *basicAllocator,
                                         const A1&  a1,
                                         const A2&  a2,
                                         const A3&  a3);
template <class ELEMENT_TYPE, class ALLOC, class A1, class A2, class A3,
          class A4>
shared_ptr<ELEMENT_TYPE> allocate_shared(ALLOC     *basicAllocator,
                                         const A1&  a1,
                                         const A2&  a2,
                                         const A3&  a3,
                                         const A4&  a4);
template <class ELEMENT_TYPE, class ALLOC, class A1, class A2, class A3,
          class A4, class A5>
shared_ptr<ELEMENT_TYPE> allocate_shared(ALLOC     *basicAllocator,
                                         const A1&  a1,
                                         const A2&  a2,
                                         const A3&  a3,
                                         const A4&  a4,
                                         const A5&  a5);
template <class ELEMENT_TYPE, class ALLOC, class A1, class A2, class A3,
          class A4, class A5, class A6>
shared_ptr<ELEMENT_TYPE> allocate_shared(ALLOC     *basicAllocator,
                                         const A1&  a1,
                                         const A2&  a2,
                                         const A3&  a3,
                                         const A4&  a4,
                                         const A5&  a5,
                                         const A6&  a6);
template <class ELEMENT_TYPE, class ALLOC, class A1, class A2, class A3,
          class A4, class A5, class A6, class A7>
shared_ptr<ELEMENT_TYPE> allocate_shared(ALLOC     *basicAllocator,
                                         const A1&  a1,
                                         const A2&  a2,
                                         const A3&  a3,
                                         const A4&  a4,
                                         const A5&  a5,
                                         const A6&  a6,
                                         const A7&  a7);
template <class ELEMENT_TYPE, class ALLOC, class A1, class A2, class A3,
          class A4, class A5, class A6, class A7, class A8>
shared_ptr<ELEMENT_TYPE> allocate_shared(ALLOC     *basicAllocator,
                                         const A1&  a1,
                                         const A2&  a2,
                                         const A3&  a3,
                                         const A4&  a4,
                                         const A5&  a5,
                                         const A6&  a6,
                                         const A7&  a7,
                                         const A8&  a8);
template <class ELEMENT_TYPE, class ALLOC, class A1, class A2, class A3,
          class A4, class A5, class A6, class A7, class A8, class A9>
shared_ptr<ELEMENT_TYPE> allocate_shared(ALLOC     *basicAllocator,
                                         const A1&  a1,
                                         const A2&  a2,
                                         const A3&  a3,
                                         const A4&  a4,
                                         const A5&  a5,
                                         const A6&  a6,
                                         const A7&  a7,
                                         const A8&  a8,
                                         const A9&  a9);
template <class ELEMENT_TYPE, class ALLOC, class A1, class A2, class A3,
          class A4, class A5, class A6, class A7, class A8, class A9,
          class A10>
shared_ptr<ELEMENT_TYPE> allocate_shared(ALLOC     *basicAllocator,
                                         const A1&  a1,
                                         const A2&  a2,
                                         const A3&  a3,
                                         const A4&  a4,
                                         const A5&  a5,
                                         const A6&  a6,
                                         const A7&  a7,
                                         const A8&  a8,
                                         const A9&  a9,
                                         const A10& a10);
template <class ELEMENT_TYPE, class ALLOC, class A1, class A2, class A3,
          class A4, class A5, class A6, class A7, class A8, class A9,
          class A10, class A11>
shared_ptr<ELEMENT_TYPE> allocate_shared(ALLOC     *basicAllocator,
                                         const A1&  a1,
                                         const A2&  a2,
                                         const A3&  a3,
                                         const A4&  a4,
                                         const A5&  a5,
                                         const A6&  a6,
                                         const A7&  a7,
                                         const A8&  a8,
                                         const A9&  a9,
                                         const A10& a10,
                                         const A11& a11);
template <class ELEMENT_TYPE, class ALLOC, class A1, class A2, class A3,
          class A4, class A5, class A6, class A7, class A8, class A9,
          class A10, class A11, class A12>
shared_ptr<ELEMENT_TYPE> allocate_shared(ALLOC     *basicAllocator,
                                         const A1&  a1,
                                         const A2&  a2,
                                         const A3&  a3,
                                         const A4&  a4,
                                         const A5&  a5,
                                         const A6&  a6,
                                         const A7&  a7,
                                         const A8&  a8,
                                         const A9&  a9,
                                         const A10& a10,
                                         const A11& a11,
                                         const A12& a12);
template <class ELEMENT_TYPE, class ALLOC, class A1, class A2, class A3,
          class A4, class A5, class A6, class A7, class A8, class A9,
          class A10, class A11, class A12, class A13>
shared_ptr<ELEMENT_TYPE> allocate_shared(ALLOC     *basicAllocator,
                                         const A1&  a1,
                                         const A2&  a2,
                                         const A3&  a3,
                                         const A4&  a4,
                                         const A5&  a5,
                                         const A6&  a6,
                                         const A7&  a7,
                                         const A8&  a8,
                                         const A9&  a9,
                                         const A10& a10,
                                         const A11& a11,
                                         const A12& a12,
                                         const A13& a13);
template <class ELEMENT_TYPE, class ALLOC, class A1, class A2, class A3,
          class A4, class A5, class A6, class A7, class A8, class A9,
          class A10, class A11, class A12, class A13, class A14>
shared_ptr<ELEMENT_TYPE> allocate_shared(ALLOC     *basicAllocator,
                                         const A1&  a1,
                                         const A2&  a2,
                                         const A3&  a3,
                                         const A4&  a4,
                                         const A5&  a5,
                                         const A6&  a6,
                                         const A7&  a7,
                                         const A8&  a8,
                                         const A9&  a9,
                                         const A10& a10,
                                         const A11& a11,
                                         const A12& a12,
                                         const A13& a13,
                                         const A14& a14);
    // Return a 'shared_ptr' object referring to and managing a new
    // 'ELEMENT_TYPE' object.  The specified 'basicAllocator' will be used to
    // supply a single contiguous region of memory holding the returned shared
    // pointer's internal representation and the new 'ELEMENT_TYPE' object,
    // which is initialized using the 'ELEMENT_TYPE' constructor that takes the
    // specified arguments 'a1' up to 'aN' where 'N' (at most 14) is the number
    // of arguments passed to this method.  If 'ELEMENT_TYPE' uses 'blsma'
    // allocators, then the default allocator is passed as an extra argument in
    // the final position.

template <class ELEMENT_TYPE>
shared_ptr<ELEMENT_TYPE> make_shared();
template <class ELEMENT_TYPE, class A1>
shared_ptr<ELEMENT_TYPE> make_shared(const A1& a1);
template <class ELEMENT_TYPE, class A1, class A2>
shared_ptr<ELEMENT_TYPE> make_shared(const A1& a1, const A2& a2);
template <class ELEMENT_TYPE, class A1, class A2, class A3>
shared_ptr<ELEMENT_TYPE> make_shared(const A1& a1, const A2& a2, const A3& a3);
template <class ELEMENT_TYPE, class A1, class A2, class A3, class A4>
shared_ptr<ELEMENT_TYPE> make_shared(const A1& a1,
                                     const A2& a2,
                                     const A3& a3,
                                     const A4& a4);
template <class ELEMENT_TYPE, class A1, class A2, class A3, class A4, class A5>
shared_ptr<ELEMENT_TYPE> make_shared(const A1& a1,
                                     const A2& a2,
                                     const A3& a3,
                                     const A4& a4,
                                     const A5& a5);
template <class ELEMENT_TYPE, class A1, class A2, class A3, class A4, class A5,
          class A6>
shared_ptr<ELEMENT_TYPE> make_shared(const A1& a1,
                                     const A2& a2,
                                     const A3& a3,
                                     const A4& a4,
                                     const A5& a5,
                                     const A6& a6);
template <class ELEMENT_TYPE, class A1, class A2, class A3, class A4, class A5,
          class A6, class A7>
shared_ptr<ELEMENT_TYPE> make_shared(const A1& a1,
                                     const A2& a2,
                                     const A3& a3,
                                     const A4& a4,
                                     const A5& a5,
                                     const A6& a6,
                                     const A7& a7);
template <class ELEMENT_TYPE, class A1, class A2, class A3, class A4, class A5,
          class A6, class A7, class A8>
shared_ptr<ELEMENT_TYPE> make_shared(const A1& a1,
                                     const A2& a2,
                                     const A3& a3,
                                     const A4& a4,
                                     const A5& a5,
                                     const A6& a6,
                                     const A7& a7,
                                     const A8& a8);
template <class ELEMENT_TYPE, class A1, class A2, class A3, class A4, class A5,
          class A6, class A7, class A8, class A9>
shared_ptr<ELEMENT_TYPE> make_shared(const A1& a1,
                                     const A2& a2,
                                     const A3& a3,
                                     const A4& a4,
                                     const A5& a5,
                                     const A6& a6,
                                     const A7& a7,
                                     const A8& a8,
                                     const A9& a9);
template <class ELEMENT_TYPE, class A1, class A2, class A3, class A4, class A5,
          class A6, class A7, class A8, class A9, class A10>
shared_ptr<ELEMENT_TYPE> make_shared(const A1&  a1,
                                     const A2&  a2,
                                     const A3&  a3,
                                     const A4&  a4,
                                     const A5&  a5,
                                     const A6&  a6,
                                     const A7&  a7,
                                     const A8&  a8,
                                     const A9&  a9,
                                     const A10& a10);
template <class ELEMENT_TYPE, class A1, class A2, class A3, class A4, class A5,
          class A6, class A7, class A8, class A9, class A10, class A11>
shared_ptr<ELEMENT_TYPE> make_shared(const A1&  a1,
                                     const A2&  a2,
                                     const A3&  a3,
                                     const A4&  a4,
                                     const A5&  a5,
                                     const A6&  a6,
                                     const A7&  a7,
                                     const A8&  a8,
                                     const A9&  a9,
                                     const A10& a10,
                                     const A11& a11);
template <class ELEMENT_TYPE, class A1, class A2, class A3, class A4, class A5,
          class A6, class A7, class A8, class A9, class A10, class A11,
          class A12>
shared_ptr<ELEMENT_TYPE> make_shared(const A1&  a1,
                                     const A2&  a2,
                                     const A3&  a3,
                                     const A4&  a4,
                                     const A5&  a5,
                                     const A6&  a6,
                                     const A7&  a7,
                                     const A8&  a8,
                                     const A9&  a9,
                                     const A10& a10,
                                     const A11& a11,
                                     const A12& a12);
template <class ELEMENT_TYPE, class A1, class A2, class A3, class A4, class A5,
          class A6, class A7, class A8, class A9, class A10, class A11,
          class A12, class A13>
shared_ptr<ELEMENT_TYPE> make_shared(const A1&  a1,
                                     const A2&  a2,
                                     const A3&  a3,
                                     const A4&  a4,
                                     const A5&  a5,
                                     const A6&  a6,
                                     const A7&  a7,
                                     const A8&  a8,
                                     const A9&  a9,
                                     const A10& a10,
                                     const A11& a11,
                                     const A12& a12,
                                     const A13& a13);
template <class ELEMENT_TYPE, class A1, class A2, class A3, class A4, class A5,
          class A6, class A7, class A8, class A9, class A10, class A11,
          class A12, class A13, class A14>
shared_ptr<ELEMENT_TYPE> make_shared(const A1&  a1,
                                     const A2&  a2,
                                     const A3&  a3,
                                     const A4&  a4,
                                     const A5&  a5,
                                     const A6&  a6,
                                     const A7&  a7,
                                     const A8&  a8,
                                     const A9&  a9,
                                     const A10& a10,
                                     const A11& a11,
                                     const A12& a12,
                                     const A13& a13,
                                     const A14& a14);
    // Return a 'shared_ptr' object referring to and managing a new
    // 'ELEMENT_TYPE' object.  The default allocator will be used to supply a
    // single contiguous region of memory holding the returned shared pointer's
    // internal representation and the new 'ELEMENT_TYPE' object, which is
    // initialized using the 'ELEMENT_TYPE' constructor that takes the
    // specified arguments 'a1' up to 'aN' where 'N' (at most 14) is the number
    // of arguments passed to this method.  If 'ELEMENT_TYPE' uses 'blsma'
    // allocators, then the default allocator is passed as an extra argument in
    // the final position.
#endif  // BSLS_COMPILERFEATURES_SUPPORT_VARIADIC_TEMPLATES

                        // ==============
                        // class weak_ptr
                        // ==============

template <class ELEMENT_TYPE>
class weak_ptr {
    // This 'class' provides a mechanism to create weak references to
    // reference-counted shared ('shared_ptr') objects.  A weak reference
    // provides conditional access to a shared object managed by a
    // 'shared_ptr', but, unlike a shared (or "strong") reference, does not
    // affect the shared object's lifetime.

    // DATA
    ELEMENT_TYPE                     *d_ptr_p; // pointer to the referenced
                                               // object

    BloombergLP::bslma::SharedPtrRep *d_rep_p; // pointer to the representation
                                               // object that manages the
                                               // shared object (held, not
                                               // owned)

    // FRIENDS
    template <class COMPATIBLE_TYPE>
    friend class weak_ptr;
        // This 'friend' declaration provides access to the internal data
        // members while constructing a weak pointer from a weak pointer of a
        // different type.

    friend struct BloombergLP::bslstl::SharedPtr_ImpUtil;

  public:
    // TYPES
    typedef ELEMENT_TYPE element_type;
        // 'element_type' is an alias for the 'ELEMENT_TYPE' parameter of this
        // class template.

#ifndef BDE_OMIT_INTERNAL_DEPRECATED
    typedef ELEMENT_TYPE ElementType;
        // 'ElementType' is an alias for the 'ELEMENT_TYPE' parameter of this
        // class template, and is equivalent to 'element_type'.
#endif // BDE_OMIT_INTERNAL_DEPRECATED

    // CREATORS
    weak_ptr();
        // Create a weak pointer in the empty state and referring to no object,
        // i.e., a weak pointer having no representation.

    weak_ptr(const weak_ptr& original);
        // Create a weak pointer that refers to the same object (if any) as the
        // specified 'original' weak pointer, and increment the number of weak
        // references to the object managed by 'original' (if any).  Note that
        // if 'original' is in the empty state, this weak pointer will be
        // initialized to the empty state.

    template <class COMPATIBLE_TYPE>
    weak_ptr(const shared_ptr<COMPATIBLE_TYPE>& other);             // IMPLICIT
    template <class COMPATIBLE_TYPE>
    weak_ptr(const weak_ptr<COMPATIBLE_TYPE>& other);               // IMPLICIT
        // Create a weak pointer that refers to the same object (if any) as the
        // specified 'other' (shared or weak) pointer of the (template
        // parameter) 'COMPATIBLE_TYPE', and increment the number of weak
        // references to the object managed by 'other' (if any).  If
        // 'COMPATIBLE_TYPE *' is not implicitly convertible to
        // 'ELEMENT_TYPE *', then a compiler diagnostic will be emitted.  Note
        // that if 'other' is in the empty state, this weak pointer will be
        // initialized to the empty state.

    ~weak_ptr();
        // Destroy this weak pointer object.  If this weak pointer manages a
        // (possibly shared) object, release the weak reference to that object.

    // MANIPULATORS
    weak_ptr& operator=(const weak_ptr& rhs);
        // Make this weak pointer refer to the same object (if any) as the
        // specified 'rhs' weak pointer.  Decrement the number of weak
        // references to the object this weak pointer manages (if any), and
        // increment the number of weak references to the object managed by
        // 'rhs' (if any).  Return a reference providing modifiable access to
        // this weak pointer.  Note that if 'rhs' is in the empty state, this
        // weak pointer will be set to the empty state.

    template <class COMPATIBLE_TYPE>
    weak_ptr& operator=(const shared_ptr<COMPATIBLE_TYPE>& rhs);
    template <class COMPATIBLE_TYPE>
    weak_ptr& operator=(const weak_ptr<COMPATIBLE_TYPE>& rhs);
        // Make this weak pointer refer to the same object (if any) as the
        // specified 'rhs' (shared or weak) pointer to the (template parameter)
        // 'COMPATIBLE_TYPE'.  Decrement the number of weak references to the
        // object to which this weak pointer currently manages (if any), and
        // increment the number of weak references to the object managed by
        // 'rhs' (if any).  Return a reference providing modifiable access to
        // this weak pointer.  If 'COMPATIBLE_TYPE *' is not implicitly
        // convertible to 'TYPE *', then a compiler diagnostic will be emitted.
        // Note that if 'rhs' is in the empty state, this weak pointer will be
        // set to the empty state.

    void reset();
        // Reset this weak pointer to the empty state.  If this weak pointer
        // manages a (possibly shared) object, then decrement the number of
        // weak references to that object.

    void swap(weak_ptr& other);
        // Efficiently exchange the states of this weak pointer and the
        // specified 'other' weak pointer such that each will refer to the
        // object (if any) and representation (if any) formerly referred to and
        // managed by the other.

    // ACCESSORS
    bool expired() const;
        // Return 'true' if this weak pointer is in the empty state or the
        // object that it originally referenced has been destroyed, and 'false'
        // otherwise.

    shared_ptr<ELEMENT_TYPE> lock() const;
        // Return a shared pointer to the object referred to by this weak
        // pointer if 'false == expired()', and a shared pointer in the empty
        // state otherwise.

    template <class ANY_TYPE>
    bool owner_before(const shared_ptr<ANY_TYPE>& other) const;
    template <class ANY_TYPE>
    bool owner_before(const weak_ptr<ANY_TYPE>& other) const;
        // Return 'true' if the address of the
        // 'BloombergLP::bslma::SharedPtrRep' object used by this weak pointer
        // is ordered before the address of the
        // 'BloombergLP::bslma::SharedPtrRep' object used by the specified
        // 'other' shared pointer under the total ordering defined by
        // 'std::less<BloombergLP::bslma::SharedPtrRep *>', and 'false'
        // otherwise.

    BloombergLP::bslma::SharedPtrRep *rep() const;
        // Return the address providing modifiable access to the
        // 'BloombergLP::bslma::SharedPtrRep' object held by this weak pointer,
        // or 0 if this weak pointer is in the empty state.

    long use_count() const;
        // Return a "snapshot" of the current number of shared pointers that
        // share ownership of the object referred to by this weak pointer, or 0
        // if this weak pointer is in the empty state.

#ifndef BDE_OMIT_INTERNAL_DEPRECATED
    // DEPRECATED BDE LEGACY ACCESSORS
    shared_ptr<ELEMENT_TYPE> acquireSharedPtr() const;
        // Return a shared pointer to the object referred to by this weak
        // pointer and managing the same object as that managed by this weak
        // pointer (if any) if 'false == expired()', and a shared pointer in
        // the empty state otherwise.  Note that the behavior of this method is
        // the same as that of 'lock'.

    int numReferences() const;
        // [!DEPRECATED!] Use 'use_count' instead.
        //
        // Return a "snapshot" of the current number of shared pointers that
        // share ownership of the object referred to by this weak pointer, or 0
        // if this weak pointer is in the empty state.  Note that the behavior
        // of this method is the same as that of 'use_count'.
#endif // BDE_OMIT_INTERNAL_DEPRECATED
};

                    //==============================
                    // class enable_shared_from_this
                    //==============================
template<class ELEMENT_TYPE>
class enable_shared_from_this {
    // This class allows an object that is currently managed by a 'shared_ptr'
    // to safely generate a copy of the managing 'shared_ptr' object.
    // Inheriting from 'enable_shared_from_this<ELEMENT_TYPE>' provides the
    // (template parameter) 'ELEMENT_TYPE' type with a member function
    // 'share_from_this'. If an object of type 'ELEMENT_TYPE' is managed by a
    // 'shared_ptr' then calling 'shared_from_this' will return
    // a 'shared_ptr<ELEMENT_TYPE>' that shares ownership of that object.  It
    // is undefined behavior to call 'shared_from_this' on an object unless
    // that object is managed by a 'shared_ptr'.
    //
    // The intended use of 'enable_shared_from_this' is that the templated type
    // parameter 'ELEMENT_TYPE' inherits directly from the
    // 'enable_shared_from_this' class. In the case of multiple inheritance,
    // only one of the base classes should inherit from the
    // 'enable_shared_from_this' class.  If multiple base classes inherit from
    // 'enable_shared_from_this', then there will be ambiguous calls to the
    // 'shared_from_this' function.

    friend struct BloombergLP::bslstl::SharedPtr_ImpUtil;
        // Allows 'shared_ptr' to initialize 'd_weakThis' when it detects an
        // 'enable_shared_from_this' base class.

  private:
    // DATA
    mutable bsl::weak_ptr<ELEMENT_TYPE> d_weakThis;

  protected:

    // CREATORS
    enable_shared_from_this();
        // Create an 'enable_shared_from_this' object that is not owned by
        // any 'shared_ptr' object.

    enable_shared_from_this(const enable_shared_from_this& unused);
        // Create an 'enable_shared_from_this' object that is not owned by
        // any 'shared_ptr' object.

    ~enable_shared_from_this();
        // Destroy this 'enable_shared_form_this'.

    // MANIPULATORS
    enable_shared_from_this& operator=(
                                const enable_shared_from_this& rhs);
        // Return '*this'. This object is unchanged.

  public:
    // MANIPULATORS
    bsl::shared_ptr<ELEMENT_TYPE> shared_from_this();
        // Return a 'shared_ptr<ELEMENT_TYPE>' that shares ownership with
        // the 'shared_ptr' object that owns '*this'.  The behavior is
        // undefined unless '*this' is currently managed by a 'shared_ptr'
        // object.

    bsl::shared_ptr<const ELEMENT_TYPE> shared_from_this() const;
        // Return a 'shared_ptr<ELEMENT_TYPE>' that shares ownership with
        // the 'shared_ptr' object that owns '*this'.  The behavior is
        // undefined unless '*this' is currently managed by a 'shared_ptr'
        // object.
};

// ASPECTS
template <class ELEMENT_TYPE>
void swap(weak_ptr<ELEMENT_TYPE>& a, weak_ptr<ELEMENT_TYPE>& b);
    // Efficiently exchange the states of the specified 'a' and 'b' weak
    // pointers such that each will refer to the object (if any) and
    // representation formerly referred to by the other.

                        // =========================
                        // class hash specialization
                        // =========================

// A partial specialization of 'bsl::hash' is no longer necessary, as the
// primary template has the correct behavior once 'hashAppend' is defined.

}  // close namespace bsl

namespace BloombergLP {
namespace bslstl {

                            //==================
                            // SharedPtr_ImpUtil
                            //==================
struct SharedPtr_ImpUtil {
    // This struct should be used by only 'shared_ptr' constructors. Its
    // purpose is to enable shared_ptr constructors to determine the if the
    // templated type parameters 'COMPATIBLE_TYPE' or 'ELEMENT_TYPE' have an
    // 'enable_shared_from_this' base.

    template<class SHARED_TYPE, class ENABLE_TYPE>
    static void setEnableSharedFromThisSelfReference(
                   bsl::shared_ptr<SHARED_TYPE>* sp,
                   const bsl::enable_shared_from_this<ENABLE_TYPE>* shareable);
        // Set the 'd_weakThis' data member of the specified '*sharable' to the
        // specified '*sp'.  This function shall be called only by 'shared_ptr'
        // constructors that expect to construct shared pointers from classes
        // that derive from 'enabled_shared_from_this'.

    static void setEnableSharedFromThisSelfReference(const void *,
                                                     const void *);
        // Do nothing.  This overload is selected when a the 'SHARED_TYPE'
        // template type parameter of 'shared_ptr<SHARED_TYPE>' does not
        // derive from 'enable_shared_from_this'.
};

                            // ====================
                            // struct SharedPtrUtil
                            // ====================

struct SharedPtrUtil {
    // This 'struct' provides a namespace for operations on shared pointers.

    // CLASS METHODS
    static
    bsl::shared_ptr<char>
    createInplaceUninitializedBuffer(size_t            bufferSize,
                                     bslma::Allocator *basicAllocator = 0);
        // Return a shared pointer with an in-place representation holding a
        // newly-created uninitialized buffer of the specified 'bufferSize' (in
        // bytes).  Optionally specify a 'basicAllocator' used to supply
        // memory.  If 'basicAllocator' is 0, the currently installed default
        // allocator is used.

    static void throwBadWeakPtr();
        // Throw a 'bsl::bad_weak_ptr' exception.

    // CASTING FUNCTIONS
    template <class TARGET, class SOURCE>
    static
    void constCast(bsl::shared_ptr<TARGET>        *target,
                   const bsl::shared_ptr<SOURCE>&  source);
        // Load into the specified 'target' an aliased shared pointer sharing
        // ownership of the object managed by the specified 'source' shared
        // pointer and referring to 'const_cast<TARGET *>(source.get())'.  If
        // '*target' is already managing a (possibly shared) object, then
        // release the shared reference to that object, and destroy it using
        // its associated deleter if that shared pointer held the last shared
        // reference to that object.  Note that a compiler diagnostic will be
        // emitted indicating an error unless
        // 'const_cast<TARGET *>(source.get())' is a valid expression.

    template <class TARGET, class SOURCE>
    static
    bsl::shared_ptr<TARGET> constCast(const bsl::shared_ptr<SOURCE>& source);
        // Return a 'bsl::shared_ptr<TARGET>' object sharing ownership of the
        // same object as the specified 'source' shared pointer to the
        // (template parameter) 'SOURCE' type, and referring to
        // 'const_cast<TARGET *>(source.get())'.  Note that a compiler
        // diagnostic will be emitted indicating an error unless
        // 'const_cast<TARGET *>(source.get())' is a valid expression.

    template <class TARGET, class SOURCE>
    static
    void dynamicCast(bsl::shared_ptr<TARGET>        *target,
                     const bsl::shared_ptr<SOURCE>&  source);
        // Load into the specified 'target' an aliased shared pointer sharing
        // ownership of the object managed by the specified 'source' shared
        // pointer and referring to 'dynamic_cast<TARGET *>(source.get())'.  If
        // '*target' is already managing a (possibly shared) object, then
        // release the shared reference to that object, and destroy it using
        // its associated deleter if that shared pointer held the last shared
        // reference to that object.  If
        // '0 == dynamic_cast<TARGET*>(source.get())', then '*target' shall be
        // reset to an empty state that does not refer to an object.  Note that
        // a compiler diagnostic will be emitted indicating an error unless
        // 'dynamic_cast<TARGET *>(source.get())' is a valid expression.

    template <class TARGET, class SOURCE>
    static
    bsl::shared_ptr<TARGET> dynamicCast(const bsl::shared_ptr<SOURCE>& source);
        // Return a 'bsl::shared_ptr<TARGET>' object sharing ownership of the
        // same object as the specified 'source' shared pointer to the
        // (template parameter) 'SOURCE' type, and referring to
        // 'dynamic_cast<TARGET *>(source.get())'.  If that would return a
        // shared pointer referring to nothing ('0 == get()'), then instead
        // return an (empty) default constructed shared pointer.  Note that a
        // compiler diagnostic will be emitted indicating an error unless
        // 'dynamic_cast<TARGET *>(source.get())' is a valid expression..

    template <class TARGET, class SOURCE>
    static
    void staticCast(bsl::shared_ptr<TARGET>        *target,
                    const bsl::shared_ptr<SOURCE>&  source);
        // Load into the specified 'target' an aliased shared pointer sharing
        // ownership of the object managed by the specified 'source' shared
        // pointer and referring to 'static_cast<TARGET *>(source.get())'.  If
        // '*target' is already managing a (possibly shared) object, then
        // release the shared reference to that object, and destroy it using
        // its associated deleter if that shared pointer held the last shared
        // reference to that object.  Note that a compiler diagnostic will be
        // emitted indicating an error unless
        // 'static_cast<TARGET *>(source.get())' is a valid expression.

    template <class TARGET, class SOURCE>
    static
    bsl::shared_ptr<TARGET> staticCast(const bsl::shared_ptr<SOURCE>& source);
        // Return a 'bsl::shared_ptr<TARGET>' object sharing ownership of the
        // same object as the specified 'source' shared pointer to the
        // (template parameter) 'SOURCE' type, and referring to
        // 'static_cast<TARGET *>(source.get())'.  Note that a compiler
        // diagnostic will be emitted indicating an error unless
        // 'static_cast<TARGET *>(source.get())' is a valid expression.
};

                         // ==========================
                         // struct SharedPtrNilDeleter
                         // ==========================

struct SharedPtrNilDeleter {
    // This 'struct' provides a function-like shared pointer deleter that does
    // nothing when invoked.

    // ACCESSORS
    void operator()(const void *) const;
        // No-Op.
};

                       // ===============================
                       // struct SharedPtr_DefaultDeleter
                       // ===============================

struct SharedPtr_DefaultDeleter {
    // This 'struct' provides a function-like shared pointer deleter that
    // invokes 'delete' with the passed pointer.

    // ACCESSORS
    template <class ANY_TYPE>
    void operator()(ANY_TYPE *ptr) const;
        // Call 'delete' with the specified 'ptr'.
};

                        // ==========================
                        // class SharedPtr_RepProctor
                        // ==========================

class SharedPtr_RepProctor {
    // This 'class' implements a proctor that, unless its 'release' method has
    // previously been invoked, automatically releases a reference held by the
    // 'bslma::SharedPtrRep' object that is supplied at construction.

  private:
    // DATA
    bslma::SharedPtrRep *d_rep_p;    // Address of representation being managed

  private:
    // NOT IMPLEMENTED
    SharedPtr_RepProctor(const SharedPtr_RepProctor&);
    SharedPtr_RepProctor& operator=(const SharedPtr_RepProctor&);

  public:
    // CREATORS
    explicit SharedPtr_RepProctor(bslma::SharedPtrRep *rep);
        // Create a 'SharedPtr_RepProctor' that conditionally manages the
        // specified 'rep' (if non-zero).

    ~SharedPtr_RepProctor();
        // Destroy this 'SharedPtr_RepProctor', and dispose of (deallocate) the
        // 'bslma::SharedPtrRep' it manages (if any).  If no such object is
        // currently being managed, this method has no effect.  Note that the
        // destructor of the 'bslma::SharedPtrRep' will not be called as the
        // reference count will not be decremented.

    // MANIPULATORS
    void release();
        // Release from management the object currently managed by this
        // proctor.  If no object is currently being managed, this method has
        // no effect.
};

}  // close package namespace
}  // close enterprise namespace

// ============================================================================
//                           INLINE DEFINITIONS
// ============================================================================

namespace bsl {
                    //------------------------------
                    // class enable_shared_from_this
                    //------------------------------
// CREATORS
template<class ELEMENT_TYPE>
inline // constexpr
enable_shared_from_this<ELEMENT_TYPE>::enable_shared_from_this() // noexcept
: d_weakThis()
{
}

template<class ELEMENT_TYPE>
inline
enable_shared_from_this<ELEMENT_TYPE>::enable_shared_from_this(
                                    const enable_shared_from_this&) // noexcept
: d_weakThis()
{
}

template<class ELEMENT_TYPE>
inline
enable_shared_from_this<ELEMENT_TYPE>::~enable_shared_from_this()
{
}

// MANIPULATORS
template<class ELEMENT_TYPE>
inline
enable_shared_from_this<ELEMENT_TYPE>&
enable_shared_from_this<ELEMENT_TYPE>::operator=(
                                                const enable_shared_from_this&)
{
    return *this;
}

template<class ELEMENT_TYPE>
inline
shared_ptr<ELEMENT_TYPE>
enable_shared_from_this<ELEMENT_TYPE>::shared_from_this()
{
    return shared_ptr<ELEMENT_TYPE>(d_weakThis);
}

template<class ELEMENT_TYPE>
inline
shared_ptr<const ELEMENT_TYPE>
enable_shared_from_this<ELEMENT_TYPE>::shared_from_this() const
{
    return shared_ptr<const ELEMENT_TYPE>(d_weakThis);
}

                            // ----------------
                            // class shared_ptr
                            // ----------------

// PRIVATE CLASS METHODS
template <class ELEMENT_TYPE>
template <class INPLACE_REP>
inline
BloombergLP::bslma::SharedPtrRep *
shared_ptr<ELEMENT_TYPE>::makeInternalRep(
                                         ELEMENT_TYPE                     *,
                                         INPLACE_REP                      *,
                                         BloombergLP::bslma::SharedPtrRep *rep)
{
    return rep;
}

template <class ELEMENT_TYPE>
template <class COMPATIBLE_TYPE, class ALLOCATOR>
inline
BloombergLP::bslma::SharedPtrRep *
shared_ptr<ELEMENT_TYPE>::makeInternalRep(
                                      COMPATIBLE_TYPE               *ptr,
                                      ALLOCATOR                     *,
                                      BloombergLP::bslma::Allocator *allocator)
{
    typedef BloombergLP::bslma::SharedPtrOutofplaceRep<
                                               COMPATIBLE_TYPE,
                                               BloombergLP::bslma::Allocator *>
                                                                      RepMaker;

    return RepMaker::makeOutofplaceRep(ptr, allocator, allocator);
}

template <class ELEMENT_TYPE>
template <class COMPATIBLE_TYPE, class DELETER>
inline
BloombergLP::bslma::SharedPtrRep *
shared_ptr<ELEMENT_TYPE>::makeInternalRep(COMPATIBLE_TYPE *ptr,
                                          DELETER         *deleter,
                                          ...)
{
    typedef BloombergLP::bslma::SharedPtrOutofplaceRep<COMPATIBLE_TYPE,
                                                       DELETER *>     RepMaker;

    return RepMaker::makeOutofplaceRep(ptr, deleter, 0);
}

// CREATORS
template <class ELEMENT_TYPE>
inline
shared_ptr<ELEMENT_TYPE>::shared_ptr()
: d_ptr_p(0)
, d_rep_p(0)
{
}

#ifndef BDE_OMIT_INTERNAL_DEPRECATED
template <class ELEMENT_TYPE>
inline
shared_ptr<ELEMENT_TYPE>::shared_ptr(BloombergLP::bslma::SharedPtrRep *rep)
: d_ptr_p(rep ? reinterpret_cast<ELEMENT_TYPE *>(rep->originalPtr()) : 0)
, d_rep_p(rep)
{
}
#else
template <class ELEMENT_TYPE>
inline
shared_ptr<ELEMENT_TYPE>::shared_ptr(bsl::nullptr_t)
: d_ptr_p(0)
, d_rep_p(0)
{
}
#endif // BDE_OMIT_INTERNAL_DEPRECATED

template <class ELEMENT_TYPE>
template <class COMPATIBLE_TYPE>
inline
shared_ptr<ELEMENT_TYPE>::shared_ptr(COMPATIBLE_TYPE *ptr)
: d_ptr_p(ptr)
{
    typedef BloombergLP::bslstl::SharedPtr_DefaultDeleter Deleter;
    typedef BloombergLP::bslma::SharedPtrOutofplaceRep<COMPATIBLE_TYPE,
                                                       Deleter>       RepMaker;

    d_rep_p = RepMaker::makeOutofplaceRep(ptr, Deleter(), 0);
    BloombergLP::bslstl::SharedPtr_ImpUtil::
                               setEnableSharedFromThisSelfReference(this, ptr);
}

template <class ELEMENT_TYPE>
template <class COMPATIBLE_TYPE>
inline
shared_ptr<ELEMENT_TYPE>::shared_ptr(
                                 COMPATIBLE_TYPE               *ptr,
                                 BloombergLP::bslma::Allocator *basicAllocator)
: d_ptr_p(ptr)
{
    typedef BloombergLP::bslma::SharedPtrOutofplaceRep<
                                               COMPATIBLE_TYPE,
                                               BloombergLP::bslma::Allocator *>
                                                                      RepMaker;

    d_rep_p = RepMaker::makeOutofplaceRep(ptr, basicAllocator, basicAllocator);
    BloombergLP::bslstl::SharedPtr_ImpUtil::
                               setEnableSharedFromThisSelfReference(this, ptr);
}

template <class ELEMENT_TYPE>
inline
shared_ptr<ELEMENT_TYPE>::shared_ptr(ELEMENT_TYPE                     *ptr,
                                     BloombergLP::bslma::SharedPtrRep *rep)
: d_ptr_p(ptr)
, d_rep_p(rep)
{
    BloombergLP::bslstl::SharedPtr_ImpUtil::
                               setEnableSharedFromThisSelfReference(this, ptr);
}

template <class ELEMENT_TYPE>
template <class COMPATIBLE_TYPE, class DISPATCH>
inline
shared_ptr<ELEMENT_TYPE>::shared_ptr(COMPATIBLE_TYPE *ptr,
                                     DISPATCH        *dispatch)
: d_ptr_p(ptr)
, d_rep_p(makeInternalRep(ptr, dispatch, dispatch))
{
    BloombergLP::bslstl::SharedPtr_ImpUtil::
                               setEnableSharedFromThisSelfReference(this, ptr);
}

template <class ELEMENT_TYPE>
template <class COMPATIBLE_TYPE, class DELETER>
inline
shared_ptr<ELEMENT_TYPE>::shared_ptr(
                                 COMPATIBLE_TYPE               *ptr,
                                 DELETER                        deleter,
                                 BloombergLP::bslma::Allocator *basicAllocator)
: d_ptr_p(ptr)
{
    typedef BloombergLP::bslma::SharedPtrOutofplaceRep<COMPATIBLE_TYPE,
                                                       DELETER> RepMaker;

    d_rep_p = RepMaker::makeOutofplaceRep(ptr, deleter, basicAllocator);
    BloombergLP::bslstl::SharedPtr_ImpUtil::
                               setEnableSharedFromThisSelfReference(this, ptr);
}

template <class ELEMENT_TYPE>
template <class COMPATIBLE_TYPE, class DELETER, class ALLOCATOR>
inline
shared_ptr<ELEMENT_TYPE>::shared_ptr(COMPATIBLE_TYPE *ptr,
                                     DELETER          deleter,
                                     ALLOCATOR        basicAllocator,
                                     typename ALLOCATOR::value_type *)
: d_ptr_p(ptr)
{
#ifdef BSLS_PLATFORM_CMP_MSVC
    // This is not quite C++11 'decay' as we do not need to worry about array
    // types, and do not want to remove reference or cv-qualification from
    // DELETER otherwise.  This works around a Microsoft bug turning function
    // pointers into function references.

    typedef typename bsl::conditional<bsl::is_function<DELETER>::value,
                                      typename bsl::add_pointer<DELETER>::type,
                                      DELETER>::type DeleterType;
#else
    typedef DELETER DeleterType;
#endif

    typedef
    BloombergLP::bslstl::SharedPtrAllocateOutofplaceRep<COMPATIBLE_TYPE,
                                                        DeleterType,
                                                        ALLOCATOR> RepMaker;

    d_rep_p = RepMaker::makeOutofplaceRep(ptr, deleter, basicAllocator);
    BloombergLP::bslstl::SharedPtr_ImpUtil::
                               setEnableSharedFromThisSelfReference(this, ptr);
}

template <class ELEMENT_TYPE>
inline
shared_ptr<ELEMENT_TYPE>::shared_ptr(nullptr_t,
                                     BloombergLP::bslma::Allocator *)
: d_ptr_p(0)
, d_rep_p(0)
{
}

template <class ELEMENT_TYPE>
template <class DELETER>
inline
shared_ptr<ELEMENT_TYPE>::shared_ptr(
                                 nullptr_t,
                                 DELETER                        deleter,
                                 BloombergLP::bslma::Allocator *basicAllocator)
: d_ptr_p(0)
{
    typedef BloombergLP::bslma::SharedPtrOutofplaceRep<ELEMENT_TYPE,
                                                       DELETER> RepMaker;

    if (bsl::is_convertible<DELETER, BloombergLP::bslma::Allocator *>::value &&
        bsl::is_pointer<DELETER>::value) {
        d_rep_p = 0;
    }
    else {
        d_rep_p = RepMaker::makeOutofplaceRep((ELEMENT_TYPE *)0,
                                              deleter,
                                              basicAllocator);
    }
}

template <class ELEMENT_TYPE>
template <class DELETER, class ALLOCATOR>
inline
shared_ptr<ELEMENT_TYPE>::shared_ptr(
                                nullptr_t,
                                DELETER                         deleter,
                                ALLOCATOR                       basicAllocator,
                                typename ALLOCATOR::value_type *)
: d_ptr_p(0)
{
#ifdef BSLS_PLATFORM_CMP_MSVC
    // This is not quite C++11 'decay' as we do not need to worry about array
    // types, and do not want to remove reference or cv-qualification from
    // DELETER otherwise.  This works around a Microsoft bug turning function
    // pointers into function references.

    typedef typename bsl::conditional<bsl::is_function<DELETER>::value,
                                      typename bsl::add_pointer<DELETER>::type,
                                      DELETER>::type DeleterType;
#else
    typedef DELETER DeleterType;
#endif

    typedef
    BloombergLP::bslstl::SharedPtrAllocateOutofplaceRep<ELEMENT_TYPE,
                                                        DeleterType,
                                                        ALLOCATOR> RepMaker;

    d_rep_p = RepMaker::makeOutofplaceRep((ELEMENT_TYPE *)0,
                                          deleter,
                                          basicAllocator);
}

template <class ELEMENT_TYPE>
template <class COMPATIBLE_TYPE>
shared_ptr<ELEMENT_TYPE>::shared_ptr(
               BloombergLP::bslma::ManagedPtr<COMPATIBLE_TYPE>  managedPtr,
               BloombergLP::bslma::Allocator                   *basicAllocator)
: d_ptr_p(managedPtr.ptr())
, d_rep_p(0)
{
    typedef BloombergLP::bslma::SharedPtrInplaceRep<
                            BloombergLP::bslma::ManagedPtr<ELEMENT_TYPE> > Rep;

    if (d_ptr_p) {
        if (&BloombergLP::bslma::SharedPtrRep::managedPtrDeleter ==
                                              managedPtr.deleter().deleter()) {
            d_rep_p = static_cast<BloombergLP::bslma::SharedPtrRep *>
                                       (managedPtr.release().second.factory());
        }
        else {
            basicAllocator =
                        BloombergLP::bslma::Default::allocator(basicAllocator);
            Rep *rep = new (*basicAllocator) Rep(basicAllocator);
            (*rep->ptr()) = managedPtr;
            d_rep_p = rep;
        }
        BloombergLP::bslstl::SharedPtr_ImpUtil::
                           setEnableSharedFromThisSelfReference(this, d_ptr_p);
    }
}

template <class ELEMENT_TYPE>
template <class COMPATIBLE_TYPE>
shared_ptr<ELEMENT_TYPE>::shared_ptr(
                        native_std::auto_ptr<COMPATIBLE_TYPE>&  autoPtr,
                        BloombergLP::bslma::Allocator          *basicAllocator)
: d_ptr_p(autoPtr.get())
, d_rep_p(0)
{
    typedef BloombergLP::bslma::SharedPtrInplaceRep<
                                   native_std::auto_ptr<COMPATIBLE_TYPE> > Rep;

    if (d_ptr_p) {
        basicAllocator =
                        BloombergLP::bslma::Default::allocator(basicAllocator);
        Rep *rep = new (*basicAllocator) Rep(basicAllocator);
        (*rep->ptr()) = autoPtr;
        d_rep_p = rep;
        BloombergLP::bslstl::SharedPtr_ImpUtil::
                           setEnableSharedFromThisSelfReference(this, d_ptr_p);
    }
}

template <class ELEMENT_TYPE>
shared_ptr<ELEMENT_TYPE>::shared_ptr(
                        native_std::auto_ptr_ref<ELEMENT_TYPE>  autoRef,
                        BloombergLP::bslma::Allocator          *basicAllocator)
: d_ptr_p(0)
, d_rep_p(0)
{
    typedef BloombergLP::bslma::SharedPtrInplaceRep<
                                      native_std::auto_ptr<ELEMENT_TYPE> > Rep;

    native_std::auto_ptr<ELEMENT_TYPE> autoPtr(autoRef);
    if (autoPtr.get()) {
        basicAllocator =
                        BloombergLP::bslma::Default::allocator(basicAllocator);
        Rep *rep = new (*basicAllocator) Rep(basicAllocator);
        d_ptr_p = autoPtr.get();
        (*rep->ptr()) = autoPtr;
        d_rep_p = rep;
    }
}

template <class ELEMENT_TYPE>
template <class ANY_TYPE>
shared_ptr<ELEMENT_TYPE>::shared_ptr(const shared_ptr<ANY_TYPE>&  source,
                                     ELEMENT_TYPE                *object)
: d_ptr_p(object)
, d_rep_p(source.d_rep_p)
{
    if (d_rep_p) {
        d_rep_p->acquireRef();
    }
}

template <class ELEMENT_TYPE>
template <class COMPATIBLE_TYPE>
shared_ptr<ELEMENT_TYPE>::shared_ptr(const shared_ptr<COMPATIBLE_TYPE>& other)
: d_ptr_p(other.d_ptr_p)
, d_rep_p(other.d_rep_p)
{
    if (d_ptr_p) {
        d_rep_p->acquireRef();
    } else {
        d_rep_p = 0;
    }
}

template <class ELEMENT_TYPE>
shared_ptr<ELEMENT_TYPE>::shared_ptr(const shared_ptr& original)
: d_ptr_p(original.d_ptr_p)
, d_rep_p(original.d_rep_p)
{
    if (d_ptr_p) {
        d_rep_p->acquireRef();
    } else {
        d_rep_p = 0;
    }
}

template <class ELEMENT_TYPE>
template <class COMPATIBLE_TYPE>
shared_ptr<ELEMENT_TYPE>::shared_ptr(const weak_ptr<COMPATIBLE_TYPE>& other)
: d_ptr_p(0)
, d_rep_p(0)
{
    // This implementation handles two awkward cases:
    //
    // i) a ref-counted null pointer, means we cannot simply test 'if (!value)'
    // ii) a null pointer aliasing a non-null pointer is still expired, and so
    //     should throw.

    SelfType value = other.lock();
    if (other.expired()) {
        // Test after lock to avoid a race between testing 'expired' and
        // claiming the lock.

        BloombergLP::bslstl::SharedPtrUtil::throwBadWeakPtr();
    }

    swap(value);
}

template <class ELEMENT_TYPE>
shared_ptr<ELEMENT_TYPE>::~shared_ptr()
{
    if (d_rep_p) {
        d_rep_p->releaseRef();
    }
}

// MANIPULATORS
template <class ELEMENT_TYPE>
shared_ptr<ELEMENT_TYPE>&
shared_ptr<ELEMENT_TYPE>::operator=(const shared_ptr& rhs)
{
    // Instead of testing '&rhs == this', which happens infrequently, optimize
    // for when reps are the same.

    if (rhs.d_rep_p == d_rep_p) {
        d_ptr_p = rhs.d_ptr_p;
    }
    else {
        SelfType(rhs).swap(*this);
    }

    return *this;
}

template <class ELEMENT_TYPE>
template <class COMPATIBLE_TYPE>
shared_ptr<ELEMENT_TYPE>&
shared_ptr<ELEMENT_TYPE>::operator=(const shared_ptr<COMPATIBLE_TYPE>& rhs)
{
    // Instead of testing '&rhs == this', which happens infrequently, optimize
    // for when reps are the same.

    if (rhs.d_rep_p == d_rep_p) {
        d_ptr_p = rhs.d_ptr_p;
    }
    else {
        SelfType(rhs).swap(*this);
    }

    return *this;
}

template <class ELEMENT_TYPE>
template <class COMPATIBLE_TYPE>
inline
shared_ptr<ELEMENT_TYPE>&
shared_ptr<ELEMENT_TYPE>::operator=(native_std::auto_ptr<COMPATIBLE_TYPE> rhs)
{
    SelfType(rhs).swap(*this);
    return *this;
}

template <class ELEMENT_TYPE>
inline
void shared_ptr<ELEMENT_TYPE>::reset()
{
    BloombergLP::bslma::SharedPtrRep *rep = d_rep_p;

    // Clear 'd_rep_p' first so that a self-referencing shared pointer's
    // destructor does not try to call 'releaseRef' again.

    d_rep_p = 0;
    d_ptr_p = 0;

    if (rep) {
        rep->releaseRef();
    }
}

template <class ELEMENT_TYPE>
template <class COMPATIBLE_TYPE>
inline
void shared_ptr<ELEMENT_TYPE>::reset(COMPATIBLE_TYPE *ptr)
{
    SelfType(ptr).swap(*this);
}

template <class ELEMENT_TYPE>
template <class COMPATIBLE_TYPE, class DELETER>
inline
void shared_ptr<ELEMENT_TYPE>::reset(COMPATIBLE_TYPE *ptr,
                                     DELETER          deleter)
{
    SelfType(ptr, deleter).swap(*this);
}

template <class ELEMENT_TYPE>
template <class COMPATIBLE_TYPE, class DELETER, class ALLOCATOR>
inline
void shared_ptr<ELEMENT_TYPE>::reset(COMPATIBLE_TYPE *ptr,
                                     DELETER          deleter,
                                     ALLOCATOR        basicAllocator)
{
    SelfType(ptr, deleter, basicAllocator).swap(*this);
}

template <class ELEMENT_TYPE>
template <class ANY_TYPE>
inline
void shared_ptr<ELEMENT_TYPE>::reset(const shared_ptr<ANY_TYPE>&  source,
                                     ELEMENT_TYPE                *ptr)
{
    // Optimize for the (expected) common case where aliases are managing the
    // same data structure.

    if (source.d_rep_p == d_rep_p && ptr) {
        d_ptr_p = ptr;
    }
    else {
        SelfType(source, ptr).swap(*this);
    }
}

template <class ELEMENT_TYPE>
inline
void shared_ptr<ELEMENT_TYPE>::swap(shared_ptr<ELEMENT_TYPE>& other)
{
    // We directly implement swapping of two pointers, rather than simply
    // calling 'bsl::swap' or using 'bslalg::SwapUtil', to avoid (indirectly)
    // including the platform <algorithm> header, which may transitively
    // include other standard headers.  This reduces the risk of
    // platform-specific cycles, which have been observed to cause problems.

    ELEMENT_TYPE *tempPtr_p = d_ptr_p;
    d_ptr_p       = other.d_ptr_p;
    other.d_ptr_p = tempPtr_p;

    BloombergLP::bslma::SharedPtrRep *tempRep_p = d_rep_p;
    d_rep_p       = other.d_rep_p;
    other.d_rep_p = tempRep_p;
}

// ADDITIONAL BSL MANIPULATORS
template<class ELEMENT_TYPE>
void
shared_ptr<ELEMENT_TYPE>::createInplace(
                                 BloombergLP::bslma::Allocator *basicAllocator)
{
    typedef BloombergLP::bslma::SharedPtrInplaceRep<ELEMENT_TYPE> Rep;
    basicAllocator = BloombergLP::bslma::Default::allocator(basicAllocator);
    Rep *rep = new (*basicAllocator) Rep(basicAllocator);
    SelfType(rep->ptr(), rep).swap(*this);
}

#if defined(BSLS_COMPILERFEATURES_SUPPORT_VARIADIC_TEMPLATES)
# if defined(BSLS_COMPILERFEATURES_SUPPORT_RVALUE_REFERENCES)
template <class ELEMENT_TYPE>
template <class... ARGS>
void
shared_ptr<ELEMENT_TYPE>::createInplace(
                                 BloombergLP::bslma::Allocator *basicAllocator,
                                 ARGS&&...                      args)
{
    typedef BloombergLP::bslma::SharedPtrInplaceRep<ELEMENT_TYPE> Rep;

    basicAllocator = BloombergLP::bslma::Default::allocator(basicAllocator);
    Rep *rep = new (*basicAllocator) Rep(basicAllocator,
                                  BSLS_COMPILERFEATURES_FORWARD(ARGS,args)...);
    SelfType(rep->ptr(), rep).swap(*this);
}
# else
template <class ELEMENT_TYPE>
template <class... ARGS>
void
shared_ptr<ELEMENT_TYPE>::createInplace(
                                 BloombergLP::bslma::Allocator *basicAllocator,
                                 const ARGS&...                 args)
{
    typedef BloombergLP::bslma::SharedPtrInplaceRep<ELEMENT_TYPE> Rep;

    basicAllocator = BloombergLP::bslma::Default::allocator(basicAllocator);
    Rep *rep = new (*basicAllocator) Rep(basicAllocator, args...);
    SelfType(rep->ptr(), rep).swap(*this);
}
# endif  // BSLS_COMPILERFEATURES_SUPPORT_RVALUE_REFERENCES
#else
template <class ELEMENT_TYPE>
template <class A1>
void
shared_ptr<ELEMENT_TYPE>::createInplace(
                                 BloombergLP::bslma::Allocator *basicAllocator,
                                 const A1&                      a1)
{
    typedef BloombergLP::bslma::SharedPtrInplaceRep<ELEMENT_TYPE> Rep;
    basicAllocator = BloombergLP::bslma::Default::allocator(basicAllocator);
    Rep *rep = new (*basicAllocator) Rep(basicAllocator, a1);
    SelfType(rep->ptr(), rep).swap(*this);
}

template <class ELEMENT_TYPE>
template <class A1, class A2>
void
shared_ptr<ELEMENT_TYPE>::createInplace(
                                 BloombergLP::bslma::Allocator *basicAllocator,
                                 const A1&                      a1,
                                 const A2&                      a2)
{
    typedef BloombergLP::bslma::SharedPtrInplaceRep<ELEMENT_TYPE> Rep;
    basicAllocator = BloombergLP::bslma::Default::allocator(basicAllocator);
    Rep *rep = new (*basicAllocator) Rep(basicAllocator, a1, a2);
    SelfType(rep->ptr(), rep).swap(*this);
}

template <class ELEMENT_TYPE>
template <class A1, class A2, class A3>
void
shared_ptr<ELEMENT_TYPE>::createInplace(
                                 BloombergLP::bslma::Allocator *basicAllocator,
                                 const A1&                      a1,
                                 const A2&                      a2,
                                 const A3&                      a3)
{
    typedef BloombergLP::bslma::SharedPtrInplaceRep<ELEMENT_TYPE> Rep;
    basicAllocator = BloombergLP::bslma::Default::allocator(basicAllocator);
    Rep *rep = new (*basicAllocator) Rep(basicAllocator, a1, a2, a3);
    SelfType(rep->ptr(), rep).swap(*this);
}

template <class ELEMENT_TYPE>
template <class A1, class A2, class A3, class A4>
void
shared_ptr<ELEMENT_TYPE>::createInplace(
                                 BloombergLP::bslma::Allocator *basicAllocator,
                                 const A1&                      a1,
                                 const A2&                      a2,
                                 const A3&                      a3,
                                 const A4&                      a4)
{
    typedef BloombergLP::bslma::SharedPtrInplaceRep<ELEMENT_TYPE> Rep;
    basicAllocator = BloombergLP::bslma::Default::allocator(basicAllocator);
    Rep *rep = new (*basicAllocator) Rep(basicAllocator, a1, a2, a3, a4);
    SelfType(rep->ptr(), rep).swap(*this);
}

template <class ELEMENT_TYPE>
template <class A1, class A2, class A3, class A4, class A5>
void
shared_ptr<ELEMENT_TYPE>::createInplace(
                                 BloombergLP::bslma::Allocator *basicAllocator,
                                 const A1&                      a1,
                                 const A2&                      a2,
                                 const A3&                      a3,
                                 const A4&                      a4,
                                 const A5&                      a5)
{
    typedef BloombergLP::bslma::SharedPtrInplaceRep<ELEMENT_TYPE> Rep;
    basicAllocator = BloombergLP::bslma::Default::allocator(basicAllocator);
    Rep *rep = new (*basicAllocator) Rep(basicAllocator, a1, a2, a3, a4, a5);
    SelfType(rep->ptr(), rep).swap(*this);
}

template <class ELEMENT_TYPE>
template <class A1, class A2, class A3, class A4, class A5, class A6>
void
shared_ptr<ELEMENT_TYPE>::createInplace(
                                 BloombergLP::bslma::Allocator *basicAllocator,
                                 const A1&                      a1,
                                 const A2&                      a2,
                                 const A3&                      a3,
                                 const A4&                      a4,
                                 const A5&                      a5,
                                 const A6&                      a6)
{
    typedef BloombergLP::bslma::SharedPtrInplaceRep<ELEMENT_TYPE> Rep;
    basicAllocator = BloombergLP::bslma::Default::allocator(basicAllocator);
    Rep *rep = new (*basicAllocator) Rep(basicAllocator,
                                         a1,
                                         a2,
                                         a3,
                                         a4,
                                         a5,
                                         a6);
    SelfType(rep->ptr(), rep).swap(*this);
}

template <class ELEMENT_TYPE>
template <class A1, class A2, class A3, class A4, class A5, class A6,
          class A7>
void
shared_ptr<ELEMENT_TYPE>::createInplace(
                                 BloombergLP::bslma::Allocator *basicAllocator,
                                 const A1&                      a1,
                                 const A2&                      a2,
                                 const A3&                      a3,
                                 const A4&                      a4,
                                 const A5&                      a5,
                                 const A6&                      a6,
                                 const A7&                      a7)
{
    typedef BloombergLP::bslma::SharedPtrInplaceRep<ELEMENT_TYPE> Rep;
    basicAllocator = BloombergLP::bslma::Default::allocator(basicAllocator);
    Rep *rep = new (*basicAllocator) Rep(basicAllocator,
                                         a1,
                                         a2,
                                         a3,
                                         a4,
                                         a5,
                                         a6,
                                         a7);
    SelfType(rep->ptr(), rep).swap(*this);
}

template <class ELEMENT_TYPE>
template <class A1, class A2, class A3, class A4, class A5, class A6,
          class A7, class A8>
void
shared_ptr<ELEMENT_TYPE>::createInplace(
                                 BloombergLP::bslma::Allocator *basicAllocator,
                                 const A1&                      a1,
                                 const A2&                      a2,
                                 const A3&                      a3,
                                 const A4&                      a4,
                                 const A5&                      a5,
                                 const A6&                      a6,
                                 const A7&                      a7,
                                 const A8&                      a8)
{
    typedef BloombergLP::bslma::SharedPtrInplaceRep<ELEMENT_TYPE> Rep;
    basicAllocator = BloombergLP::bslma::Default::allocator(basicAllocator);
    Rep *rep = new (*basicAllocator) Rep(basicAllocator,
                                         a1,
                                         a2,
                                         a3,
                                         a4,
                                         a5,
                                         a6,
                                         a7,
                                         a8);
    SelfType(rep->ptr(), rep).swap(*this);
}

template <class ELEMENT_TYPE>
template <class A1, class A2, class A3, class A4, class A5, class A6,
          class A7, class A8, class A9>
void
shared_ptr<ELEMENT_TYPE>::createInplace(
                                 BloombergLP::bslma::Allocator *basicAllocator,
                                 const A1&                      a1,
                                 const A2&                      a2,
                                 const A3&                      a3,
                                 const A4&                      a4,
                                 const A5&                      a5,
                                 const A6&                      a6,
                                 const A7&                      a7,
                                 const A8&                      a8,
                                 const A9&                      a9)
{
    typedef BloombergLP::bslma::SharedPtrInplaceRep<ELEMENT_TYPE> Rep;
    basicAllocator = BloombergLP::bslma::Default::allocator(basicAllocator);
    Rep *rep = new (*basicAllocator) Rep(basicAllocator,
                                         a1,
                                         a2,
                                         a3,
                                         a4,
                                         a5,
                                         a6,
                                         a7,
                                         a8,
                                         a9);
    SelfType(rep->ptr(), rep).swap(*this);
}

template <class ELEMENT_TYPE>
template <class A1, class A2, class A3, class A4, class A5, class A6,
          class A7, class A8, class A9, class A10>
void
shared_ptr<ELEMENT_TYPE>::createInplace(
                                 BloombergLP::bslma::Allocator *basicAllocator,
                                 const A1&                      a1,
                                 const A2&                      a2,
                                 const A3&                      a3,
                                 const A4&                      a4,
                                 const A5&                      a5,
                                 const A6&                      a6,
                                 const A7&                      a7,
                                 const A8&                      a8,
                                 const A9&                      a9,
                                 const A10&                     a10)
{
    typedef BloombergLP::bslma::SharedPtrInplaceRep<ELEMENT_TYPE> Rep;
    basicAllocator = BloombergLP::bslma::Default::allocator(basicAllocator);
    Rep *rep = new (*basicAllocator) Rep(basicAllocator,
                                         a1,
                                         a2,
                                         a3,
                                         a4,
                                         a5,
                                         a6,
                                         a7,
                                         a8,
                                         a9,
                                         a10);
    SelfType(rep->ptr(), rep).swap(*this);
}

template <class ELEMENT_TYPE>
template <class A1, class A2, class A3, class A4, class A5, class A6,
          class A7, class A8, class A9, class A10, class A11>
void
shared_ptr<ELEMENT_TYPE>::createInplace(
                                 BloombergLP::bslma::Allocator *basicAllocator,
                                 const A1&                      a1,
                                 const A2&                      a2,
                                 const A3&                      a3,
                                 const A4&                      a4,
                                 const A5&                      a5,
                                 const A6&                      a6,
                                 const A7&                      a7,
                                 const A8&                      a8,
                                 const A9&                      a9,
                                 const A10&                     a10,
                                 const A11&                     a11)
{
    typedef BloombergLP::bslma::SharedPtrInplaceRep<ELEMENT_TYPE> Rep;
    basicAllocator = BloombergLP::bslma::Default::allocator(basicAllocator);
    Rep *rep = new (*basicAllocator) Rep(basicAllocator,
                                         a1,
                                         a2,
                                         a3,
                                         a4,
                                         a5,
                                         a6,
                                         a7,
                                         a8,
                                         a9,
                                         a10,
                                         a11);
    SelfType(rep->ptr(), rep).swap(*this);
}

template <class ELEMENT_TYPE>
template <class A1, class A2, class A3, class A4, class A5, class A6,
          class A7, class A8, class A9, class A10, class A11, class A12>
void
shared_ptr<ELEMENT_TYPE>::createInplace(
                                 BloombergLP::bslma::Allocator *basicAllocator,
                                 const A1&                      a1,
                                 const A2&                      a2,
                                 const A3&                      a3,
                                 const A4&                      a4,
                                 const A5&                      a5,
                                 const A6&                      a6,
                                 const A7&                      a7,
                                 const A8&                      a8,
                                 const A9&                      a9,
                                 const A10&                     a10,
                                 const A11&                     a11,
                                 const A12&                     a12)
{
    typedef BloombergLP::bslma::SharedPtrInplaceRep<ELEMENT_TYPE> Rep;
    basicAllocator = BloombergLP::bslma::Default::allocator(basicAllocator);
    Rep *rep = new (*basicAllocator) Rep(basicAllocator,
                                         a1,
                                         a2,
                                         a3,
                                         a4,
                                         a5,
                                         a6,
                                         a7,
                                         a8,
                                         a9,
                                         a10,
                                         a11,
                                         a12);
    SelfType(rep->ptr(), rep).swap(*this);
}

template <class ELEMENT_TYPE>
template <class A1, class A2, class A3, class A4, class A5, class A6,
          class A7, class A8, class A9, class A10, class A11, class A12,
          class A13>
void
shared_ptr<ELEMENT_TYPE>::createInplace(
                                 BloombergLP::bslma::Allocator *basicAllocator,
                                 const A1&                      a1,
                                 const A2&                      a2,
                                 const A3&                      a3,
                                 const A4&                      a4,
                                 const A5&                      a5,
                                 const A6&                      a6,
                                 const A7&                      a7,
                                 const A8&                      a8,
                                 const A9&                      a9,
                                 const A10&                     a10,
                                 const A11&                     a11,
                                 const A12&                     a12,
                                 const A13&                     a13)
{
    typedef BloombergLP::bslma::SharedPtrInplaceRep<ELEMENT_TYPE> Rep;
    basicAllocator = BloombergLP::bslma::Default::allocator(basicAllocator);
    Rep *rep = new (*basicAllocator) Rep(basicAllocator,
                                         a1,
                                         a2,
                                         a3,
                                         a4,
                                         a5,
                                         a6,
                                         a7,
                                         a8,
                                         a9,
                                         a10,
                                         a11,
                                         a12,
                                         a13);
    SelfType(rep->ptr(), rep).swap(*this);
}

template <class ELEMENT_TYPE>
template <class A1, class A2, class A3, class A4, class A5, class A6,
          class A7, class A8, class A9, class A10, class A11, class A12,
          class A13, class A14>
void
shared_ptr<ELEMENT_TYPE>::createInplace(
                                 BloombergLP::bslma::Allocator *basicAllocator,
                                 const A1&                      a1,
                                 const A2&                      a2,
                                 const A3&                      a3,
                                 const A4&                      a4,
                                 const A5&                      a5,
                                 const A6&                      a6,
                                 const A7&                      a7,
                                 const A8&                      a8,
                                 const A9&                      a9,
                                 const A10&                     a10,
                                 const A11&                     a11,
                                 const A12&                     a12,
                                 const A13&                     a13,
                                 const A14&                     a14)
{
    typedef BloombergLP::bslma::SharedPtrInplaceRep<ELEMENT_TYPE> Rep;
    basicAllocator = BloombergLP::bslma::Default::allocator(basicAllocator);
    Rep *rep = new (*basicAllocator) Rep(basicAllocator,
                                         a1,
                                         a2,
                                         a3,
                                         a4,
                                         a5,
                                         a6,
                                         a7,
                                         a8,
                                         a9,
                                         a10,
                                         a11,
                                         a12,
                                         a13,
                                         a14);
    SelfType(rep->ptr(), rep).swap(*this);
}
#endif  // BSLS_COMPILERFEATURES_SUPPORT_VARIADIC_TEMPLATES

template <class ELEMENT_TYPE>
template <class ANY_TYPE>
void
shared_ptr<ELEMENT_TYPE>::loadAlias(const shared_ptr<ANY_TYPE>&  source,
                                    ELEMENT_TYPE                *object)
{
    if (source.d_rep_p == d_rep_p && object) {
        d_ptr_p = object;
    }
    else {
        SelfType(source, object).swap(*this);
    }
}

template <class ELEMENT_TYPE>
pair<ELEMENT_TYPE *, BloombergLP::bslma::SharedPtrRep *>
shared_ptr<ELEMENT_TYPE>::release()
{
    pair<ELEMENT_TYPE *, BloombergLP::bslma::SharedPtrRep *> ret(d_ptr_p,
                                                                 d_rep_p);
    d_ptr_p = 0;
    d_rep_p = 0;
    return ret;
}

#ifndef BDE_OMIT_INTERNAL_DEPRECATED
// DEPRECATED BDE LEGACY MANIPULATORS
template <class ELEMENT_TYPE>
inline
void shared_ptr<ELEMENT_TYPE>::clear()
{
    reset();
}

template <class ELEMENT_TYPE>
template <class COMPATIBLE_TYPE>
inline
void shared_ptr<ELEMENT_TYPE>::load(COMPATIBLE_TYPE *ptr)
{
    SelfType(ptr).swap(*this);
}

template <class ELEMENT_TYPE>
template <class COMPATIBLE_TYPE>
inline
void
shared_ptr<ELEMENT_TYPE>::load(COMPATIBLE_TYPE               *ptr,
                               BloombergLP::bslma::Allocator *basicAllocator)
{
    SelfType(ptr, basicAllocator).swap(*this);
}

template <class ELEMENT_TYPE>
template <class COMPATIBLE_TYPE, class DELETER>
inline
void
shared_ptr<ELEMENT_TYPE>::load(COMPATIBLE_TYPE               *ptr,
                               const DELETER&                 deleter,
                               BloombergLP::bslma::Allocator *basicAllocator)
{
    SelfType(ptr, deleter, basicAllocator).swap(*this);
}
#endif // BDE_OMIT_INTERNAL_DEPRECATED

// ACCESSORS
template <class ELEMENT_TYPE>
inline
#if defined(BSLS_PLATFORM_CMP_IBM)
shared_ptr<ELEMENT_TYPE>::operator typename shared_ptr::BoolType() const
#else
shared_ptr<ELEMENT_TYPE>::operator BoolType() const
#endif
{
    return BloombergLP::bsls::UnspecifiedBool<shared_ptr>::makeValue(d_ptr_p);
}

template <class ELEMENT_TYPE>
inline
typename add_lvalue_reference<ELEMENT_TYPE>::type
shared_ptr<ELEMENT_TYPE>::operator*() const
{
    BSLS_ASSERT_SAFE(d_ptr_p);

    return *d_ptr_p;
}

template <class ELEMENT_TYPE>
inline
ELEMENT_TYPE *shared_ptr<ELEMENT_TYPE>::operator->() const
{
    return d_ptr_p;
}

template <class ELEMENT_TYPE>
inline
ELEMENT_TYPE *shared_ptr<ELEMENT_TYPE>::get() const
{
    return d_ptr_p;
}

template <class ELEMENT_TYPE>
template<class ANY_TYPE>
inline
bool shared_ptr<ELEMENT_TYPE>::owner_before(
                                       const shared_ptr<ANY_TYPE>& other) const
{
    return native_std::less<BloombergLP::bslma::SharedPtrRep *>()(rep(),
                                                                  other.rep());
}

template <class ELEMENT_TYPE>
template<class ANY_TYPE>
inline
bool
shared_ptr<ELEMENT_TYPE>::owner_before(const weak_ptr<ANY_TYPE>& other) const
{
    return native_std::less<BloombergLP::bslma::SharedPtrRep *>()(rep(),
                                                                  other.rep());
}

template <class ELEMENT_TYPE>
inline
bool shared_ptr<ELEMENT_TYPE>::unique() const
{
    return 1 == use_count();
}

template <class ELEMENT_TYPE>
inline
long shared_ptr<ELEMENT_TYPE>::use_count() const
{
    return d_rep_p ? d_rep_p->numReferences() : 0;
}

// ADDITIONAL BSL ACCESSORS
template <class ELEMENT_TYPE>
inline
typename add_lvalue_reference<ELEMENT_TYPE>::type
shared_ptr<ELEMENT_TYPE>::operator[](ptrdiff_t index) const
{
    BSLS_ASSERT_SAFE(d_ptr_p);

    return *(d_ptr_p + index);
}

template <class ELEMENT_TYPE>
BloombergLP::bslma::ManagedPtr<ELEMENT_TYPE>
shared_ptr<ELEMENT_TYPE>::managedPtr() const
{
    if (d_rep_p) {
        d_rep_p->acquireRef();
    }
    BloombergLP::bslma::ManagedPtr<ELEMENT_TYPE> ptr(d_ptr_p,
                                                     d_rep_p,
                         &BloombergLP::bslma::SharedPtrRep::managedPtrDeleter);
    return ptr;
}

template <class ELEMENT_TYPE>
inline
BloombergLP::bslma::SharedPtrRep *shared_ptr<ELEMENT_TYPE>::rep() const
{
    return d_rep_p;
}

#ifndef BDE_OMIT_INTERNAL_DEPRECATED
// DEPRECATED BDE LEGACY ACCESSORS
template <class ELEMENT_TYPE>
inline
int shared_ptr<ELEMENT_TYPE>::numReferences() const
{
    return d_rep_p ? d_rep_p->numReferences() : 0;
}

template <class ELEMENT_TYPE>
inline
ELEMENT_TYPE *shared_ptr<ELEMENT_TYPE>::ptr() const
{
    return d_ptr_p;
}
#endif // BDE_OMIT_INTERNAL_DEPRECATED

                        // --------------
                        // class weak_ptr
                        // --------------

// CREATORS
template <class ELEMENT_TYPE>
inline
weak_ptr<ELEMENT_TYPE>::weak_ptr()
: d_ptr_p(0)
, d_rep_p(0)
{
}

template <class ELEMENT_TYPE>
weak_ptr<ELEMENT_TYPE>::weak_ptr(const weak_ptr<ELEMENT_TYPE>& original)
: d_ptr_p(original.d_ptr_p)
, d_rep_p(original.d_rep_p)
{
    if (d_rep_p) {
        d_rep_p->acquireWeakRef();
    }
}

template <class ELEMENT_TYPE>
template <class COMPATIBLE_TYPE>
weak_ptr<ELEMENT_TYPE>::weak_ptr(const shared_ptr<COMPATIBLE_TYPE>& other)
: d_ptr_p(other.get())
, d_rep_p(other.rep())
{
    if (d_rep_p) {
        d_rep_p->acquireWeakRef();
    }
}

template <class ELEMENT_TYPE>
template <class COMPATIBLE_TYPE>
weak_ptr<ELEMENT_TYPE>::weak_ptr(const weak_ptr<COMPATIBLE_TYPE>& other)
: d_ptr_p(other.d_ptr_p)
, d_rep_p(other.d_rep_p)
{
    if (d_rep_p) {
        d_rep_p->acquireWeakRef();
    }
}

template <class ELEMENT_TYPE>
inline
weak_ptr<ELEMENT_TYPE>::~weak_ptr()
{
    if (d_rep_p) {
        d_rep_p->releaseWeakRef();
    }
}

// MANIPULATORS
template <class ELEMENT_TYPE>
weak_ptr<ELEMENT_TYPE>& weak_ptr<ELEMENT_TYPE>::operator=(
                                             const weak_ptr<ELEMENT_TYPE>& rhs)
{
    weak_ptr<ELEMENT_TYPE> tmp(rhs);
    tmp.swap(*this);
    return *this;
}

template <class ELEMENT_TYPE>
template <class COMPATIBLE_TYPE>
weak_ptr<ELEMENT_TYPE>& weak_ptr<ELEMENT_TYPE>::operator=(
                                        const shared_ptr<COMPATIBLE_TYPE>& rhs)
{
    weak_ptr<ELEMENT_TYPE> tmp(rhs);
    tmp.swap(*this);
    return *this;
}

template <class ELEMENT_TYPE>
template <class COMPATIBLE_TYPE>
weak_ptr<ELEMENT_TYPE>& weak_ptr<ELEMENT_TYPE>::operator=(
                                          const weak_ptr<COMPATIBLE_TYPE>& rhs)
{
    weak_ptr<ELEMENT_TYPE> tmp(rhs);
    tmp.swap(*this);
    return *this;
}

template <class ELEMENT_TYPE>
inline
void weak_ptr<ELEMENT_TYPE>::reset()
{
    if (d_rep_p) {
        d_rep_p->releaseWeakRef();
    }

    d_ptr_p = 0;
    d_rep_p = 0;
}

template <class ELEMENT_TYPE>
inline
void weak_ptr<ELEMENT_TYPE>::swap(weak_ptr<ELEMENT_TYPE>& other)
{
    // We directly implement swapping of two pointers, rather than simply
    // calling 'bsl::swap' or using 'bslalg::SwapUtil', to avoid (indirectly)
    // including the platform <algorithm> header, which may transitively
    // include other standard headers.  This reduces the risk of
    // platform-specific cycles, which have been observed to cause problems.

    ELEMENT_TYPE *tempPtr_p = d_ptr_p;
    d_ptr_p       = other.d_ptr_p;
    other.d_ptr_p = tempPtr_p;

    BloombergLP::bslma::SharedPtrRep *tempRep_p = d_rep_p;
    d_rep_p       = other.d_rep_p;
    other.d_rep_p = tempRep_p;
}

// ACCESSORS
template <class ELEMENT_TYPE>
inline
bool weak_ptr<ELEMENT_TYPE>::expired() const
{
    return !(d_rep_p && d_rep_p->numReferences());
}

template <class ELEMENT_TYPE>
shared_ptr<ELEMENT_TYPE> weak_ptr<ELEMENT_TYPE>::lock() const
{
    if (d_rep_p && d_rep_p->tryAcquireRef()) {
        return shared_ptr<ELEMENT_TYPE>(d_ptr_p, d_rep_p);            // RETURN
    }
    return shared_ptr<ELEMENT_TYPE>();
}

template <class ELEMENT_TYPE>
template <class ANY_TYPE>
inline
bool
weak_ptr<ELEMENT_TYPE>::owner_before(const shared_ptr<ANY_TYPE>& other) const
{
    return native_std::less<BloombergLP::bslma::SharedPtrRep *>()(d_rep_p,
                                                                  other.rep());
}

template <class ELEMENT_TYPE>
template <class ANY_TYPE>
inline
bool
weak_ptr<ELEMENT_TYPE>::owner_before(const weak_ptr<ANY_TYPE>& other) const
{
    return native_std::less<BloombergLP::bslma::SharedPtrRep *>()(
                                                                d_rep_p,
                                                                other.d_rep_p);
}

template <class ELEMENT_TYPE>
inline
BloombergLP::bslma::SharedPtrRep *weak_ptr<ELEMENT_TYPE>::rep() const
{
    return d_rep_p;
}

template <class ELEMENT_TYPE>
inline
long weak_ptr<ELEMENT_TYPE>::use_count() const
{
    return d_rep_p ? d_rep_p->numReferences() : 0;
}

#ifndef BDE_OMIT_INTERNAL_DEPRECATED
// DEPRECATED BDE LEGACY ACCESSORS
template <class ELEMENT_TYPE>
inline
shared_ptr<ELEMENT_TYPE> weak_ptr<ELEMENT_TYPE>::acquireSharedPtr() const
{
    return lock();
}

template <class ELEMENT_TYPE>
inline
int weak_ptr<ELEMENT_TYPE>::numReferences() const
{
    return d_rep_p ? d_rep_p->numReferences() : 0;
}
#endif // BDE_OMIT_INTERNAL_DEPRECATED

}  // close namespace bsl

namespace BloombergLP {
namespace bslstl {

                            // -----------------
                            // SharedPtr_ImpUtil
                            // -----------------

template <class SHARED_TYPE, class ENABLE_TYPE>
inline
void SharedPtr_ImpUtil::setEnableSharedFromThisSelfReference(
                    bsl::shared_ptr<SHARED_TYPE>                    *sp,
                    const bsl::enable_shared_from_this<ENABLE_TYPE> *shareable)
{
    BSLS_ASSERT_OPT(0 != sp);

    if (shareable) {
        shareable->d_weakThis.d_ptr_p =
                                  const_cast<ENABLE_TYPE      *>(
                                 static_cast<ENABLE_TYPE const*>(sp->d_ptr_p));
        if (shareable->d_weakThis.d_rep_p) {
            shareable->d_weakThis.d_rep_p->releaseWeakRef();
        }
        shareable->d_weakThis.d_rep_p = sp->d_rep_p;
        shareable->d_weakThis.d_rep_p->acquireWeakRef();
    }
}

inline
void bslstl::SharedPtr_ImpUtil::setEnableSharedFromThisSelfReference(
                                                                  const void *,
                                                                  const void *)
{
}

                            // --------------------
                            // struct SharedPtrUtil
                            // --------------------

// CLASS METHODS
template <class TARGET, class SOURCE>
inline
void SharedPtrUtil::constCast(bsl::shared_ptr<TARGET>        *target,
                              const bsl::shared_ptr<SOURCE>&  source)
{
    target->reset(source, const_cast<TARGET *>(source.get()));
}

template <class TARGET, class SOURCE>
inline
bsl::shared_ptr<TARGET>
SharedPtrUtil::constCast(const bsl::shared_ptr<SOURCE>& source)
{
    return bsl::shared_ptr<TARGET>(source,
                                   const_cast<TARGET *>(source.get()));
}

template <class TARGET, class SOURCE>
inline
void SharedPtrUtil::dynamicCast(bsl::shared_ptr<TARGET>        *target,
                                const bsl::shared_ptr<SOURCE>&  source)
{
    if (TARGET *castPtr = dynamic_cast<TARGET *>(source.get())) {
        target->reset(source, castPtr);
    }
    else {
        target->reset();
    }
}

template <class TARGET, class SOURCE>
inline
bsl::shared_ptr<TARGET>
SharedPtrUtil::dynamicCast(const bsl::shared_ptr<SOURCE>& source)
{
    if (TARGET *castPtr = dynamic_cast<TARGET *>(source.get())) {
        return bsl::shared_ptr<TARGET>(source, castPtr);              // RETURN
    }

    return bsl::shared_ptr<TARGET>();
}

template <class TARGET, class SOURCE>
inline
void SharedPtrUtil::staticCast(bsl::shared_ptr<TARGET>        *target,
                               const bsl::shared_ptr<SOURCE>&  source)
{
    target->reset(source, static_cast<TARGET *>(source.get()));
}

template <class TARGET, class SOURCE>
inline
bsl::shared_ptr<TARGET>
SharedPtrUtil::staticCast(const bsl::shared_ptr<SOURCE>& source)
{
    return bsl::shared_ptr<TARGET>(source,
                                   static_cast<TARGET *>(source.get()));
}

                        // --------------------------
                        // struct SharedPtrNilDeleter
                        // --------------------------

// ACCESSORS
inline
void SharedPtrNilDeleter::operator()(const void *) const
{
}

                        // -------------------------------
                        // struct SharedPtr_DefaultDeleter
                        // -------------------------------

// ACCESSORS
template <class ANY_TYPE>
inline
void SharedPtr_DefaultDeleter::operator()(ANY_TYPE *ptr) const
{
    delete ptr;
}

                        // --------------------------
                        // class SharedPtr_RepProctor
                        // --------------------------

// CREATORS
inline
SharedPtr_RepProctor::SharedPtr_RepProctor(bslma::SharedPtrRep *rep)
: d_rep_p(rep)
{
}

inline
SharedPtr_RepProctor::~SharedPtr_RepProctor()
{
    if (d_rep_p) {
        d_rep_p->disposeRep();
    }
}

// MANIPULATORS
inline
void SharedPtr_RepProctor::release()
{
    d_rep_p = 0;
}

}  // close package namespace
}  // close enterprise namespace

// FREE OPERATORS
template <class LHS_TYPE, class RHS_TYPE>
inline
bool bsl::operator==(const shared_ptr<LHS_TYPE>& lhs,
                     const shared_ptr<RHS_TYPE>& rhs)
{
    return lhs.get() == rhs.get();
}

template <class LHS_TYPE, class RHS_TYPE>
inline
bool bsl::operator!=(const shared_ptr<LHS_TYPE>& lhs,
                     const shared_ptr<RHS_TYPE>& rhs)
{
    return !(lhs == rhs);
}

template <class LHS_TYPE, class RHS_TYPE>
inline
bool bsl::operator<(const shared_ptr<LHS_TYPE>& lhs,
                    const shared_ptr<RHS_TYPE>& rhs)
{
    return native_std::less<const void *>()(lhs.get(), rhs.get());
}

template <class LHS_TYPE, class RHS_TYPE>
inline
bool bsl::operator>(const shared_ptr<LHS_TYPE>& lhs,
                    const shared_ptr<RHS_TYPE>& rhs)
{
    return rhs < lhs;
}

template <class LHS_TYPE, class RHS_TYPE>
inline
bool bsl::operator<=(const shared_ptr<LHS_TYPE>& lhs,
                     const shared_ptr<RHS_TYPE>& rhs)
{
    return !(rhs < lhs);
}

template <class LHS_TYPE, class RHS_TYPE>
inline
bool bsl::operator>=(const shared_ptr<LHS_TYPE>& lhs,
                     const shared_ptr<RHS_TYPE>& rhs)
{
    return !(lhs < rhs);
}

template <class LHS_TYPE>
inline
bool bsl::operator==(const shared_ptr<LHS_TYPE>& lhs, bsl::nullptr_t)
{
    return !lhs;
}

template <class RHS_TYPE>
inline
bool bsl::operator==(bsl::nullptr_t, const shared_ptr<RHS_TYPE>& rhs)
{
    return !rhs;
}

template <class LHS_TYPE>
inline
bool bsl::operator!=(const shared_ptr<LHS_TYPE>& lhs, bsl::nullptr_t)
{
    return static_cast<bool>(lhs);
}

template <class RHS_TYPE>
inline
bool bsl::operator!=(bsl::nullptr_t, const shared_ptr<RHS_TYPE>& rhs)
{
    return static_cast<bool>(rhs);
}

template <class LHS_TYPE>
inline
bool bsl::operator<(const shared_ptr<LHS_TYPE>& lhs, bsl::nullptr_t)
{
    return native_std::less<LHS_TYPE *>()(lhs.get(), 0);
}

template <class RHS_TYPE>
inline
bool bsl::operator<(bsl::nullptr_t, const shared_ptr<RHS_TYPE>& rhs)
{
    return native_std::less<RHS_TYPE *>()(0, rhs.get());
}

template <class LHS_TYPE>
inline
bool bsl::operator<=(const shared_ptr<LHS_TYPE>& lhs, bsl::nullptr_t)
{
    return !native_std::less<LHS_TYPE *>()(0, lhs.get());
}

template <class RHS_TYPE>
inline
bool bsl::operator<=(bsl::nullptr_t, const shared_ptr<RHS_TYPE>& rhs)
{
    return !native_std::less<RHS_TYPE *>()(rhs.get(), 0);
}

template <class LHS_TYPE>
inline
bool bsl::operator>(const shared_ptr<LHS_TYPE>& lhs, bsl::nullptr_t)
{
    return native_std::less<LHS_TYPE *>()(0, lhs.get());
}

template <class RHS_TYPE>
inline
bool bsl::operator>(bsl::nullptr_t, const shared_ptr<RHS_TYPE>& rhs)
{
    return native_std::less<RHS_TYPE *>()(rhs.get(), 0);
}

template <class LHS_TYPE>
inline
bool bsl::operator>=(const shared_ptr<LHS_TYPE>& lhs, bsl::nullptr_t)
{
    return !native_std::less<LHS_TYPE *>()(lhs.get(), 0);
}

template <class RHS_TYPE>
inline
bool bsl::operator>=(bsl::nullptr_t, const shared_ptr<RHS_TYPE>& rhs)
{
    return !native_std::less<RHS_TYPE *>()(0, rhs.get());
}

template <class CHAR_TYPE, class CHAR_TRAITS, class ELEMENT_TYPE>
inline
native_std::basic_ostream<CHAR_TYPE, CHAR_TRAITS>&
bsl::operator<<(native_std::basic_ostream<CHAR_TYPE, CHAR_TRAITS>& stream,
                const shared_ptr<ELEMENT_TYPE>&                    rhs)
{
    return stream << rhs.get();
}

// ASPECTS
template <class HASHALG, class ELEMENT_TYPE>
inline
void bsl::hashAppend(HASHALG& hashAlg, const shared_ptr<ELEMENT_TYPE>& input)
{
    hashAppend(hashAlg, input.get());
}

template <class ELEMENT_TYPE>
inline
void bsl::swap(shared_ptr<ELEMENT_TYPE>& a, shared_ptr<ELEMENT_TYPE>& b)
{
    a.swap(b);
}

template <class ELEMENT_TYPE>
inline
void bsl::swap(weak_ptr<ELEMENT_TYPE>& a, weak_ptr<ELEMENT_TYPE>& b)
{
    a.swap(b);
}

// STANDARD FREE FUNCTIONS
template<class DELETER, class ELEMENT_TYPE>
inline
DELETER *bsl::get_deleter(const shared_ptr<ELEMENT_TYPE>& p)
{
    BloombergLP::bslma::SharedPtrRep *rep = p.rep();
    return rep ? static_cast<DELETER *>(rep->getDeleter(typeid(DELETER))) : 0;
}

// STANDARD CAST FUNCTIONS
template<class TO_TYPE, class FROM_TYPE>
inline
bsl::shared_ptr<TO_TYPE>
bsl::const_pointer_cast(const shared_ptr<FROM_TYPE>& source)
{
    return shared_ptr<TO_TYPE>(source, const_cast<TO_TYPE *>(source.get()));
}

template<class TO_TYPE, class FROM_TYPE>
inline
bsl::shared_ptr<TO_TYPE>
bsl::dynamic_pointer_cast(const shared_ptr<FROM_TYPE>& source)
{
    if (TO_TYPE *castPtr = dynamic_cast<TO_TYPE *>(source.get())) {
        return shared_ptr<TO_TYPE>(source, castPtr);                  // RETURN
    }

    return shared_ptr<TO_TYPE>();
}

template<class TO_TYPE, class FROM_TYPE>
inline
bsl::shared_ptr<TO_TYPE>
bsl::static_pointer_cast(const shared_ptr<FROM_TYPE>& source)
{
    return shared_ptr<TO_TYPE>(source, static_cast<TO_TYPE *>(source.get()));
}

// STANDARD FACTORY FUNCTIONS
#if defined(BSLS_COMPILERFEATURES_SUPPORT_VARIADIC_TEMPLATES)
# if defined(BSLS_COMPILERFEATURES_SUPPORT_RVALUE_REFERENCES)
template<class ELEMENT_TYPE, class ALLOC, class... ARGS>
#if defined(BSLS_PLATFORM_CMP_GNU)
typename bsl::enable_if<!bsl::is_pointer<ALLOC>::value,
                        bsl::shared_ptr<ELEMENT_TYPE> >::type
#else
bsl::shared_ptr<ELEMENT_TYPE>
#endif
bsl::allocate_shared(ALLOC a, ARGS&&... args)
{
    typedef BloombergLP::bslstl::SharedPtrAllocateInplaceRep<ELEMENT_TYPE,
                                                             ALLOC> Rep;
    Rep *rep_p = Rep::makeRep(a);

    BloombergLP::bslstl::SharedPtr_RepProctor proctor(rep_p);
    bsl::allocator_traits<ALLOC>::construct(
                                  a,
                                  rep_p->ptr(),
                                  BSLS_COMPILERFEATURES_FORWARD(ARGS,args)...);
    proctor.release();
    return shared_ptr<ELEMENT_TYPE>(rep_p->ptr(), rep_p);
}

template<class ELEMENT_TYPE, class ALLOC, class... ARGS>
inline
bsl::shared_ptr<ELEMENT_TYPE> bsl::allocate_shared(ALLOC *a, ARGS&&... args)
{
    return bsl::allocate_shared<ELEMENT_TYPE>(
                                  bsl::allocator<ELEMENT_TYPE>(a),
                                  BSLS_COMPILERFEATURES_FORWARD(ARGS,args)...);
}

template<class ELEMENT_TYPE, class... ARGS>
inline
bsl::shared_ptr<ELEMENT_TYPE> bsl::make_shared(ARGS&&... args)
{
    return bsl::allocate_shared<ELEMENT_TYPE>(
                                  BloombergLP::bslma::Default::allocator(),
                                  BSLS_COMPILERFEATURES_FORWARD(ARGS,args)...);
}
# else
template<class ELEMENT_TYPE, class ALLOC, class... ARGS>
bsl::shared_ptr<ELEMENT_TYPE>
bsl::allocate_shared(ALLOC a, const ARGS&... args)
{
    typedef BloombergLP::bslstl::SharedPtrAllocateInplaceRep<ELEMENT_TYPE,
                                                             ALLOC> Rep;
    Rep *rep_p = Rep::makeRep(a);

    BloombergLP::bslstl::SharedPtr_RepProctor proctor(rep_p);

    bsl::allocator_traits<ALLOC>::construct(a, rep_p->ptr(), args...);
    proctor.release();
    return shared_ptr<ELEMENT_TYPE>(rep_p->ptr(), rep_p);
}

template<class ELEMENT_TYPE, class ALLOC, class... ARGS>
inline
bsl::shared_ptr<ELEMENT_TYPE>
bsl::allocate_shared(ALLOC *a, const ARGS&... args)
{
    return bsl::allocate_shared<ELEMENT_TYPE>(bsl::allocator<ELEMENT_TYPE>(a),
                                              args...);
}

template<class ELEMENT_TYPE, class... ARGS>
inline
bsl::shared_ptr<ELEMENT_TYPE> bsl::make_shared(const ARGS&... args)
{
    return bsl::allocate_shared<ELEMENT_TYPE>(
                              BloombergLP::bslma::Default::allocator(),
                              args...);
}
# endif  // BSLS_COMPILERFEATURES_SUPPORT_RVALUE_REFERENCES
#else
template <class ELEMENT_TYPE, class ALLOC>
#if defined(BSLS_PLATFORM_CMP_IBM) // work-around for xlc partial ordering bug
typename bsl::enable_if<!bsl::is_pointer<ALLOC>::value,
                        bsl::shared_ptr<ELEMENT_TYPE> >::type
#else
bsl::shared_ptr<ELEMENT_TYPE>
#endif
bsl::allocate_shared(ALLOC basicAllocator)
{
    typedef BloombergLP::bslstl::SharedPtrAllocateInplaceRep<ELEMENT_TYPE,
                                                             ALLOC> Rep;
    Rep *rep_p = Rep::makeRep(basicAllocator);

    BloombergLP::bslstl::SharedPtr_RepProctor proctor(rep_p);
    bsl::allocator_traits<ALLOC>::construct(basicAllocator, rep_p->ptr());
    proctor.release();
    return shared_ptr<ELEMENT_TYPE>(rep_p->ptr(), rep_p);
}

template <class ELEMENT_TYPE, class ALLOC, class A1>
#if defined(BSLS_PLATFORM_CMP_IBM) // work-around for xlc partial ordering bug
typename bsl::enable_if<!bsl::is_pointer<ALLOC>::value,
                        bsl::shared_ptr<ELEMENT_TYPE> >::type
#else
bsl::shared_ptr<ELEMENT_TYPE>
#endif
bsl::allocate_shared(ALLOC basicAllocator, const A1& a1)
{
    typedef BloombergLP::bslstl::SharedPtrAllocateInplaceRep<ELEMENT_TYPE,
                                                             ALLOC> Rep;
    Rep *rep_p = Rep::makeRep(basicAllocator);

    BloombergLP::bslstl::SharedPtr_RepProctor proctor(rep_p);
    bsl::allocator_traits<ALLOC>::construct(basicAllocator, rep_p->ptr(), a1);
    proctor.release();
    return shared_ptr<ELEMENT_TYPE>(rep_p->ptr(), rep_p);
}

template <class ELEMENT_TYPE, class ALLOC, class A1, class A2>
#if defined(BSLS_PLATFORM_CMP_IBM) // work-around for xlc partial ordering bug
typename bsl::enable_if<!bsl::is_pointer<ALLOC>::value,
                        bsl::shared_ptr<ELEMENT_TYPE> >::type
#else
bsl::shared_ptr<ELEMENT_TYPE>
#endif
bsl::allocate_shared(ALLOC basicAllocator, const A1& a1, const A2& a2)
{
    typedef BloombergLP::bslstl::SharedPtrAllocateInplaceRep<ELEMENT_TYPE,
                                                             ALLOC> Rep;
    Rep *rep_p = Rep::makeRep(basicAllocator);

    BloombergLP::bslstl::SharedPtr_RepProctor proctor(rep_p);
    bsl::allocator_traits<ALLOC>::construct(basicAllocator,
                                            rep_p->ptr(),
                                            a1,
                                            a2);
    proctor.release();
    return shared_ptr<ELEMENT_TYPE>(rep_p->ptr(), rep_p);
}

template <class ELEMENT_TYPE, class ALLOC, class A1, class A2, class A3>
#if defined(BSLS_PLATFORM_CMP_IBM) // work-around for xlc partial ordering bug
typename bsl::enable_if<!bsl::is_pointer<ALLOC>::value,
                        bsl::shared_ptr<ELEMENT_TYPE> >::type
#else
bsl::shared_ptr<ELEMENT_TYPE>
#endif
bsl::allocate_shared(ALLOC     basicAllocator,
                     const A1& a1,
                     const A2& a2,
                     const A3& a3)
{
    typedef BloombergLP::bslstl::SharedPtrAllocateInplaceRep<ELEMENT_TYPE,
                                                             ALLOC> Rep;
    Rep *rep_p = Rep::makeRep(basicAllocator);

    BloombergLP::bslstl::SharedPtr_RepProctor proctor(rep_p);
    bsl::allocator_traits<ALLOC>::construct(basicAllocator,
                                            rep_p->ptr(),
                                            a1,
                                            a2,
                                            a3);
    proctor.release();
    return shared_ptr<ELEMENT_TYPE>(rep_p->ptr(), rep_p);
}

template <class ELEMENT_TYPE, class ALLOC, class A1, class A2, class A3,
          class A4>
#if defined(BSLS_PLATFORM_CMP_IBM) // work-around for xlc partial ordering bug
typename bsl::enable_if<!bsl::is_pointer<ALLOC>::value,
                        bsl::shared_ptr<ELEMENT_TYPE> >::type
#else
bsl::shared_ptr<ELEMENT_TYPE>
#endif
bsl::allocate_shared(ALLOC     basicAllocator,
                     const A1& a1,
                     const A2& a2,
                     const A3& a3,
                     const A4& a4)
{
    typedef BloombergLP::bslstl::SharedPtrAllocateInplaceRep<ELEMENT_TYPE,
                                                             ALLOC> Rep;
    Rep *rep_p = Rep::makeRep(basicAllocator);

    BloombergLP::bslstl::SharedPtr_RepProctor proctor(rep_p);
    bsl::allocator_traits<ALLOC>::construct(basicAllocator,
                                            rep_p->ptr(),
                                            a1,
                                            a2,
                                            a3,
                                            a4);
    proctor.release();
    return shared_ptr<ELEMENT_TYPE>(rep_p->ptr(), rep_p);
}

template <class ELEMENT_TYPE, class ALLOC, class A1, class A2, class A3,
          class A4, class A5>
#if defined(BSLS_PLATFORM_CMP_IBM) // work-around for xlc partial ordering bug
typename bsl::enable_if<!bsl::is_pointer<ALLOC>::value,
                        bsl::shared_ptr<ELEMENT_TYPE> >::type
#else
bsl::shared_ptr<ELEMENT_TYPE>
#endif
bsl::allocate_shared(ALLOC     basicAllocator,
                     const A1& a1,
                     const A2& a2,
                     const A3& a3,
                     const A4& a4,
                     const A5& a5)
{
    typedef BloombergLP::bslstl::SharedPtrAllocateInplaceRep<ELEMENT_TYPE,
                                                             ALLOC> Rep;
    Rep *rep_p = Rep::makeRep(basicAllocator);

    BloombergLP::bslstl::SharedPtr_RepProctor proctor(rep_p);
    bsl::allocator_traits<ALLOC>::construct(basicAllocator,
                                            rep_p->ptr(),
                                            a1,
                                            a2,
                                            a3,
                                            a4,
                                            a5);
    proctor.release();
    return shared_ptr<ELEMENT_TYPE>(rep_p->ptr(), rep_p);
}

template <class ELEMENT_TYPE, class ALLOC, class A1, class A2, class A3,
          class A4, class A5, class A6>
#if defined(BSLS_PLATFORM_CMP_IBM) // work-around for xlc partial ordering bug
typename bsl::enable_if<!bsl::is_pointer<ALLOC>::value,
                        bsl::shared_ptr<ELEMENT_TYPE> >::type
#else
bsl::shared_ptr<ELEMENT_TYPE>
#endif
bsl::allocate_shared(ALLOC     basicAllocator,
                     const A1& a1,
                     const A2& a2,
                     const A3& a3,
                     const A4& a4,
                     const A5& a5,
                     const A6& a6)
{
    typedef BloombergLP::bslstl::SharedPtrAllocateInplaceRep<ELEMENT_TYPE,
                                                             ALLOC> Rep;
    Rep *rep_p = Rep::makeRep(basicAllocator);

    BloombergLP::bslstl::SharedPtr_RepProctor proctor(rep_p);
    bsl::allocator_traits<ALLOC>::construct(basicAllocator,
                                            rep_p->ptr(),
                                            a1,
                                            a2,
                                            a3,
                                            a4,
                                            a5,
                                            a6);
    proctor.release();
    return shared_ptr<ELEMENT_TYPE>(rep_p->ptr(), rep_p);
}

template <class ELEMENT_TYPE, class ALLOC, class A1, class A2, class A3,
          class A4, class A5, class A6, class A7>
#if defined(BSLS_PLATFORM_CMP_IBM) // work-around for xlc partial ordering bug
typename bsl::enable_if<!bsl::is_pointer<ALLOC>::value,
                        bsl::shared_ptr<ELEMENT_TYPE> >::type
#else
bsl::shared_ptr<ELEMENT_TYPE>
#endif
bsl::allocate_shared(ALLOC     basicAllocator,
                     const A1& a1,
                     const A2& a2,
                     const A3& a3,
                     const A4& a4,
                     const A5& a5,
                     const A6& a6,
                     const A7& a7)
{
    typedef BloombergLP::bslstl::SharedPtrAllocateInplaceRep<ELEMENT_TYPE,
                                                             ALLOC> Rep;
    Rep *rep_p = Rep::makeRep(basicAllocator);

    BloombergLP::bslstl::SharedPtr_RepProctor proctor(rep_p);
    bsl::allocator_traits<ALLOC>::construct(basicAllocator,
                                            rep_p->ptr(),
                                            a1,
                                            a2,
                                            a3,
                                            a4,
                                            a5,
                                            a6,
                                            a7);
    proctor.release();
    return shared_ptr<ELEMENT_TYPE>(rep_p->ptr(), rep_p);
}

template <class ELEMENT_TYPE, class ALLOC, class A1, class A2, class A3,
          class A4, class A5, class A6, class A7, class A8>
#if defined(BSLS_PLATFORM_CMP_IBM) // work-around for xlc partial ordering bug
typename bsl::enable_if<!bsl::is_pointer<ALLOC>::value,
                        bsl::shared_ptr<ELEMENT_TYPE> >::type
#else
bsl::shared_ptr<ELEMENT_TYPE>
#endif
bsl::allocate_shared(ALLOC     basicAllocator,
                     const A1& a1,
                     const A2& a2,
                     const A3& a3,
                     const A4& a4,
                     const A5& a5,
                     const A6& a6,
                     const A7& a7,
                     const A8& a8)
{
    typedef BloombergLP::bslstl::SharedPtrAllocateInplaceRep<ELEMENT_TYPE,
                                                             ALLOC> Rep;
    Rep *rep_p = Rep::makeRep(basicAllocator);

    BloombergLP::bslstl::SharedPtr_RepProctor proctor(rep_p);
    bsl::allocator_traits<ALLOC>::construct(basicAllocator,
                                            rep_p->ptr(),
                                            a1,
                                            a2,
                                            a3,
                                            a4,
                                            a5,
                                            a6,
                                            a7,
                                            a8);
    proctor.release();
    return shared_ptr<ELEMENT_TYPE>(rep_p->ptr(), rep_p);
}

template <class ELEMENT_TYPE, class ALLOC, class A1, class A2, class A3,
          class A4, class A5, class A6, class A7, class A8, class A9>
#if defined(BSLS_PLATFORM_CMP_IBM) // work-around for xlc partial ordering bug
typename bsl::enable_if<!bsl::is_pointer<ALLOC>::value,
                        bsl::shared_ptr<ELEMENT_TYPE> >::type
#else
bsl::shared_ptr<ELEMENT_TYPE>
#endif
bsl::allocate_shared(ALLOC     basicAllocator,
                     const A1& a1,
                     const A2& a2,
                     const A3& a3,
                     const A4& a4,
                     const A5& a5,
                     const A6& a6,
                     const A7& a7,
                     const A8& a8,
                     const A9& a9)
{
    typedef BloombergLP::bslstl::SharedPtrAllocateInplaceRep<ELEMENT_TYPE,
                                                             ALLOC> Rep;
    Rep *rep_p = Rep::makeRep(basicAllocator);

    BloombergLP::bslstl::SharedPtr_RepProctor proctor(rep_p);
    bsl::allocator_traits<ALLOC>::construct(basicAllocator,
                                            rep_p->ptr(),
                                            a1,
                                            a2,
                                            a3,
                                            a4,
                                            a5,
                                            a6,
                                            a7,
                                            a8,
                                            a9);
    proctor.release();
    return shared_ptr<ELEMENT_TYPE>(rep_p->ptr(), rep_p);
}

template <class ELEMENT_TYPE, class ALLOC, class A1, class A2, class A3,
          class A4, class A5, class A6, class A7, class A8, class A9,
          class A10>
#if defined(BSLS_PLATFORM_CMP_IBM) // work-around for xlc partial ordering bug
typename bsl::enable_if<!bsl::is_pointer<ALLOC>::value,
                        bsl::shared_ptr<ELEMENT_TYPE> >::type
#else
bsl::shared_ptr<ELEMENT_TYPE>
#endif
bsl::allocate_shared(ALLOC      basicAllocator,
                     const A1&  a1,
                     const A2&  a2,
                     const A3&  a3,
                     const A4&  a4,
                     const A5&  a5,
                     const A6&  a6,
                     const A7&  a7,
                     const A8&  a8,
                     const A9&  a9,
                     const A10& a10)
{
    typedef BloombergLP::bslstl::SharedPtrAllocateInplaceRep<ELEMENT_TYPE,
                                                             ALLOC> Rep;
    Rep *rep_p = Rep::makeRep(basicAllocator);

    BloombergLP::bslstl::SharedPtr_RepProctor proctor(rep_p);
    bsl::allocator_traits<ALLOC>::construct(basicAllocator,
                                            rep_p->ptr(),
                                            a1,
                                            a2,
                                            a3,
                                            a4,
                                            a5,
                                            a6,
                                            a7,
                                            a8,
                                            a9,
                                            a10);
    proctor.release();
    return shared_ptr<ELEMENT_TYPE>(rep_p->ptr(), rep_p);
}

template <class ELEMENT_TYPE, class ALLOC, class A1, class A2, class A3,
          class A4, class A5, class A6, class A7, class A8, class A9,
          class A10, class A11>
#if defined(BSLS_PLATFORM_CMP_IBM) // work-around for xlc partial ordering bug
typename bsl::enable_if<!bsl::is_pointer<ALLOC>::value,
                        bsl::shared_ptr<ELEMENT_TYPE> >::type
#else
bsl::shared_ptr<ELEMENT_TYPE>
#endif
bsl::allocate_shared(ALLOC      basicAllocator,
                     const A1&  a1,
                     const A2&  a2,
                     const A3&  a3,
                     const A4&  a4,
                     const A5&  a5,
                     const A6&  a6,
                     const A7&  a7,
                     const A8&  a8,
                     const A9&  a9,
                     const A10& a10,
                     const A11& a11)
{
    typedef BloombergLP::bslstl::SharedPtrAllocateInplaceRep<ELEMENT_TYPE,
                                                             ALLOC> Rep;
    Rep *rep_p = Rep::makeRep(basicAllocator);

    BloombergLP::bslstl::SharedPtr_RepProctor proctor(rep_p);
    bsl::allocator_traits<ALLOC>::construct(basicAllocator,
                                            rep_p->ptr(),
                                            a1,
                                            a2,
                                            a3,
                                            a4,
                                            a5,
                                            a6,
                                            a7,
                                            a8,
                                            a9,
                                            a10,
                                            a11);
    proctor.release();
    return shared_ptr<ELEMENT_TYPE>(rep_p->ptr(), rep_p);
}

template <class ELEMENT_TYPE, class ALLOC, class A1, class A2, class A3,
          class A4, class A5, class A6, class A7, class A8, class A9,
          class A10, class A11, class A12>
#if defined(BSLS_PLATFORM_CMP_IBM) // work-around for xlc partial ordering bug
typename bsl::enable_if<!bsl::is_pointer<ALLOC>::value,
                        bsl::shared_ptr<ELEMENT_TYPE> >::type
#else
bsl::shared_ptr<ELEMENT_TYPE>
#endif
bsl::allocate_shared(ALLOC      basicAllocator,
                     const A1&  a1,
                     const A2&  a2,
                     const A3&  a3,
                     const A4&  a4,
                     const A5&  a5,
                     const A6&  a6,
                     const A7&  a7,
                     const A8&  a8,
                     const A9&  a9,
                     const A10& a10,
                     const A11& a11,
                     const A12& a12)
{
    typedef BloombergLP::bslstl::SharedPtrAllocateInplaceRep<ELEMENT_TYPE,
                                                             ALLOC> Rep;
    Rep *rep_p = Rep::makeRep(basicAllocator);

    BloombergLP::bslstl::SharedPtr_RepProctor proctor(rep_p);
    bsl::allocator_traits<ALLOC>::construct(basicAllocator,
                                            rep_p->ptr(),
                                            a1,
                                            a2,
                                            a3,
                                            a4,
                                            a5,
                                            a6,
                                            a7,
                                            a8,
                                            a9,
                                            a10,
                                            a11,
                                            a12);
    proctor.release();
    return shared_ptr<ELEMENT_TYPE>(rep_p->ptr(), rep_p);
}

template <class ELEMENT_TYPE, class ALLOC, class A1, class A2, class A3,
          class A4, class A5, class A6, class A7, class A8, class A9,
          class A10, class A11, class A12, class A13>
#if defined(BSLS_PLATFORM_CMP_IBM) // work-around for xlc partial ordering bug
typename bsl::enable_if<!bsl::is_pointer<ALLOC>::value,
                        bsl::shared_ptr<ELEMENT_TYPE> >::type
#else
bsl::shared_ptr<ELEMENT_TYPE>
#endif
bsl::allocate_shared(ALLOC      basicAllocator,
                     const A1&  a1,
                     const A2&  a2,
                     const A3&  a3,
                     const A4&  a4,
                     const A5&  a5,
                     const A6&  a6,
                     const A7&  a7,
                     const A8&  a8,
                     const A9&  a9,
                     const A10& a10,
                     const A11& a11,
                     const A12& a12,
                     const A13& a13)
{
    typedef BloombergLP::bslstl::SharedPtrAllocateInplaceRep<ELEMENT_TYPE,
                                                             ALLOC> Rep;
    Rep *rep_p = Rep::makeRep(basicAllocator);

    BloombergLP::bslstl::SharedPtr_RepProctor proctor(rep_p);
    bsl::allocator_traits<ALLOC>::construct(basicAllocator,
                                            rep_p->ptr(),
                                            a1,
                                            a2,
                                            a3,
                                            a4,
                                            a5,
                                            a6,
                                            a7,
                                            a8,
                                            a9,
                                            a10,
                                            a11,
                                            a12,
                                            a13);
    proctor.release();
    return shared_ptr<ELEMENT_TYPE>(rep_p->ptr(), rep_p);
}

template <class ELEMENT_TYPE, class ALLOC, class A1, class A2, class A3,
          class A4, class A5, class A6, class A7, class A8, class A9,
          class A10, class A11, class A12, class A13, class A14>
#if defined(BSLS_PLATFORM_CMP_IBM) // work-around for xlc partial ordering bug
typename bsl::enable_if<!bsl::is_pointer<ALLOC>::value,
                        bsl::shared_ptr<ELEMENT_TYPE> >::type
#else
bsl::shared_ptr<ELEMENT_TYPE>
#endif
bsl::allocate_shared(ALLOC      basicAllocator,
                     const A1&  a1,
                     const A2&  a2,
                     const A3&  a3,
                     const A4&  a4,
                     const A5&  a5,
                     const A6&  a6,
                     const A7&  a7,
                     const A8&  a8,
                     const A9&  a9,
                     const A10& a10,
                     const A11& a11,
                     const A12& a12,
                     const A13& a13,
                     const A14& a14)
{
    typedef BloombergLP::bslstl::SharedPtrAllocateInplaceRep<ELEMENT_TYPE,
                                                             ALLOC> Rep;
    Rep *rep_p = Rep::makeRep(basicAllocator);

    BloombergLP::bslstl::SharedPtr_RepProctor proctor(rep_p);
    bsl::allocator_traits<ALLOC>::construct(basicAllocator,
                                            rep_p->ptr(),
                                            a1,
                                            a2,
                                            a3,
                                            a4,
                                            a5,
                                            a6,
                                            a7,
                                            a8,
                                            a9,
                                            a10,
                                            a11,
                                            a12,
                                            a13,
                                            a14);
    proctor.release();
    return shared_ptr<ELEMENT_TYPE>(rep_p->ptr(), rep_p);
}

template <class ELEMENT_TYPE, class ALLOC>
inline
bsl::shared_ptr<ELEMENT_TYPE>
bsl::allocate_shared(ALLOC *a)
{
    return bsl::allocate_shared<ELEMENT_TYPE>(bsl::allocator<ELEMENT_TYPE>(a));
}

template <class ELEMENT_TYPE, class ALLOC, class A1>
inline
bsl::shared_ptr<ELEMENT_TYPE>
bsl::allocate_shared(ALLOC *a, const A1& a1)
{
    return bsl::allocate_shared<ELEMENT_TYPE>(bsl::allocator<ELEMENT_TYPE>(a),
                                              a1);
}

template <class ELEMENT_TYPE, class ALLOC, class A1, class A2>
inline
bsl::shared_ptr<ELEMENT_TYPE>
bsl::allocate_shared(ALLOC *a, const A1& a1, const A2& a2)
{
    return bsl::allocate_shared<ELEMENT_TYPE>(bsl::allocator<ELEMENT_TYPE>(a),
                                              a1,
                                              a2);
}

template <class ELEMENT_TYPE, class ALLOC, class A1, class A2, class A3>
inline
bsl::shared_ptr<ELEMENT_TYPE>
bsl::allocate_shared(ALLOC *a, const A1& a1, const A2& a2, const A3& a3)
{
    return bsl::allocate_shared<ELEMENT_TYPE>(bsl::allocator<ELEMENT_TYPE>(a),
                                              a1,
                                              a2,
                                              a3);
}

template <class ELEMENT_TYPE, class ALLOC, class A1, class A2, class A3,
          class A4>
inline
bsl::shared_ptr<ELEMENT_TYPE>
bsl::allocate_shared(ALLOC     *a,
                     const A1&  a1,
                     const A2&  a2,
                     const A3&  a3,
                     const A4&  a4)
{
    return bsl::allocate_shared<ELEMENT_TYPE>(bsl::allocator<ELEMENT_TYPE>(a),
                                              a1,
                                              a2,
                                              a3,
                                              a4);
}

template <class ELEMENT_TYPE, class ALLOC, class A1, class A2, class A3,
          class A4, class A5>
inline
bsl::shared_ptr<ELEMENT_TYPE>
bsl::allocate_shared(ALLOC     *a,
                     const A1&  a1,
                     const A2&  a2,
                     const A3&  a3,
                     const A4&  a4,
                     const A5&  a5)
{
    return bsl::allocate_shared<ELEMENT_TYPE>(bsl::allocator<ELEMENT_TYPE>(a),
                                              a1,
                                              a2,
                                              a3,
                                              a4,
                                              a5);
}

template <class ELEMENT_TYPE, class ALLOC, class A1, class A2, class A3,
          class A4, class A5, class A6>
inline
bsl::shared_ptr<ELEMENT_TYPE>
bsl::allocate_shared(ALLOC     *a,
                     const A1&  a1,
                     const A2&  a2,
                     const A3&  a3,
                     const A4&  a4,
                     const A5&  a5,
                     const A6&  a6)
{
    return bsl::allocate_shared<ELEMENT_TYPE>(bsl::allocator<ELEMENT_TYPE>(a),
                                              a1,
                                              a2,
                                              a3,
                                              a4,
                                              a5,
                                              a6);
}

template <class ELEMENT_TYPE, class ALLOC, class A1, class A2, class A3,
          class A4, class A5, class A6, class A7>
inline
bsl::shared_ptr<ELEMENT_TYPE>
bsl::allocate_shared(ALLOC     *a,
                     const A1&  a1,
                     const A2&  a2,
                     const A3&  a3,
                     const A4&  a4,
                     const A5&  a5,
                     const A6&  a6,
                     const A7&  a7)
{
    return bsl::allocate_shared<ELEMENT_TYPE>(bsl::allocator<ELEMENT_TYPE>(a),
                                              a1,
                                              a2,
                                              a3,
                                              a4,
                                              a5,
                                              a6,
                                              a7);
}

template <class ELEMENT_TYPE, class ALLOC, class A1, class A2, class A3,
          class A4, class A5, class A6, class A7, class A8>
inline
bsl::shared_ptr<ELEMENT_TYPE>
bsl::allocate_shared(ALLOC     *a,
                     const A1&  a1,
                     const A2&  a2,
                     const A3&  a3,
                     const A4&  a4,
                     const A5&  a5,
                     const A6&  a6,
                     const A7&  a7,
                     const A8&  a8)
{
    return bsl::allocate_shared<ELEMENT_TYPE>(bsl::allocator<ELEMENT_TYPE>(a),
                                              a1,
                                              a2,
                                              a3,
                                              a4,
                                              a5,
                                              a6,
                                              a7,
                                              a8);
}

template <class ELEMENT_TYPE, class ALLOC, class A1, class A2, class A3,
          class A4, class A5, class A6, class A7, class A8, class A9>
inline
bsl::shared_ptr<ELEMENT_TYPE>
bsl::allocate_shared(ALLOC     *a,
                     const A1&  a1,
                     const A2&  a2,
                     const A3&  a3,
                     const A4&  a4,
                     const A5&  a5,
                     const A6&  a6,
                     const A7&  a7,
                     const A8&  a8,
                     const A9&  a9)
{
    return bsl::allocate_shared<ELEMENT_TYPE>(bsl::allocator<ELEMENT_TYPE>(a),
                                              a1,
                                              a2,
                                              a3,
                                              a4,
                                              a5,
                                              a6,
                                              a7,
                                              a8,
                                              a9);
}

template <class ELEMENT_TYPE, class ALLOC, class A1, class A2, class A3,
          class A4, class A5, class A6, class A7, class A8, class A9,
          class A10>
inline
bsl::shared_ptr<ELEMENT_TYPE>
bsl::allocate_shared(ALLOC      *a,
                     const A1&   a1,
                     const A2&   a2,
                     const A3&   a3,
                     const A4&   a4,
                     const A5&   a5,
                     const A6&   a6,
                     const A7&   a7,
                     const A8&   a8,
                     const A9&   a9,
                     const A10&  a10)
{
    return bsl::allocate_shared<ELEMENT_TYPE>(bsl::allocator<ELEMENT_TYPE>(a),
                                              a1,
                                              a2,
                                              a3,
                                              a4,
                                              a5,
                                              a6,
                                              a7,
                                              a8,
                                              a9,
                                              a10);
}

template <class ELEMENT_TYPE, class ALLOC, class A1, class A2, class A3,
          class A4, class A5, class A6, class A7, class A8, class A9,
          class A10, class A11>
inline
bsl::shared_ptr<ELEMENT_TYPE>
bsl::allocate_shared(ALLOC      *a,
                     const A1&   a1,
                     const A2&   a2,
                     const A3&   a3,
                     const A4&   a4,
                     const A5&   a5,
                     const A6&   a6,
                     const A7&   a7,
                     const A8&   a8,
                     const A9&   a9,
                     const A10&  a10,
                     const A11&  a11)
{
    return bsl::allocate_shared<ELEMENT_TYPE>(bsl::allocator<ELEMENT_TYPE>(a),
                                         a1,
                                         a2,
                                         a3,
                                         a4,
                                         a5,
                                         a6,
                                         a7,
                                         a8,
                                         a9,
                                         a10,
                                         a11);
}

template <class ELEMENT_TYPE, class ALLOC, class A1, class A2, class A3,
          class A4, class A5, class A6, class A7, class A8, class A9,
          class A10, class A11, class A12>
inline
bsl::shared_ptr<ELEMENT_TYPE>
bsl::allocate_shared(ALLOC      *a,
                     const A1&   a1,
                     const A2&   a2,
                     const A3&   a3,
                     const A4&   a4,
                     const A5&   a5,
                     const A6&   a6,
                     const A7&   a7,
                     const A8&   a8,
                     const A9&   a9,
                     const A10&  a10,
                     const A11&  a11,
                     const A12&  a12)
{
    return bsl::allocate_shared<ELEMENT_TYPE>(bsl::allocator<ELEMENT_TYPE>(a),
                                              a1,
                                              a2,
                                              a3,
                                              a4,
                                              a5,
                                              a6,
                                              a7,
                                              a8,
                                              a9,
                                              a10,
                                              a11,
                                              a12);
}

template <class ELEMENT_TYPE, class ALLOC, class A1, class A2, class A3,
          class A4, class A5, class A6, class A7, class A8, class A9,
          class A10, class A11, class A12, class A13>
inline
bsl::shared_ptr<ELEMENT_TYPE>
bsl::allocate_shared(ALLOC      *a,
                     const A1&   a1,
                     const A2&   a2,
                     const A3&   a3,
                     const A4&   a4,
                     const A5&   a5,
                     const A6&   a6,
                     const A7&   a7,
                     const A8&   a8,
                     const A9&   a9,
                     const A10&  a10,
                     const A11&  a11,
                     const A12&  a12,
                     const A13&  a13)
{
    return bsl::allocate_shared<ELEMENT_TYPE>(bsl::allocator<ELEMENT_TYPE>(a),
                                              a1,
                                              a2,
                                              a3,
                                              a4,
                                              a5,
                                              a6,
                                              a7,
                                              a8,
                                              a9,
                                              a10,
                                              a11,
                                              a12,
                                              a13);
}

template <class ELEMENT_TYPE, class ALLOC, class A1, class A2, class A3,
          class A4, class A5, class A6, class A7, class A8, class A9,
          class A10, class A11, class A12, class A13, class A14>
inline
bsl::shared_ptr<ELEMENT_TYPE>
bsl::allocate_shared(ALLOC      *a,
                     const A1&   a1,
                     const A2&   a2,
                     const A3&   a3,
                     const A4&   a4,
                     const A5&   a5,
                     const A6&   a6,
                     const A7&   a7,
                     const A8&   a8,
                     const A9&   a9,
                     const A10&  a10,
                     const A11&  a11,
                     const A12&  a12,
                     const A13&  a13,
                     const A14&  a14)
{
    return bsl::allocate_shared<ELEMENT_TYPE>(bsl::allocator<ELEMENT_TYPE>(a),
                                              a1,
                                              a2,
                                              a3,
                                              a4,
                                              a5,
                                              a6,
                                              a7,
                                              a8,
                                              a9,
                                              a10,
                                              a11,
                                              a12,
                                              a13,
                                              a14);
}

template <class ELEMENT_TYPE>
inline
bsl::shared_ptr<ELEMENT_TYPE> bsl::make_shared()
{
    return bsl::allocate_shared<ELEMENT_TYPE>(
                                     BloombergLP::bslma::Default::allocator());
}

template <class ELEMENT_TYPE, class A1>
inline
bsl::shared_ptr<ELEMENT_TYPE> bsl::make_shared(const A1& a1)
{
    return bsl::allocate_shared<ELEMENT_TYPE>(
                                      BloombergLP::bslma::Default::allocator(),
                                      a1);
}

template <class ELEMENT_TYPE, class A1, class A2>
inline
bsl::shared_ptr<ELEMENT_TYPE> bsl::make_shared(const A1& a1, const A2& a2)
{
    return bsl::allocate_shared<ELEMENT_TYPE>(
                                      BloombergLP::bslma::Default::allocator(),
                                      a1,
                                      a2);
}

template <class ELEMENT_TYPE, class A1, class A2, class A3>
inline
bsl::shared_ptr<ELEMENT_TYPE>
bsl::make_shared(const A1& a1, const A2& a2, const A3& a3)
{
    return bsl::allocate_shared<ELEMENT_TYPE>(
                                      BloombergLP::bslma::Default::allocator(),
                                      a1,
                                      a2,
                                      a3);
}

template <class ELEMENT_TYPE, class A1, class A2, class A3, class A4>
inline
bsl::shared_ptr<ELEMENT_TYPE>
bsl::make_shared(const A1& a1, const A2& a2, const A3& a3, const A4& a4)
{
    return bsl::allocate_shared<ELEMENT_TYPE>(
                                      BloombergLP::bslma::Default::allocator(),
                                      a1,
                                      a2,
                                      a3,
                                      a4);
}

template <class ELEMENT_TYPE, class A1, class A2, class A3, class A4, class A5>
inline
bsl::shared_ptr<ELEMENT_TYPE>
bsl::make_shared(const A1& a1,
                 const A2& a2,
                 const A3& a3,
                 const A4& a4,
                 const A5& a5)
{
    return bsl::allocate_shared<ELEMENT_TYPE>(
                                      BloombergLP::bslma::Default::allocator(),
                                      a1,
                                      a2,
                                      a3,
                                      a4,
                                      a5);
}

template <class ELEMENT_TYPE, class A1, class A2, class A3, class A4, class A5,
          class A6>
inline
bsl::shared_ptr<ELEMENT_TYPE>
bsl::make_shared(const A1& a1,
                 const A2& a2,
                 const A3& a3,
                 const A4& a4,
                 const A5& a5,
                 const A6& a6)
{
    return bsl::allocate_shared<ELEMENT_TYPE>(
                                      BloombergLP::bslma::Default::allocator(),
                                      a1,
                                      a2,
                                      a3,
                                      a4,
                                      a5,
                                      a6);
}

template <class ELEMENT_TYPE, class A1, class A2, class A3, class A4, class A5,
          class A6, class A7>
inline
bsl::shared_ptr<ELEMENT_TYPE>
bsl::make_shared(const A1& a1,
                 const A2& a2,
                 const A3& a3,
                 const A4& a4,
                 const A5& a5,
                 const A6& a6,
                 const A7& a7)
{
    return bsl::allocate_shared<ELEMENT_TYPE>(
                                      BloombergLP::bslma::Default::allocator(),
                                      a1,
                                      a2,
                                      a3,
                                      a4,
                                      a5,
                                      a6,
                                      a7);
}

template <class ELEMENT_TYPE, class A1, class A2, class A3, class A4, class A5,
          class A6, class A7, class A8>
inline
bsl::shared_ptr<ELEMENT_TYPE>
bsl::make_shared(const A1& a1,
                 const A2& a2,
                 const A3& a3,
                 const A4& a4,
                 const A5& a5,
                 const A6& a6,
                 const A7& a7,
                 const A8& a8)
{
    return bsl::allocate_shared<ELEMENT_TYPE>(
                                      BloombergLP::bslma::Default::allocator(),
                                      a1,
                                      a2,
                                      a3,
                                      a4,
                                      a5,
                                      a6,
                                      a7,
                                      a8);
}

template <class ELEMENT_TYPE, class A1, class A2, class A3, class A4, class A5,
          class A6, class A7, class A8, class A9>
inline
bsl::shared_ptr<ELEMENT_TYPE>
bsl::make_shared(const A1& a1,
                 const A2& a2,
                 const A3& a3,
                 const A4& a4,
                 const A5& a5,
                 const A6& a6,
                 const A7& a7,
                 const A8& a8,
                 const A9& a9)
{
    return bsl::allocate_shared<ELEMENT_TYPE>(
                                      BloombergLP::bslma::Default::allocator(),
                                      a1,
                                      a2,
                                      a3,
                                      a4,
                                      a5,
                                      a6,
                                      a7,
                                      a8,
                                      a9);
}

template <class ELEMENT_TYPE, class A1, class A2, class A3, class A4, class A5,
          class A6, class A7, class A8, class A9, class A10>
inline
bsl::shared_ptr<ELEMENT_TYPE>
bsl::make_shared(const A1&  a1,
                 const A2&  a2,
                 const A3&  a3,
                 const A4&  a4,
                 const A5&  a5,
                 const A6&  a6,
                 const A7&  a7,
                 const A8&  a8,
                 const A9&  a9,
                 const A10& a10)
{
    return bsl::allocate_shared<ELEMENT_TYPE>(
                                      BloombergLP::bslma::Default::allocator(),
                                      a1,
                                      a2,
                                      a3,
                                      a4,
                                      a5,
                                      a6,
                                      a7,
                                      a8,
                                      a9,
                                      a10);
}

template <class ELEMENT_TYPE, class A1, class A2, class A3, class A4, class A5,
          class A6, class A7, class A8, class A9, class A10, class A11>
inline
bsl::shared_ptr<ELEMENT_TYPE>
bsl::make_shared(const A1&  a1,
                 const A2&  a2,
                 const A3&  a3,
                 const A4&  a4,
                 const A5&  a5,
                 const A6&  a6,
                 const A7&  a7,
                 const A8&  a8,
                 const A9&  a9,
                 const A10& a10,
                 const A11& a11)
{
    return bsl::allocate_shared<ELEMENT_TYPE>(
                                      BloombergLP::bslma::Default::allocator(),
                                      a1,
                                      a2,
                                      a3,
                                      a4,
                                      a5,
                                      a6,
                                      a7,
                                      a8,
                                      a9,
                                      a10,
                                      a11);
}

template <class ELEMENT_TYPE, class A1, class A2, class A3, class A4, class A5,
          class A6, class A7, class A8, class A9, class A10, class A11,
          class A12>
inline
bsl::shared_ptr<ELEMENT_TYPE>
bsl::make_shared(const A1&  a1,
                 const A2&  a2,
                 const A3&  a3,
                 const A4&  a4,
                 const A5&  a5,
                 const A6&  a6,
                 const A7&  a7,
                 const A8&  a8,
                 const A9&  a9,
                 const A10& a10,
                 const A11& a11,
                 const A12& a12)
{
    return bsl::allocate_shared<ELEMENT_TYPE>(
                                      BloombergLP::bslma::Default::allocator(),
                                      a1,
                                      a2,
                                      a3,
                                      a4,
                                      a5,
                                      a6,
                                      a7,
                                      a8,
                                      a9,
                                      a10,
                                      a11,
                                      a12);
}

template <class ELEMENT_TYPE, class A1, class A2, class A3, class A4, class A5,
          class A6, class A7, class A8, class A9, class A10, class A11,
          class A12, class A13>
inline
bsl::shared_ptr<ELEMENT_TYPE>
bsl::make_shared(const A1&  a1,
                 const A2&  a2,
                 const A3&  a3,
                 const A4&  a4,
                 const A5&  a5,
                 const A6&  a6,
                 const A7&  a7,
                 const A8&  a8,
                 const A9&  a9,
                 const A10& a10,
                 const A11& a11,
                 const A12& a12,
                 const A13& a13)
{
    return bsl::allocate_shared<ELEMENT_TYPE>(
                                      BloombergLP::bslma::Default::allocator(),
                                      a1,
                                      a2,
                                      a3,
                                      a4,
                                      a5,
                                      a6,
                                      a7,
                                      a8,
                                      a9,
                                      a10,
                                      a11,
                                      a12,
                                      a13);
}

template <class ELEMENT_TYPE, class A1, class A2, class A3, class A4, class A5,
          class A6, class A7, class A8, class A9, class A10, class A11,
          class A12, class A13, class A14>
inline
bsl::shared_ptr<ELEMENT_TYPE>
bsl::make_shared(const A1&  a1,
                 const A2&  a2,
                 const A3&  a3,
                 const A4&  a4,
                 const A5&  a5,
                 const A6&  a6,
                 const A7&  a7,
                 const A8&  a8,
                 const A9&  a9,
                 const A10& a10,
                 const A11& a11,
                 const A12& a12,
                 const A13& a13,
                 const A14& a14)
{
    return bsl::allocate_shared<ELEMENT_TYPE>(
                                      BloombergLP::bslma::Default::allocator(),
                                      a1,
                                      a2,
                                      a3,
                                      a4,
                                      a5,
                                      a6,
                                      a7,
                                      a8,
                                      a9,
                                      a10,
                                      a11,
                                      a12,
                                      a13,
                                      a14);
}

#endif  // BSLS_COMPILERFEATURES_SUPPORT_VARIADIC_TEMPLATES

// ============================================================================
//                              TYPE TRAITS
// ============================================================================

// Type traits for smart pointers:
//: o 'shared_ptr' has pointer semantics, but 'weak_ptr' does not.
//:
//: o Although 'shared_ptr' constructs with an allocator, it does not 'use' an
//:   allocator in the manner of the 'UsesBslmaAllocator' trait, and should be
//:   explicitly specialized as a clear sign to code inspection tools.
//:
//: o Smart pointers are bitwise-movable as long as there is no opportunity for
//:   holding a pointer to internal state in the immediate object itself.  As
//:   'd_ptr_p' is never exposed by reference, it is not possible to create an
//:   internal pointer, so the trait should be 'true'.

namespace BloombergLP {

namespace bslma {

template <class ELEMENT_TYPE>
struct UsesBslmaAllocator< ::bsl::shared_ptr<ELEMENT_TYPE> >
    : bsl::false_type
{};

}  // close namespace bslma

namespace bslmf {

template <class ELEMENT_TYPE>
struct HasPointerSemantics< ::bsl::shared_ptr<ELEMENT_TYPE> >
    : bsl::true_type
{};

template <class ELEMENT_TYPE>
struct IsBitwiseMoveable< ::bsl::shared_ptr<ELEMENT_TYPE> >
    : bsl::true_type
{};

template <class ELEMENT_TYPE>
struct IsBitwiseMoveable< ::bsl::weak_ptr<ELEMENT_TYPE> >
    : bsl::true_type
{};

}  // close namespace bslmf

}  // close enterprise namespace

#endif

// ----------------------------------------------------------------------------
// Copyright 2014 Bloomberg Finance L.P.
//
// Licensed under the Apache License, Version 2.0 (the "License");
// you may not use this file except in compliance with the License.
// You may obtain a copy of the License at
//
//     http://www.apache.org/licenses/LICENSE-2.0
//
// Unless required by applicable law or agreed to in writing, software
// distributed under the License is distributed on an "AS IS" BASIS,
// WITHOUT WARRANTIES OR CONDITIONS OF ANY KIND, either express or implied.
// See the License for the specific language governing permissions and
// limitations under the License.
// ----------------------------- END-OF-FILE ----------------------------------<|MERGE_RESOLUTION|>--- conflicted
+++ resolved
@@ -1086,11 +1086,7 @@
 //..
 #ifndef BDE_OMIT_INTERNAL_DEPRECATED
 //
-<<<<<<< HEAD
-///Example 6 - Custom Deleters
-=======
 ///Example 6: Custom Deleters
->>>>>>> 377fd5f6
 /// -  -  -  -  -  -  -  -  -
 // The role of a "deleter" is to allow users to define a custom "cleanup" for a
 // shared object.  Although cleanup generally involves destroying the object,
@@ -1211,13 +1207,8 @@
 // be exposed.  The following examples demonstrate two techniques for achieving
 // this goal using a 'shared_ptr'.
 //
-<<<<<<< HEAD
-///Example 7 - Hidden Interfaces
-/// -  -  -  -  -  -  -  -  -  -
-=======
 ///Example 7: Hidden Interfaces
 /// - - - - - - - - - - - - - -
->>>>>>> 377fd5f6
 // Example 7 demonstrates the use of incomplete types to hide the interface of
 // a 'my_Session' type.  We begin by declaring the 'my_SessionManager' 'class',
 // which allocates and manages 'my_Session' objects.  The interface ('.h')
@@ -1348,14 +1339,9 @@
 //      return handle->sessionName();
 //  }
 //..
-<<<<<<< HEAD
-///Example 8 - Opaque Types
-///  -  -  -  -  -  -  -  -
-=======
 //
 ///Example 8: Opaque Types
 /// -  -  -  -  -  -  -  -
->>>>>>> 377fd5f6
 // In the above example, users could infer that 'my_Handle' is a pointer to a
 // 'my_Session' but have no way to directly access it's methods since the
 // interface is not exposed.  In the following example, 'my_SessionManager' is
