--- conflicted
+++ resolved
@@ -169,13 +169,8 @@
 
 template <class VALUE, class NODE, class DIFFERENCE_TYPE>
 class TreeIterator
-<<<<<<< HEAD
-#ifdef BSLS_PLATFORM__OS_SOLARIS
+#ifdef BSLS_PLATFORM_OS_SOLARIS
     : public std::iterator<std::bidirectional_iterator_tag, VALUE>
-=======
-#ifdef BSLS_PLATFORM_OS_SOLARIS
-    : public std::iterator<std::bidirectional_iterator_tag, BSLSTL_VALUE>
->>>>>>> 8d6aaf86
 // On Solaris just to keep studio12-v4 happy, since algorithms takes only
 // iterators inheriting from 'std::iterator'.
 #endif
@@ -197,13 +192,8 @@
     // a 'bslstl::TreeNode' object).
 
     // PRIVATE TYPES
-<<<<<<< HEAD
-    typedef typename BloombergLP::bslmf_RemoveCvq<VALUE>::Type NcType;
-    typedef TreeIterator<NcType, NODE, DIFFERENCE_TYPE>      NcIter;
-=======
-    typedef typename bsl::remove_cv<BSLSTL_VALUE>::type          NcType;
-    typedef TreeIterator<NcType, BSLSTL_NODE, BSLSTL_DIFFERENCE> NcIter;
->>>>>>> 8d6aaf86
+    typedef typename bsl::remove_cv<VALUE>::type          NcType;
+    typedef TreeIterator<NcType, NODE, DIFFERENCE_TYPE> NcIter;
 
     // DATA
     bslalg::RbTreeNode *d_node_p;  // current iterator position
@@ -224,15 +214,9 @@
     // PUBLIC TYPES
     typedef bsl::bidirectional_iterator_tag iterator_category;
     typedef NcType                          value_type;
-<<<<<<< HEAD
-    typedef DIFFERENCE_TYPE                      difference_type;
+    typedef DIFFERENCE_TYPE                 difference_type;
     typedef VALUE*                          pointer;
     typedef VALUE&                          reference;
-=======
-    typedef BSLSTL_DIFFERENCE               difference_type;
-    typedef BSLSTL_VALUE*                   pointer;
-    typedef BSLSTL_VALUE&                   reference;
->>>>>>> 8d6aaf86
         // Standard iterator defined types [24.4.2].
 
     // CREATORS
@@ -397,11 +381,7 @@
 typename TreeIterator<VALUE, NODE, DIFFERENCE_TYPE>::pointer
 TreeIterator<VALUE, NODE, DIFFERENCE_TYPE>::operator->() const
 {
-<<<<<<< HEAD
     return bsls_Util::addressOf(static_cast<NODE *>(d_node_p)->value());
-=======
-    return bsls::Util::addressOf(static_cast<BSLSTL_NODE *>(d_node_p)->value());
->>>>>>> 8d6aaf86
 }
 
 template <class VALUE, class NODE, class DIFFERENCE_TYPE>
