// bslstl_hashtable.t.cpp                                             -*-C++-*-
#include <bslstl_hashtable.h>

#include <bslstl_equalto.h>
#include <bslstl_hash.h>
#include <bslstl_hashtableiterator.h>  // usage example
#include <bslstl_iterator.h>           // 'distance', in usage example

#include <bslalg_bidirectionallink.h>

#include <bslma_default.h>
#include <bslma_defaultallocatorguard.h>
#include <bslma_exceptionguard.h>
#include <bslma_testallocator.h>
#include <bslma_testallocatormonitor.h>
#include <bslma_usesbslmaallocator.h>

#include <bsls_asserttest.h>
#include <bsls_bsltestutil.h>
#include <bsls_platform.h>

#include <bsltf_convertiblevaluewrapper.h>
#include <bsltf_degeneratefunctor.h>
#include <bsltf_evilbooleantype.h>
#include <bsltf_stdstatefulallocator.h>
#include <bsltf_stdtestallocator.h>
#include <bsltf_templatetestfacility.h>
#include <bsltf_testvaluesarray.h>

#include <limits>
#include <stdexcept>  // to verify correct exceptions are thrown

#include <math.h>
#include <stdio.h>
#include <stdlib.h>
#include <string.h> // for 'strcmp'

// To resolve gcc warnings, while printing 'size_t' arguments portably on
// Windows, we use a macro and string literal concatenation to produce the
// correct 'printf' format flag.
#ifdef ZU
#undef ZU
#endif

#if defined BSLS_PLATFORM_CMP_MSVC
#  define ZU "%Iu"
#else
#  define ZU "%zu"
#endif

// ============================================================================
//                          ADL SWAP TEST HELPER
// ----------------------------------------------------------------------------

template <class TYPE>
void invokeAdlSwap(TYPE& a, TYPE& b)
    // Exchange the values of the specified 'a' and 'b' objects using the
    // 'swap' method found by ADL (Argument Dependent Lookup).  The behavior
    // is undefined unless 'a' and 'b' were created with the same allocator.
{
    BSLS_ASSERT_OPT(a.allocator() == b.allocator());

    using namespace bsl;
    swap(a, b);
}

// The following 'using' directives must come *after* the definition of
// 'invokeAdlSwap' (above).

using namespace BloombergLP;

// ============================================================================
//                             TEST PLAN
// ----------------------------------------------------------------------------
//                             Overview
//                             --------
// The component under test is a value semantic container class template, whose
// elements are indexed by key, and duplicate key values are permitted.  The
// purpose of the component is to support implementing the four standard
// unordered containers, so it may be customized at compile time with a C++11
// standard conforming allocator, the most important of which is the 'bsl'
// allocator that supports runtime customization of the object allocator.
//
// The basic test plan is to employ the standard 10 test cases for a value-
// semantic type, before incrementally validating the remaining methods.  One
// important issue is the selection of primary manipulators.  The 'insert'
// operations of the container may trigger a 'rehash' operation, which is
// unrelated to value.  As this is an operation we prefer to defer testing
// until after the initial ten value semantic test cases, we create an
// 'insertElement' function that checks if an insert would trigger a rehash
// before proceeding.  This becomes our primary minipulator, coupled with a
// strategy to always reserve enough space at construction to accomodate all
// the values inserted for that test scenario.  This is then sufficient to
// bring the object to any valid state.
//
// The Primary Manipulators and Basic Accessors are decided to be:
//
// Primary Manipulators:
//: o 'insertElement' free function in this test driver
//: o 'removeAll'
//
// Basic Accessors:
//: o 'allocator'
//: o 'comparator'
//: o 'hasher'
//: o 'size'
//: o 'numBuckets'
//: o 'maxLoadFactor'
//: o 'elementListRoot'
//: o 'bucketAtIndex'
//: o 'bucketIndexForKey'
//
// We note that of the basic accessors, only 'size' and 'elementListRoot'
// contribute to valuee; while none of the others are salient to value, they
// are important for maintaining the efficient indexing of the container.
//
// One unusual aspect of this class is that the default constructor creates
// an empty container with no space reserved for elements to insert.  As we
// are avoiding rehash operations, this means we must use the value constructor
// through the value semantic bootstrap tests, which does allow us to specifcy
// an initial capacity.  Further, the default constructor has a more minimal
// set of requirements on the template arguments than other constructors, so we
// will test this constructor as the very final test case, to confirm that all
// the other validated functions operate correctly when instantiated with the
// more minimal contracts.
//
// As we are testing a template, we will make heavy use of the blstf template
// test facility.  Our primary means of implementing each test case will be to
// write a single function template for the case, that can test and satisfy all
// the concerns of each of the eventual instantiations.  For example, while
// testing the range of potential allocator types, and the way memory is
// consumed by the object under test, we will arrange for all allocators to
// wrap a 'bslma::TestAllocator', which can separately be queried for the
// allocator usage, regardless of the interface of the actual allocator types
// themselves.  The concerns for each test case will be split into two
// sections: the type concerns will be documented and addressed in a dispatch
// function for each case, that will address the concerns by instantiated the
// test driver function for a sufficient variety of types to be sure that such
// concerns are addressed.  The test case implementation function template will
// list the runtime behavioral concerns of the test case, regardless of the
// types it is instantiated with, and address those concerns.  This combination
// of testing will ensure thorough testing covering all combinations of concern
// for the component.
//
// TYPES
//*[19] typedef ALLOCATOR                              AllocatorType;
//*[19] typedef ::bsl::allocator_traits<AllocatorType> AllocatorTraits;
//*[19] typedef typename KEY_CONFIG::KeyType           KeyType;
//*[19] typedef typename KEY_CONFIG::ValueType         ValueType;
//*[19] typedef bslalg::BidirectionalNode<ValueType>   NodeType;
//*[19] typedef typename AllocatorTraits::size_type    SizeType;
//
// CREATORS
//*[  ] HashTable(const ALLOCATOR& allocator = ALLOCATOR());
//*[ 2] HashTable(const HASHER&, const COMPARATOR&, SizeType, const ALLOCATOR&)
//*[ 7] HashTable(const HashTable& original);
//*[ 7] HashTable(const HashTable& original, const ALLOCATOR& allocator);
//*[ 2] ~HashTable();
//
// MANIPULATORS
//*[ 9] operator=(const HashTable& rhs);
//*[12] insert(const SOURCE_TYPE& obj);
//*[12] insert(const ValueType& obj, const bslalg::BidirectionalLink *hint);
//*[15] insertIfMissing(bool *isInsertedFlag, const SOURCE_TYPE& obj);
//*[15] insertIfMissing(bool *isInsertedFlag, const ValueType& obj);
//*[16] insertIfMissing(const KeyType& key);
//*[  ] remove(bslalg::BidirectionalLink *node);
//*[ 2] removeAll();
<<<<<<< HEAD
//*[12] rehashForNumBuckets(SizeType newNumBuckets);
//*[12] reserveForNumElements(SizeType numElements);
//*[14] setMaxLoadFactor(float loadFactor);
=======
//*[11] rehashForNumBuckets(SizeType newNumBuckets);
//*[11] reserveForNumElements(SizeType numElements);
//*[13] setMaxLoadFactor(float loadFactor);
>>>>>>> 34affe25
//*[ 8] swap(HashTable& other);
//
//      ACCESSORS
// [ 4] allocator() const;
//*[ 4] comparator() const;
//*[ 4] hasher() const;
//*[ 4] size() const;
//*[18] maxSize() const;
//*[ 4] numBuckets() const;
//*[18] maxNumBuckets() const;
//*[13] loadFactor() const;
//*[ 4] maxLoadFactor() const;
//*[ 4] elementListRoot() const;
//*[17] find(const KeyType& key) const;
//*[17] findRange(BLink **first, BLink **last, const KeyType& k) const;
//*[ 6] findEndOfRange(bslalg::BidirectionalLink *first) const;
//*[ 4] bucketAtIndex(SizeType index) const;
//*[ 4] bucketIndexForKey(const KeyType& key) const;
//*[ 4] countElementsInBucket(SizeType index) const;
//
//*[ 6] bool operator==(const HashTable& lhs, const HashTable& rhs);
//*[ 6] bool operator!=(const HashTable& lhs, const HashTable& rhs);
//
//// specialized algorithms:
//*[ 8] void swap(HashTable& a, HashTable& b);
//
// ----------------------------------------------------------------------------
// [ 1] BREATHING TEST
//*[  ] USAGE EXAMPLE
//
// Class HashTable_ImpDetails
//*[  ] size_t nextPrime(size_t n);
//*[  ] bslalg::HashTableBucket *defaultBucketAddress();
//
// Class HashTable_Util<ALLOCATOR>
//*[  ] initAnchor(bslalg::HashTableAnchor *, SizeType, const ALLOC&);
//*[  ] destroyBucketArray(bslalg::HashTableBucket *, SizeType, const ALLOC&)
//
// Class HashTable_ListProctor
//*[  ] TBD...
//
// Class HashTable_ArrayProctor
//*[  ] TBD...
//
// TEST TEST APPARATUS AND GENERATOR FUNCTIONS
//*[ 3] int ggg(HashTable *object, const char *spec, int verbose = 1);
//*[ 3] HashTable& gg(HashTable *object, const char *spec);
//*[ 2] insertElement(HashTable<K, H, E, A> *, const K::ValueType&)
//*[ 3] verifyListContents(Link *, const COMPARATOR&, const VALUES&, size_t);
//
//*[  ] CONCERN: The type employs the expected size optimizations.
//*[  ] CONCERN: The type has the necessary type traits.

// ============================================================================
//                      STANDARD BDE ASSERT TEST MACROS
// ----------------------------------------------------------------------------
// NOTE: THIS IS A LOW-LEVEL COMPONENT AND MAY NOT USE ANY C++ LIBRARY
// FUNCTIONS, INCLUDING IOSTREAMS.

namespace {

int testStatus = 0;

void aSsErT(bool b, const char *s, int i)
{
    if (b) {
        printf("Error " __FILE__ "(%d): %s    (failed)\n", i, s);
        if (testStatus >= 0 && testStatus <= 100) ++testStatus;
    }
}

}  // close unnamed namespace

//=============================================================================
//                       STANDARD BDE TEST DRIVER MACROS
//-----------------------------------------------------------------------------

#define ASSERT       BSLS_BSLTESTUTIL_ASSERT
#define LOOP_ASSERT  BSLS_BSLTESTUTIL_LOOP_ASSERT
#define LOOP0_ASSERT BSLS_BSLTESTUTIL_LOOP0_ASSERT
#define LOOP1_ASSERT BSLS_BSLTESTUTIL_LOOP1_ASSERT
#define LOOP2_ASSERT BSLS_BSLTESTUTIL_LOOP2_ASSERT
#define LOOP3_ASSERT BSLS_BSLTESTUTIL_LOOP3_ASSERT
#define LOOP4_ASSERT BSLS_BSLTESTUTIL_LOOP4_ASSERT
#define LOOP5_ASSERT BSLS_BSLTESTUTIL_LOOP5_ASSERT
#define LOOP6_ASSERT BSLS_BSLTESTUTIL_LOOP6_ASSERT
#define ASSERTV      BSLS_BSLTESTUTIL_ASSERTV

#define Q   BSLS_BSLTESTUTIL_Q   // Quote identifier literally.
#define P   BSLS_BSLTESTUTIL_P   // Print identifier and value.
#define P_  BSLS_BSLTESTUTIL_P_  // P(X) without '\n'.
#define T_  BSLS_BSLTESTUTIL_T_  // Print a tab (w/o newline).
#define L_  BSLS_BSLTESTUTIL_L_  // current Line number

#define RUN_EACH_TYPE BSLTF_TEMPLATETESTFACILITY_RUN_EACH_TYPE

#define BSL_TF_EQ      BSLTF_TEMPLATETESTFACILITY_COMPARE_EQUAL
#define BSL_TF_NOT_EQ  BSLTF_TEMPLATETESTFACILITY_COMPARE_NOT_EQUAL

// ============================================================================
//                  NEGATIVE-TEST MACRO ABBREVIATIONS
// ----------------------------------------------------------------------------

#define ASSERT_SAFE_PASS(EXPR) BSLS_ASSERTTEST_ASSERT_SAFE_PASS(EXPR)
#define ASSERT_SAFE_FAIL(EXPR) BSLS_ASSERTTEST_ASSERT_SAFE_FAIL(EXPR)
#define ASSERT_PASS(EXPR)      BSLS_ASSERTTEST_ASSERT_PASS(EXPR)
#define ASSERT_FAIL(EXPR)      BSLS_ASSERTTEST_ASSERT_FAIL(EXPR)
#define ASSERT_OPT_PASS(EXPR)  BSLS_ASSERTTEST_ASSERT_OPT_PASS(EXPR)
#define ASSERT_OPT_FAIL(EXPR)  BSLS_ASSERTTEST_ASSERT_OPT_FAIL(EXPR)

#define ASSERT_SAFE_PASS_RAW(EXPR) BSLS_ASSERTTEST_ASSERT_SAFE_PASS_RAW(EXPR)
#define ASSERT_SAFE_FAIL_RAW(EXPR) BSLS_ASSERTTEST_ASSERT_SAFE_FAIL_RAW(EXPR)
#define ASSERT_PASS_RAW(EXPR)      BSLS_ASSERTTEST_ASSERT_PASS_RAW(EXPR)
#define ASSERT_FAIL_RAW(EXPR)      BSLS_ASSERTTEST_ASSERT_FAIL_RAW(EXPR)
#define ASSERT_OPT_PASS_RAW(EXPR)  BSLS_ASSERTTEST_ASSERT_OPT_PASS_RAW(EXPR)
#define ASSERT_OPT_FAIL_RAW(EXPR)  BSLS_ASSERTTEST_ASSERT_OPT_FAIL_RAW(EXPR)

bool verbose;
bool veryVerbose;
bool veryVeryVerbose;
bool veryVeryVeryVerbose;

// ============================================================================
//                              USAGE EXAMPLES
// ----------------------------------------------------------------------------

namespace UsageExamples {

///Usage
///-----
// This section illustrates intended use of this component.  The
// 'bslstl::HashTable' class template provides a common foundation for
// implementing the four standard unordered containers:
//: o 'bsl::unordered_map'
//: o 'bsl::unordered_multiset'
//: o 'bsl::unordered_multimap'
//: o 'bsl::unordered_set'
// This and the subsequent examples in this component use the
// 'bslstl::HashTable' class to implement several model container classes, each
// providing a small but representative sub-set of the functionality of one of
// the standard unordered containers.
//
///Example 1: Implementing a Hashed Set Container
///----------------------------------------------
// Suppose we wish to implement, 'MyHashedSet', a greatly abbreviated version
// of 'bsl::unordered_set'.  The 'bslstl::HashTable' class template can be used
// as the basis of that implementation.
//
// First, we define 'UseEntireValueAsKey', a class template we can use to
// configure 'bslstl::HashTable' to use its entire elements as keys for its
// hasher, a policy suitable for a set container.  (Later, in {Example2}, we
// will define 'UseFirstValueOfPairAsKey' for use in a map container.  Note
// that, in practice, developers can use the existing classes in
// {'bslstl_unorderedmapkeyconfiguration'} and
// {'bslstl_unorderedsetkeyconfiguration'}.)
//..
                            // ==========================
                            // struct UseEntireValueAsKey
                            // ==========================

    template <class VALUE_TYPE>
    struct UseEntireValueAsKey {
        // This 'struct' provides a namespace for types and methods that define
        // the policy by which the key value of a hashed container (i.e., the
        // value passed to the hasher) is extracted from the objects stored in
        // the hashed container (the 'value' type).

        typedef VALUE_TYPE ValueType;
            // Alias for 'VALUE_TYPE', the type stored in the hashed container.

        typedef ValueType KeyType;
            // Alias for the type passed to the hasher by the hashed container.
            // In this policy, that type is 'ValueType'.

        static const KeyType& extractKey(const ValueType& value);
            // Return the key value for the specified 'value'.  In this policy,
            // that is 'value' itself.
    };

                            // --------------------------
                            // struct UseEntireValueAsKey
                            // --------------------------

    template <class VALUE_TYPE>
    inline
    const typename UseEntireValueAsKey<VALUE_TYPE>::KeyType&
                   UseEntireValueAsKey<VALUE_TYPE>::extractKey(
                                                        const ValueType& value)
    {
        return value;
    }
//..
// Next, we define 'MyPair', a class template that can hold a pair of values of
// arbitrary types.  This will be used to in 'MyHashedSet' to return the status
// of the 'insert' method, which must provide an iterator to the inserted value
// and a boolean value indicating if the value is newly inserted if it
// previously exiting in the set.  The 'MyPair' class template will also appear
// in {Example 2} and {Example 3}.  Note that in practice, users can use the
// standard 'bsl::pair' in this role; the 'MyPair class template is used in
// these examples to avoid creating a dependency of 'bslstl_hashtable' on
// 'bslstl_pair'.
//..
                        // =============
                        // struct MyPair
                        // =============

    template <class FIRST_TYPE, class SECOND_TYPE>
    struct MyPair {
        // PUBLIC TYPES
        typedef  FIRST_TYPE  first_type;
        typedef SECOND_TYPE second_type;

        // DATA
        first_type  first;
        second_type second;

        // CREATORS
        MyPair();
            // Create a 'MyPair' object with a default constructed 'first'
            // member and a default constructed 'second' member.

        MyPair(first_type firstValue, second_type secondValue);
            // Create a 'MyPair' object with a 'first' member equal to the
            // specified 'firstValue' and the 'second' member equal to the
            // specified 'secondValue'.
    };

    // FREE OPERATORS
    template <class FIRST_TYPE, class SECOND_TYPE>
    inline
    bool operator==(const MyPair<FIRST_TYPE, SECOND_TYPE>& lhs,
                    const MyPair<FIRST_TYPE, SECOND_TYPE>& rhs);
        // Return 'true' if the specified 'lhs' and 'rhs' MyPair objects have
        // the same value, and 'false' otherwise.  'lhs' has the same value as
        // 'rhs' if 'lhs.first == rhs.first' and 'lhs.second == rhs.second'.

    template <class FIRST_TYPE, class SECOND_TYPE>
    inline
    bool operator!=(const MyPair<FIRST_TYPE, SECOND_TYPE>& lhs,
                    const MyPair<FIRST_TYPE, SECOND_TYPE>& rhs);
        // Return 'true' if the specified 'lhs' and 'rhs' MyPair objects do not
        // have the same value, and 'false' otherwise.  'lhs' does not have the
        // same value as 'rhs' if 'lhs.first != rhs.first' or
        // 'lhs.second != rhs.second'.

                        // -------------
                        // struct MyPair
                        // -------------

    // CREATORS
    template <class FIRST_TYPE, class SECOND_TYPE>
    inline
    MyPair<FIRST_TYPE,SECOND_TYPE>::MyPair()
    : first()
    , second()
    {
    }

    template <class FIRST_TYPE, class SECOND_TYPE>
    inline
    MyPair<FIRST_TYPE,SECOND_TYPE>::MyPair( first_type firstValue,
                                           second_type secondValue)
    : first(firstValue)
    , second(secondValue)
    {
    }

    // FREE OPERATORS
    template <class FIRST_TYPE, class SECOND_TYPE>
    inline
    bool operator==(const MyPair<FIRST_TYPE, SECOND_TYPE>& lhs,
                    const MyPair<FIRST_TYPE, SECOND_TYPE>& rhs)
    {
        return lhs.first == rhs.first && lhs.second == rhs.second;
    }

    template <class FIRST_TYPE, class SECOND_TYPE>
    inline
    bool operator!=(const MyPair<FIRST_TYPE, SECOND_TYPE>& lhs,
                    const MyPair<FIRST_TYPE, SECOND_TYPE>& rhs)
    {
        return lhs.first != rhs.first || lhs.second != rhs.second;
    }
//..
// Then, we define our 'MyHashedSet' class template with an instance of
// 'bststl::HashTable' (configured using 'UseEntireValueAsKey') as its sole
// data member.  We provide 'insert' method, to allow us to populate these
// sets, and the 'find' method to allow us to examine those elements.  We also
// provide 'size' and 'bucket_count' accessor methods to let us check the inner
// workings of our class.
//
// Note that the standard classes define aliases for the templated parameters
// and other types.  In the interest of brevity, this model class (and the
// classes in the subsequent examples) do not define such aliases except where
// strictly needed for the example.
//..
                            // =================
                            // class MyHashedSet
                            // =================

    template <class KEY,
              class HASH      = bsl::hash<KEY>,
              class EQUAL     = bsl::equal_to<KEY>,
              class ALLOCATOR = bsl::allocator<KEY> >
    class MyHashedSet
    {
      private:
        // PRIVATE TYPES
        typedef bsl::allocator_traits<ALLOCATOR>          AllocatorTraits;
        typedef typename AllocatorTraits::difference_type difference_type;
        typedef BloombergLP::bslstl::HashTableIterator<const KEY,
                                                       difference_type>
                                                          iterator;

        // DATA
        BloombergLP::bslstl::HashTable<UseEntireValueAsKey<KEY>,
                                       HASH,
                                       EQUAL,
                                       ALLOCATOR> d_impl;
      public:
        // TYPES
        typedef typename AllocatorTraits::size_type size_type;
        typedef iterator                            const_iterator;

        // CREATORS
        explicit MyHashedSet(size_type        initialNumBuckets = 0,
                             const HASH&      hash              = HASH(),
                             const EQUAL&     keyEqual          = EQUAL(),
                             const ALLOCATOR& allocator         = ALLOCATOR());
            // Create an empty 'MyHashedSet' object having a maximum load
            // factor of 1.  Optionally specify at least 'initialNumBuckets' in
            // this container's initial array of buckets.  If
            // 'initialNumBuckets' is not supplied, an implementation defined
            // value is used.  Optionally specify a 'hash' used to generate the
            // hash values associated to the keys extracted from the values
            // contained in this object.  If 'hash' is not supplied, a
            // default-constructed object of type 'HASH()' is used.  Optionally
            // specify a key-equality functor 'keyEqual' used to verify that
            // two key values are the same.  If 'keyEqual' is not supplied, a
            // default-constructed object of type 'EQUAL' is used.  Optionally
            // specify an 'allocator' used to supply memory.  If 'allocator' is
            // not supplied, a default-constructed object of the (template
            // parameter) type 'ALLOCATOR' is used.  If the 'ALLOCATOR' is
            // 'bsl::allocator' (the default), then 'allocator' shall be
            // convertible to 'bslma::Allocator *'.  If the 'ALLOCATOR' is
            // 'bsl::allocator' and 'allocator' is not supplied, the currently
            // installed default allocator will be used to supply memory.

        //! ~MyHashedSet() = default;
            // Destroy this object.

        // MANIPULATORS
        MyPair<const_iterator, bool> insert(const KEY& value);
            // Insert the specified 'value' into this set if the specified
            // 'value' does not already exist in this set; otherwise, this
            // method has no effect.  Return a pair whose 'first' member is an
            // iterator providing non-modifiable access to the (possibly newly
            // inserted) 'KEY' object having 'value' (according to 'EQUAL') and
            // whose 'second' member is 'true' if a new value was inserted, and
            // 'false' if the value was already present.

        // ACCESSORS
        size_type bucket_count() const;
            // Return the number of buckets in this set.

        const_iterator cend() const;
            // Return an iterator providing non-modifiable access to the
            // past-the-end element (in the sequence of 'KEY' objects)
            // maintained by this set.

        const_iterator find(const KEY& key) const;
            // Return an iterator providing non-modifiable access to the 'KEY'
            // object in this set having the specified 'key', if such an entry
            // exists, and the iterator returned by the 'cend' method
            // otherwise.

        size_type size() const;
            // Return the number of elements in this set.
    };
//..
// Next, we implement the methods of 'MyHashedSet'.  In many cases, the
// implementations consist mainly in forwarding arguments to and returning
// values from the underlying 'bslstl::HashTable'.
//..
                            // =================
                            // class MyHashedSet
                            // =================

    // CREATORS
    template <class KEY, class HASH, class EQUAL, class ALLOCATOR>
    inline
    MyHashedSet<KEY, HASH, EQUAL, ALLOCATOR>::MyHashedSet(
                                            size_type        initialNumBuckets,
                                            const HASH&      hash,
                                            const EQUAL&     keyEqual,
                                            const ALLOCATOR& allocator)
    : d_impl(hash, keyEqual, initialNumBuckets, 1.0f, allocator)
    {
    }
//..
// Note that the 'insertIfMissing' method of 'bslstl::HashTable' provides the
// semantics needed for adding values (unique values only) to sets.
//..
    // MANIPULATORS
    template <class KEY, class HASH, class EQUAL, class ALLOCATOR>
    inline
    MyPair<typename MyHashedSet<KEY, HASH, EQUAL, ALLOCATOR>::iterator,
           bool>    MyHashedSet<KEY, HASH, EQUAL, ALLOCATOR>::insert(
                                                              const KEY& value)
    {
        typedef MyPair<iterator, bool> ResultType;

        bool                       isInsertedFlag = false;
        bslalg::BidirectionalLink *result         = d_impl.insertIfMissing(
                                                               &isInsertedFlag,
                                                               value);
        return ResultType(iterator(result), isInsertedFlag);
    }

    // ACCESSORS
    template <class KEY, class HASH, class EQUAL, class ALLOCATOR>
    inline
    typename MyHashedSet<KEY, HASH, EQUAL, ALLOCATOR>::size_type
             MyHashedSet<KEY, HASH, EQUAL, ALLOCATOR>::bucket_count() const
    {
        return d_impl.numBuckets();
    }

    template <class KEY, class HASH, class EQUAL, class ALLOCATOR>
    inline
    typename MyHashedSet<KEY, HASH, EQUAL, ALLOCATOR>::const_iterator
             MyHashedSet<KEY, HASH, EQUAL, ALLOCATOR>::cend() const
    {
        return const_iterator();
    }

    template <class KEY, class HASH, class EQUAL, class ALLOCATOR>
    inline
    typename MyHashedSet<KEY, HASH, EQUAL, ALLOCATOR>::const_iterator
             MyHashedSet<KEY, HASH, EQUAL, ALLOCATOR>::find(const KEY& key)
                                                                          const
    {
        return const_iterator(d_impl.find(key));
    }

    template <class KEY, class HASH, class EQUAL, class ALLOCATOR>
    inline
    typename MyHashedSet<KEY, HASH, EQUAL, ALLOCATOR>::size_type
             MyHashedSet<KEY, HASH, EQUAL, ALLOCATOR>::size() const
    {
        return d_impl.size();
    }

    void main1()
    {
if (verbose) {
    printf("Usage Example1\n");
}
//..
// Finally, we create 'mhs', an instance of 'MyHashedSet', exercise it, and
// confirm that it behaves as expected.
//..
    MyHashedSet<int> mhs;
    ASSERT( 0    == mhs.size());
    ASSERT( 1    == mhs.bucket_count());
//..
// Notice that the newly created set is empty and has a single bucket.
//
// Inserting a value (10) succeeds the first time but correctly fails on the
// second attempt.
//..
    MyPair<MyHashedSet<int>::const_iterator, bool> status;

    status = mhs.insert(10);
    ASSERT( 1    ==  mhs.size());
    ASSERT(10    == *status.first)
    ASSERT(true  ==  status.second);

    status = mhs.insert(10);
    ASSERT( 1    ==  mhs.size());
    ASSERT(10    == *status.first)
    ASSERT(false ==  status.second);
//..
// We can insert a different value (20) and thereby increase the set size to 2.
//..
    status = mhs.insert(20);
    ASSERT( 2    ==  mhs.size());
    ASSERT(20    == *status.first)
    ASSERT(true  ==  status.second);
//..
// Each of the inserted values (10, 20) can be found in the set.
//..
    MyHashedSet<int>::const_iterator itr, end = mhs.cend();

    itr = mhs.find(10);
    ASSERT(end !=  itr);
    ASSERT(10  == *itr);

    itr = mhs.find(20);
    ASSERT(end !=  itr);
    ASSERT(20  == *itr);
//..
// However, a value known to absent from the set (0), is correctly reported as
// not there.
//..
    itr = mhs.find(0);
    ASSERT(end ==  itr);
//..
    }

///Example 2: Implementing a Hashed Map Container
///----------------------------------------------
// Suppose we wish to implement, 'MyHashedMap', a greatly abbreviated version
// of 'bsl::unordered_map'.  As with 'MyHashedSet' (see {Example 1}), the
// 'bslstl::HashTable' class template can be used as the basis of our
// implementation.
//
// First, we define 'UseFirstValueOfPairAsKey', a class template we can use to
// configure 'bslstl::HashTable' to use the 'first' member of each element,
// each a 'MyPair', as the key-value for hashing.  Note that, in practice,
// developers can use class defined in {'bslstl_unorderedmapkeyconfiguration'}.
//..
                            // ===============================
                            // struct UseFirstValueOfPairAsKey
                            // ===============================

    template <class VALUE_TYPE>
    struct UseFirstValueOfPairAsKey {
        // This 'struct' provides a namespace for types and methods that define
        // the policy by which the key value of a hashed container (i.e., the
        // value passed to the hasher) is extracted from the objects stored in
        // the hashed container (the 'value' type).

        typedef VALUE_TYPE ValueType;
            // Alias for 'VALUE_TYPE', the type stored in the hashed container.
            // For this policy 'ValueType' must define a public member named
            // 'first' of type 'first_type'.

        typedef typename ValueType::first_type KeyType;
            // Alias for the type passed to the hasher by the hashed container.
            // In this policy, that type is the type of the 'first' element of
            // 'ValueType'.

        static const KeyType& extractKey(const ValueType& value);
            // Return the key value for the specified 'value'.  In this policy,
            // that is the value of the 'first' member of 'value'.
    };

                            // -------------------------------
                            // struct UseFirstValueOfPairAsKey
                            // -------------------------------

    template <class VALUE_TYPE>
    inline
    const typename UseFirstValueOfPairAsKey<VALUE_TYPE>::KeyType&
                   UseFirstValueOfPairAsKey<VALUE_TYPE>::extractKey(
                                                        const ValueType& value)
    {
        return value.first;
    }
//..
// Next, we define our 'MyHashedMap' class template with an instance of
// 'bststl::HashTable' (configured using 'UseFirstValueOfPairAsKey') as its
// sole data member.  In this example, we choose to implement 'operator[]'
// (corresponding to the signature method of 'bsl::unordered_map') to allow us
// to populate our maps and to examine their elements.
//..
                            // =================
                            // class MyHashedMap
                            // =================

    template <class KEY,
              class VALUE,
              class HASH      = bsl::hash<KEY>,
              class EQUAL     = bsl::equal_to<KEY>,
              class ALLOCATOR = bsl::allocator<KEY> >
    class MyHashedMap
    {
      private:
        // PRIVATE TYPES
        typedef bsl::allocator_traits<ALLOCATOR>          AllocatorTraits;

        typedef BloombergLP::bslstl::HashTable<
                        UseFirstValueOfPairAsKey<MyPair<const KEY, VALUE> >,
                        HASH,
                        EQUAL,
                        ALLOCATOR>                     HashTable;

        // DATA
        HashTable d_impl;

      public:
        // TYPES
        typedef typename AllocatorTraits::size_type size_type;

        // CREATORS
        explicit MyHashedMap(size_type        initialNumBuckets = 0,
                             const HASH&      hash              = HASH(),
                             const EQUAL&     keyEqual          = EQUAL(),
                             const ALLOCATOR& allocator         = ALLOCATOR());
        // Create an empty 'MyHashedMap' object having a maximum load factor
        // of 1.  Optionally specify at least 'initialNumBuckets' in this
        // container's initial array of buckets.  If 'initialNumBuckets' is not
        // supplied, one empty bucket shall be used and no memory allocated.
        // Optionally specify 'hash' to generate the hash values associated
        // with the key-value pairs contained in this unordered map.  If 'hash'
        // is not supplied, a default-constructed object of (template
        // parameter) 'HASH' is used.  Optionally specify a key-equality
        // functor 'keyEqual' used to determine whether two keys have the same
        // value.  If 'keyEqual' is not supplied, a default-constructed object
        // of (template parameter) 'EQUAL' is used.  Optionally specify an
        // 'allocator' used to supply memory.  If 'allocator' is not supplied,
        // a default-constructed object of the (template parameter) type
        // 'ALLOCATOR' is used.  If 'ALLOCATOR' is 'bsl::allocator' (the
        // default), then 'allocator' shall be convertible to
        // 'bslma::Allocator *'.  If 'ALLOCATOR' is 'bsl::allocator' and
        // 'allocator' is not supplied, the currently installed default
        // allocator will be used to supply memory.  Note that more than
        // 'initialNumBuckets' buckets may be created in order to preserve the
        // bucket allocation strategy of the hash-table (but never fewer).

        //! ~MyHashedMap() = default;
            // Destroy this object.

        // MANIPULATORS
        VALUE& operator[](const KEY& key);
            // Return a reference providing modifiable access to the
            // mapped-value associated with the specified 'key' in this
            // unordered map; if this unordered map does not already contain a
            // 'value_type' object with 'key', first insert a new 'value_type'
            // object having 'key' and a default-constructed 'VALUE' object.
            // This method requires that the (template parameter) type 'KEY' is
            // "copy-constructible" and the (template parameter) 'VALUE' is
            // "default-constructible".
    };
//..
// Then, we implement the methods 'MyHashedMap'.  The construct need merely
// forward its arguments to the constructor of 'd_impl',
//..
                            // =================
                            // class MyHashedMap
                            // =================

    // CREATORS
    template <class KEY, class VALUE, class HASH, class EQUAL, class ALLOCATOR>
    inline
    MyHashedMap<KEY, VALUE, HASH, EQUAL, ALLOCATOR>::MyHashedMap(
                                            size_type        initialNumBuckets,
                                            const HASH&      hash,
                                            const EQUAL&     keyEqual,
                                            const ALLOCATOR& allocator)
    : d_impl(hash, keyEqual, initialNumBuckets, 1.0f, allocator)
    {
    }
//..
// As with 'MyHashedSet', the 'insertIfMissing' method of 'bslstl::HashTable'
// provides the semantics we need: an element is inserted only if no such
// element (no element with the same key) in the container, and a reference to
// that element ('node') is returned.  Here, we use 'node' to obtain and return
// a modifiable reference to the 'second' member of the (possibly newly added)
// element.  Note that the 'static_cast' from 'HashTableLink *' to
// 'HashTableNode *' is valid because the nodes derive from the link type (see
// 'bslalg_bidirectionallink' and 'bslalg_hashtableimputil').
//..
    // MANIPULATORS
    template <class KEY, class VALUE, class HASH, class EQUAL, class ALLOCATOR>
    inline
    VALUE& MyHashedMap<KEY, VALUE, HASH, EQUAL, ALLOCATOR>::operator[](
                                                                const KEY& key)
    {
        typedef typename HashTable::NodeType           HashTableNode;
        typedef BloombergLP::bslalg::BidirectionalLink HashTableLink;

        HashTableLink *node = d_impl.insertIfMissing(key);
        return static_cast<HashTableNode *>(node)->value().second;
    }

    void main2()
    {
if (verbose) {
    printf("Usage Example2\n");
}
//..
// Finally, we create 'mhm', an instance of 'MyHashedMap', exercise it, and
// confirm that it behaves as expected.  We can add an element (with key value
// of 0).
//..
    MyHashedMap<int, double> mhm;

    mhm[0] = 1.234;
    ASSERT(1.234 == mhm[0]);
//..
// We can change the value of the element with key value 0.
//..
    mhm[0] = 4.321;
    ASSERT(4.321 == mhm[0]);
//..
// We can add a new element (key value 1), without changing the previously
// existing element (key value 0).
//..
    mhm[1] = 5.768;
    ASSERT(5.768 == mhm[1]);
    ASSERT(4.321 == mhm[0]);
//..
// Accessing a non-existing element (key value 2) creates that element and
// populates it with the default value of the mapped value (0.0).
//..
    ASSERT(0.000 == mhm[2]);
//..
    }
//
///Example 3: Implementing a Hashed Multi-Map Container
///----------------------------------------------------
// Suppose we wish to implement, 'MyHashedMultiMap', a greatly abbreviated
// version of 'bsl::unordered_multimap'.  As with 'MyHashedSet' and
// 'MyHashedMap' (see {Example 1}, and {Example 2}, respectively), the
// 'bslstl::HashTable' class template can be used as the basis of our
// implementation.
//
// First, we need a class template to configure 'bslstl::HashTable' to extract
// key values in manner appropriate for maps.  The previously defined
// 'UseFirstValueOfPairAsKey' class template (see {Example 2}) suits perfectly.
//
// Next, we define our 'MyHashedMultiMap' class template with an instance of
// 'bststl::HashTable' (configured using 'UseFirstValueOfPairAsKey') as its
// sole data member.  In this example, we choose to implement an 'insert'
// method to populate our container, and an 'equal_range' method (a signature
// method of the multi containers) to provide access to those elements.
//..
                            // ======================
                            // class MyHashedMultiMap
                            // ======================

    template <class KEY,
              class VALUE,
              class HASH      = bsl::hash<KEY>,
              class EQUAL     = bsl::equal_to<KEY>,
              class ALLOCATOR = bsl::allocator<KEY> >
    class MyHashedMultiMap
    {
      private:
        // PRIVATE TYPES
        typedef MyPair<const KEY, VALUE>                  value_type;
        typedef bsl::allocator_traits<ALLOCATOR>          AllocatorTraits;
        typedef typename AllocatorTraits::difference_type difference_type;

        typedef BloombergLP::bslstl::HashTable<
                           UseFirstValueOfPairAsKey<MyPair<const KEY, VALUE> >,
                           HASH,
                           EQUAL,
                           ALLOCATOR>                     HashTable;

        // DATA
        HashTable d_impl;

      public:
        // TYPES
        typedef typename AllocatorTraits::size_type  size_type;

        typedef BloombergLP::bslstl::HashTableIterator<value_type,
                                                       difference_type>
                                                                      iterator;
        typedef BloombergLP::bslstl::HashTableIterator<const value_type,
                                                       difference_type>
                                                                const_iterator;

        // CREATORS
        explicit MyHashedMultiMap(
                             size_type        initialNumBuckets = 0,
                             const HASH&      hash              = HASH(),
                             const EQUAL&     keyEqual          = EQUAL(),
                             const ALLOCATOR& allocator         = ALLOCATOR());
        // Create an empty 'MyHashedMultiMap' object having a maximum load
        // factor of 1.  Optionally specify at least 'initialNumBuckets' in
        // this container's initial array of buckets.  If 'initialNumBuckets'
        // is not supplied, an implementation defined value is used.
        // Optionally specify a 'hash', a hash-functor used to generate the
        // hash values associated to the key-value pairs contained in this
        // object.  If 'hash' is not supplied, a default-constructed object of
        // (template parameter) 'HASH' type is used.  Optionally specify a
        // key-equality functor 'keyEqual' used to verify that two key values
        // are the same.  If 'keyEqual' is not supplied, a default-constructed
        // object of (template parameter) 'EQUAL' type is used.  Optionally
        // specify an 'allocator' used to supply memory.  If 'allocator' is not
        // supplied, a default-constructed object of the (template parameter)
        // 'ALLOCATOR' type is used.  If 'ALLOCATOR' is 'bsl::allocator' (the
        // default), then 'allocator' shall be convertible to
        // 'bslma::Allocator *'.  If the 'ALLOCATOR' is 'bsl::allocator' and
        // 'allocator' is not supplied, the currently installed default
        // allocator will be used to supply memory.

        //! ~MyHashedMultiMap() = default;
            // Destroy this object.

        // MANIPULATORS
        template <class SOURCE_TYPE>
        iterator insert(const SOURCE_TYPE& value);
            // Insert the specified 'value' into this multi-map, and return an
            // iterator to the newly inserted element.  This method requires
            // that the (class template parameter) types 'KEY' and 'VALUE'
            // types both be "copy-constructible", and that the (function
            // template parameter) 'SOURCE_TYPE' be convertible to the
            // (class template parameter) 'VALUE' type.

        // ACCESSORS
        MyPair<const_iterator, const_iterator> equal_range(const KEY& key)
                                                                         const;
            // Return a pair of iterators providing non-modifiable access to
            // the sequence of 'value_type' objects in this container matching
            // the specified 'key', where the the first iterator is positioned
            // at the start of the sequence and the second iterator is
            // positioned one past the end of the sequence.  If this container
            // contains no 'value_type' objects matching 'key' then the two
            // returned iterators will have the same value.
    };
//..
// Then, we implement the methods 'MyHashedMultiMap'.  The construct need
// merely forward its arguments to the constructor of 'd_impl',
//..
                            // ======================
                            // class MyHashedMultiMap
                            // ======================

    // CREATORS
    template <class KEY, class VALUE, class HASH, class EQUAL, class ALLOCATOR>
    inline
    MyHashedMultiMap<KEY, VALUE, HASH, EQUAL, ALLOCATOR>::MyHashedMultiMap(
                                           size_type        initialNumBuckets,
                                           const HASH&      hash,
                                           const EQUAL&     keyEqual,
                                           const ALLOCATOR& allocator)
    : d_impl(hash, keyEqual, initialNumBuckets, 1.0f, allocator)
    {
    }
//..
// Note that here we forgo use of the 'insertIfMissing' method and use the
// 'insert' method of 'bslstl::HashTable'.  This method supports the semantics
// of the multi containers: there can be more than one element with the same
// key value.
//..
    // MANIPULATORS
    template <class KEY, class VALUE, class HASH, class EQUAL, class ALLOCATOR>
    template <class SOURCE_TYPE>
    inline
    typename MyHashedMultiMap<KEY, VALUE, HASH, EQUAL, ALLOCATOR>::iterator
             MyHashedMultiMap<KEY, VALUE, HASH, EQUAL, ALLOCATOR>::insert(
                                                      const SOURCE_TYPE& value)
    {
        return iterator(d_impl.insert(value));
    }
//..
// The 'equal_range' method need only convert the values returned by the
// 'findRange' method to the types expected by the caller.
//..
    // ACCESSORS
    template <class KEY, class VALUE, class HASH, class EQUAL, class ALLOCATOR>
    MyPair<typename MyHashedMultiMap<KEY,
                                     VALUE,
                                     HASH,
                                     EQUAL,
                                     ALLOCATOR>::const_iterator,
           typename MyHashedMultiMap<KEY,
                                     VALUE,
                                     HASH,
                                     EQUAL, ALLOCATOR>::const_iterator>
    MyHashedMultiMap<KEY, VALUE, HASH, EQUAL, ALLOCATOR>::equal_range(
                                                          const KEY& key) const
    {
        typedef MyPair<const_iterator, const_iterator> ResultType;
        typedef BloombergLP::bslalg::BidirectionalLink HashTableLink;

        HashTableLink *first;
        HashTableLink *last;
        d_impl.findRange(&first, &last, key);
        return ResultType(const_iterator(first), const_iterator(last));
    }

    void main3()
    {
if (verbose) {
    printf("Usage Example3\n");
}
//..
// Finally, we create 'mhmm', an instance of 'MyHashedMultiMap', exercise it,
// and confirm that it behaves as expected.
//
// We define several aliases to make our code more concise.
//..
    typedef MyHashedMultiMap<int, double>::iterator       Iterator;
    typedef MyHashedMultiMap<int, double>::const_iterator ConstIterator;
    typedef MyPair<ConstIterator, ConstIterator>          ConstRange;
//..
// Searching for an element (key value 10) in a newly created, empty container
// correctly shows the absence of any such element.
//..
    MyHashedMultiMap<int, double> mhmm;

    ConstRange range;
    range = mhmm.equal_range(10);
    ASSERT(range.first == range.second);
//..
// We can insert a value (the pair 10, 100.00) into the container...
//..
    MyPair<const int, double> value(10, 100.00);

    Iterator itr;

    itr = mhmm.insert(value);
    ASSERT(value == *itr);
//..
// ... and we can do so again.
//..
    itr = mhmm.insert(value);
    ASSERT(value == *itr);
//..
// We can now find elements with the key value of 10.
//..
    range = mhmm.equal_range(10);
    ASSERT(range.first != range.second);
//..
// As expected, there are two such elements, and both are identical in key
// value (10) and mapped value (100.00).
//..
    int count = 0;
    for (ConstIterator cur  = range.first,
                       end  = range.second;
                       end != cur; ++cur, ++count) {
        ASSERT(value == *cur);
    }
    ASSERT(2 == count);
//..
    }
//
///Example 4: Implementing a Custom Container
///------------------------------------------
// Although the 'bslstl::HashTable' class was created to be a common
// implementation for the standard unordered classes, this class can also be
// used in its own right to address other user problems.
//
// Suppose that we wish to retain a record of sales orders, that each record is
// characterized by several integer attributes, and that we must be able to
// find records based on *any* of those attributes.  We can use
// 'bslstl::HashTable' to implement a custom container supporting multiple
// key-values.
//
// First, we define 'MySalesRecord', our record class:
//..
    enum { MAX_DESCRIPTION_SIZE = 16 };

    typedef struct MySalesRecord {
        int  orderNumber;                        // unique
        int  customerId;                         // no constraint
        int  vendorId;                           // no constraint
        char description[MAX_DESCRIPTION_SIZE];  // ascii string
    } MySalesRecord;
//..
// Notice that only each 'orderNumber' is unique.  We expect multiple sales to
// any given customer ('customerId') and multiple sales by any given vendor
// ('vendorId').
//
// We will use a 'bslstl::HashTable' object (a hashtable) to save record values
// based on the unique 'orderNumber', and two auxiliary hashtables to provide
// map 'customerId' and 'vendorId' values to the addresses of the records in
// the first 'bslstl::HashTable' object.  Note that this implementation relies
// on the fact that nodes in our hashtables remain stable until they are
// removed and that in this application we do *not* allow the removal (or
// modification) of records once they are inserted.
//
// To configure these hashtables, we will need several policy objects to
// extract relevant portions the 'MySalesRecord' objects for hashing.
//
// Next, define 'UseOrderNumberAsKey', a policy class for the hashtable holding
// the sales record objects.  Note that the 'ValueType' is 'MySalesRecord' and
// that the 'extractKey' method selects the 'orderNumber' attribute:
//..
                            // ==========================
                            // struct UseOrderNumberAsKey
                            // ==========================

    struct UseOrderNumberAsKey {
        // This 'struct' provides a namespace for types and methods that define
        // the policy by which the key value of a hashed container (i.e., the
        // value passed to the hasher) is extracted from the objects stored in
        // the hashed container (the 'value' type).

        typedef MySalesRecord ValueType;
            // Alias for 'MySalesRecord', the type stored in the first
            // hashtable.

        typedef int KeyType;
            // Alias for the type passed to the hasher by the hashed container.
            // In this policy, the value passed to the hasher is the
            // 'orderNumber' attribute, an 'int' type.

        static const KeyType& extractKey(const ValueType& value);
            // Return the key value for the specified 'value'.  In this policy,
            // that is the 'orderNumber' attribute of 'value'.
    };

                            // --------------------------
                            // struct UseOrderNumberAsKey
                            // --------------------------

    inline
    const UseOrderNumberAsKey::KeyType&
          UseOrderNumberAsKey::extractKey(const ValueType& value)
    {
        return value.orderNumber;
    }
//..
// Then, we define 'UseCustomerIdAsKey', the policy class for the hashtable
// that will multiply map 'customerId' to the addresses of records in the first
// hashtable.  Note that in this policy class the 'ValueType' is
// 'const MySalesRecord *'.
//..
                            // =========================
                            // struct UseCustomerIdAsKey
                            // =========================

    struct UseCustomerIdAsKey {
        // This 'struct' provides a namespace for types and methods that define
        // the policy by which the key value of a hashed container (i.e., the
        // value passed to the hasher) is extracted from the objects stored in
        // the hashed container (the 'value' type).

        typedef const MySalesRecord *ValueType;
            // Alias for 'const MySalesRecord *', the type stored in second
            // hashtable, a pointer to the record stored in the first
            // hashtable.

        typedef int KeyType;
            // Alias for the type passed to the hasher by the hashed container.
            // In this policy, the value passed to the hasher is the
            // 'orderNumber' attribute, an 'int' type.

        static const KeyType& extractKey(const ValueType& value);
            // Return the key value for the specified 'value'.  In this policy,
            // that is the 'customerId' attribute of 'value'.
    };

                            // -------------------------
                            // struct UseCustomerIdAsKey
                            // -------------------------

    inline
    const UseCustomerIdAsKey::KeyType&
          UseCustomerIdAsKey::extractKey(const ValueType& value)
    {
        return value->customerId;
    }
//..
// Notice that, since the values in the second hashtable are addresses, the
// key-value is extracted by reference.  This second hashtable allows what
// map-like semantics, *without* having to store key-values; those reside in
// the records in the first hashtable.
//
// The 'UseVendorIdAsKey' class, the policy class for the hashtable providing
// an index by 'vendorId', is almost a near clone of 'UseCustomerIdAsKey'.  It
// is shown for completeness:
//..
                            // =======================
                            // struct UseVendorIdAsKey
                            // ========================

    struct UseVendorIdAsKey {
        // This 'struct' provides a namespace for types and methods that define
        // the policy by which the key value of a hashed container (i.e., the
        // value passed to the hasher) is extracted from the objects stored in
        // the hashed container (the 'value' type).

        typedef const MySalesRecord *ValueType;
            // Alias for 'const MySalesRecord *', the type stored in second
            // hashtable, a pointer to the record stored in the first
            // hashtable.

        typedef int KeyType;
            // Alias for the type passed to the hasher by the hashed container.
            // In this policy, the value passed to the hasher is the
            // 'vendorId' attribute, an 'int' type.

        static const KeyType& extractKey(const ValueType& value);
            // Return the key value for the specified 'value'.  In this policy,
            // that is the 'vendorId' attribute of 'value'.
    };

                            // -----------------------
                            // struct UseVendorIdAsKey
                            // -----------------------

    inline
    const UseVendorIdAsKey::KeyType&
          UseVendorIdAsKey::extractKey(const ValueType& value)
    {
        return value->vendorId;
    }
//..
// Next, we define 'MySalesRecordContainer', our customized container:
//..
                            // ----------------------------
                            // class MySalesRecordContainer
                            // ----------------------------

    class MySalesRecordContainer
    {
      private:
        // PRIVATE TYPES
        typedef BloombergLP::bslstl::HashTable<
                      UseOrderNumberAsKey,
                      bsl::hash<    UseOrderNumberAsKey::KeyType>,
                      bsl::equal_to<UseOrderNumberAsKey::KeyType> >
                                                          RecordsByOrderNumber;
        typedef bsl::allocator_traits<
              bsl::allocator<UseOrderNumberAsKey::ValueType> > AllocatorTraits;
        typedef AllocatorTraits::difference_type               difference_type;
//..
// The 'ItrByOrderNumber' type is used to provide access to the elements of the
// first hash table, the one that stores the records.
//..

        typedef BloombergLP::bslstl::HashTableIterator<const MySalesRecord,
                                                       difference_type>
                                                              ItrByOrderNumber;
//..
// The 'ItrPtrById' type is used to provide access to the elements of the other
// hashtables, the ones that store pointers into the first hashtable.
//..
        typedef BloombergLP::bslstl::HashTableIterator<const MySalesRecord *,
                                                       difference_type>
                                                                    ItrPtrById;
//..
// If we were to provide iterators of type 'ItrPtrById' to our users,
// dereferencing the iterator would provide a 'MySalesRecord' pointer, which
// would then have to be dereferences.  Instead, we use 'ItrPtrById' to define
// 'ItrById' in which accessors have been overriden to provide that extra
// dereference implicitly.
//..
        class ItrById : public ItrPtrById
        {
          public:
            // CREATORS
            explicit ItrById(bslalg::BidirectionalLink *node)
            : ItrPtrById(node)
            {
            }

            // ACCESSORS
            const MySalesRecord& operator*() const
            {
                return *ItrPtrById::operator*();
            }

            const MySalesRecord *operator->() const
            {
                return &(*ItrPtrById::operator*());
            }
        };

        typedef BloombergLP::bslstl::HashTable<
                      UseCustomerIdAsKey,
                      bsl::hash<    UseCustomerIdAsKey::KeyType>,
                      bsl::equal_to<UseCustomerIdAsKey::KeyType> >
                                                       RecordsPtrsByCustomerId;
        typedef BloombergLP::bslstl::HashTable<
                      UseVendorIdAsKey,
                      bsl::hash<    UseVendorIdAsKey::KeyType>,
                      bsl::equal_to<UseVendorIdAsKey::KeyType> >
                                                         RecordsPtrsByVendorId;
        // DATA
        RecordsByOrderNumber    d_recordsByOrderNumber;
        RecordsPtrsByCustomerId d_recordptrsByCustomerId;
        RecordsPtrsByVendorId   d_recordptrsByVendorId;

      public:
        // PUBLIC TYPES
        typedef ItrByOrderNumber  ConstItrByOrderNumber;
        typedef ItrById           ConstItrById;

        // CREATORS
        explicit MySalesRecordContainer(bslma::Allocator *basicAllocator = 0);
            // Create an empty 'MySalesRecordContainer' object.  If
            // 'basicAllocator' is 0, the currently installed default allocator
            // is used.

        //! ~MySalesRecordContainer() = default;
            // Destroy this object.

        // MANIPULATORS
        MyPair<ConstItrByOrderNumber, bool> insert(const MySalesRecord& value);
            // Insert the specified 'value' into this set if the specified
            // 'value' does not already exist in this set; otherwise, this
            // method has no effect.  Return a pair whose 'first' member is an
            // iterator providing non-modifiable access to the (possibly newly
            // inserted) 'MySalesRecord' object having 'value' and whose
            // 'second' member is 'true' if a new value was inserted, and
            // 'false' if the value was already present.

        // ACCESSORS
        ConstItrByOrderNumber cend() const;
            // Return an iterator providing non-modifiable access to the
            // past-the-end element (in the sequence of 'MySalesRecord'
            // objects) maintained by this set.

        ConstItrByOrderNumber findByOrderNumber(int value) const;
            // Return an iterator providing non-modifiable access to the
            // 'MySalesRecord' object in this set having the specified 'value',
            // if such an entry exists, and the iterator returned by the 'cend'
            // method otherwise.
//..
// Notice that this interface provides map-like semantics for finding records.
// We need only specify the 'orderNumber' attribute of the record of interest;
// however, the return value is set-like: we get access to the record, not the
// more complicated key-value/record pair that a map would have provided.
//
// Internally, the hash table need only store the records themselves.  A map
// would have had to manage key-value/record pairs, where the key-value would
// be a copy of part of the record.
//..
        MyPair<ConstItrById, ConstItrById> findByCustomerId(int value) const;
            // Return a pair of iterators providing non-modifiable access to
            // the sequence of 'MySalesRecord' objects in this container having
            // a 'customerId' attribute equal to the specified 'value' where
            // the first iterator is positioned at the start of the sequence
            // and the second iterator is positioned one past the end of the
            // sequence.  If this container has no such objects, then the two
            // iterators will be equal.

        MyPair<ConstItrById, ConstItrById> findByVendorId(int value) const;
            // Return a pair of iterators providing non-modifiable access to
            // the sequence of 'MySalesRecord' objects in this container having
            // a 'vendorId' attribute equal to the specified 'value' where the
            // first iterator is positioned at the start of the sequence and
            // the second iterator is positioned one past the end of the
            // sequence.  If this container has no such objects, then the two
            // iterators will be equal.
    };
//..
// Then, we implement the methods of 'MySalesRecordContainer', our customized
// container:
//..
                            // ----------------------------
                            // class MySalesRecordContainer
                            // ----------------------------

    // CREATORS
    inline
    MySalesRecordContainer::MySalesRecordContainer(
                                              bslma::Allocator *basicAllocator)
    : d_recordsByOrderNumber(basicAllocator)
    , d_recordptrsByCustomerId(basicAllocator)
    , d_recordptrsByVendorId(basicAllocator)
    {
    }

    // MANIPULATORS
    inline
    MyPair<MySalesRecordContainer::ConstItrByOrderNumber, bool>
    MySalesRecordContainer::insert(const MySalesRecord& value)
    {
        // Insert into internal container that will own the record.

        bool                                    isInsertedFlag = false;
        BloombergLP::bslalg::BidirectionalLink *result         =
                d_recordsByOrderNumber.insertIfMissing(&isInsertedFlag, value);

        // Index by other record attributes

        RecordsByOrderNumber::NodeType *nodePtr =
                         static_cast<RecordsByOrderNumber::NodeType *>(result);

        d_recordptrsByCustomerId.insert(&nodePtr->value());
          d_recordptrsByVendorId.insert(&nodePtr->value());

        // Return of insertion.

        return MyPair<ConstItrByOrderNumber, bool>(
                                                 ConstItrByOrderNumber(result),
                                                 isInsertedFlag);
    }

    // ACCESSORS
    inline
    MySalesRecordContainer::ConstItrByOrderNumber
    MySalesRecordContainer::cend() const
    {
        return ConstItrByOrderNumber();
    }

    inline
    MySalesRecordContainer::ConstItrByOrderNumber
    MySalesRecordContainer::findByOrderNumber(int value) const
    {
        return ConstItrByOrderNumber(d_recordsByOrderNumber.find(value));
    }

    inline
    MyPair<MySalesRecordContainer::ConstItrById,
           MySalesRecordContainer::ConstItrById>
    MySalesRecordContainer::findByCustomerId(int value) const
    {
        typedef BloombergLP::bslalg::BidirectionalLink HashTableLink;

        HashTableLink *first;
        HashTableLink *last;
        d_recordptrsByCustomerId.findRange(&first, &last, value);

        return MyPair<ConstItrById, ConstItrById>(ConstItrById(first),
                                                  ConstItrById(last));
    }

    inline
    MyPair<MySalesRecordContainer::ConstItrById,
           MySalesRecordContainer::ConstItrById>
    MySalesRecordContainer::findByVendorId(int value) const
    {
        typedef BloombergLP::bslalg::BidirectionalLink HashTableLink;

        HashTableLink *first;
        HashTableLink *last;
        d_recordptrsByVendorId.findRange(&first, &last, value);

        return MyPair<ConstItrById, ConstItrById>(ConstItrById(first),
                                                  ConstItrById(last));
    }

    void main4()
    {
if (verbose) {
    printf("Usage Example4\n");
}
//..
// Now, create an empty container and load it with some sample data.
//..
        MySalesRecordContainer msrc;

        const MySalesRecord DATA[] = {
            { 1000, 100, 10, "hello" },
            { 1001, 100, 20, "world" },
            { 1002, 200, 10, "how" },
            { 1003, 200, 20, "are" },
            { 1004, 100, 10, "you" },
            { 1005, 100, 20, "today" }
        };
        const int numDATA = sizeof DATA / sizeof *DATA;

if (verbose) {
        printf("Insert sales records into container.\n");
}

        for (int i = 0; i < numDATA; ++i) {
            const int orderNumber   = DATA[i].orderNumber;
            const int customerId    = DATA[i].customerId;
            const int vendorId      = DATA[i].vendorId;
            const char *description = DATA[i].description;

if (verbose) {
            printf("%d: %d %d %s\n",
                   orderNumber,
                   customerId,
                   vendorId,
                   description);
}
            MyPair<MySalesRecordContainer::ConstItrByOrderNumber,
                   bool> status = msrc.insert(DATA[i]);
            ASSERT(msrc.cend() != status.first);
            ASSERT(true        == status.second);
        }
//..
// We find on standard output:
//..
//  Insert sales records into container.
//  1000: 100 10 hello
//  1001: 100 20 world
//  1002: 200 10 how
//  1003: 200 20 are
//  1004: 100 10 you
//  1005: 100 20 today
//..
// We can search our container by order number and find the expected records.
//..
if (verbose) {
        printf("Find sales records by order number.\n");
}
        for (int i = 0; i < numDATA; ++i) {
            const int orderNumber   = DATA[i].orderNumber;
            const int customerId    = DATA[i].customerId;
            const int vendorId      = DATA[i].vendorId;
            const char *description = DATA[i].description;

if (verbose) {
            printf("%d: %d %d %s\n",
                   orderNumber,
                   customerId,
                   vendorId,
                   description);
}
            MySalesRecordContainer::ConstItrByOrderNumber itr =
                                           msrc.findByOrderNumber(orderNumber);
            ASSERT(msrc.cend() != itr);
            ASSERT(orderNumber == itr->orderNumber);
            ASSERT(customerId  == itr->customerId);
            ASSERT(vendorId    == itr->vendorId);
            ASSERT(0 == strcmp(description, itr->description));
        }
//..
// We find on standard output:
//..
//  Find sales records by order number.
//  1000: 100 10 hello
//  1001: 100 20 world
//  1002: 200 10 how
//  1003: 200 20 are
//  1004: 100 10 you
//  1005: 100 20 today
//..
// We can search our container by customer identifier and find the expected
// records.
//..
if (verbose) {
        printf("Find sales records by customer identifier.\n");
}

        for (int customerId = 100; customerId <= 200; customerId += 100) {
            MyPair<MySalesRecordContainer::ConstItrById,
                   MySalesRecordContainer::ConstItrById> result =
                                             msrc.findByCustomerId(customerId);
            int count = bsl::distance(result.first, result.second);
if (verbose) {
            printf("customerId %d, count %d\n", customerId, count);
}

            for (MySalesRecordContainer::ConstItrById itr  = result.first,
                                                      end  = result.second;
                                                      end != itr; ++itr) {
if (verbose) {
                printf("\t\t%d %d %d %s\n",
                       itr->orderNumber,
                       itr->customerId,
                       itr->vendorId,
                       itr->description);
}
            }
        }
//..
// We find on standard output:
//..
//  Find sales records by customer identifier.
//  customerId 100, count 4
//              1005 100 20 today
//              1004 100 10 you
//              1001 100 20 world
//              1000 100 10 hello
//  customerId 200, count 2
//              1003 200 20 are
//              1002 200 10 how
//..
// Lastly, we can search our container by vendor identifier and find the
// expected records.
//..
if (verbose) {
        printf("Find sales records by vendor identifier.\n");
}

        for (int vendorId = 10; vendorId <= 20; vendorId += 10) {
            MyPair<MySalesRecordContainer::ConstItrById,
                   MySalesRecordContainer::ConstItrById> result =
                                                 msrc.findByVendorId(vendorId);
            int count = bsl::distance(result.first, result.second);
if (verbose) {
            printf("vendorId %d, count %d\n", vendorId, count);
}

            for (MySalesRecordContainer::ConstItrById itr  = result.first,
                                                      end  = result.second;
                                                      end != itr; ++itr) {
if (verbose) {
                printf("\t\t%d %d %d %s\n",
                       (*itr).orderNumber,
                       (*itr).customerId,
                       (*itr).vendorId,
                       (*itr).description);
}
            }
        }
//..
// We find on standard output:
//..
//  Find sales records by vendor identifier.
//  vendorId 10, count 3
//              1004 100 10 you
//              1002 200 10 how
//              1000 100 10 hello
//  vendorId 20, count 3
//              1005 100 20 today
//              1003 200 20 are
//              1001 100 20 world
//..
    }
}  // close namespace UsageExamples

// ============================================================================
//                  GLOBAL TYPEDEFS/CONSTANTS FOR TESTING
// ----------------------------------------------------------------------------
bslma::TestAllocator *g_bsltfAllocator_p = 0;

struct DefaultDataRow {
    int         d_line;     // source line number
    int         d_index;    // lexical order
    const char *d_spec;     // specification string, for input to 'gg' function
    const char *d_results;  // expected element values
};

static
const DefaultDataRow DEFAULT_DATA[] = {
    //line idx  spec                 results
    //---- ---  --------             -------
    { L_,    0, "",                  "" },
    { L_,    1, "A",                 "A" },
    { L_,    2, "AA",                "AA" },
    { L_,   20, "B",                 "B" },
    { L_,    5, "AB",                "AB" },
    { L_,    5, "BA",                "AB" },
    { L_,   19, "AC",                "AC" },
    { L_,   23, "CD",                "CD" },
    { L_,    7, "ABC",               "ABC" },
    { L_,    7, "ACB",               "ABC" },
    { L_,    7, "BAC",               "ABC" },
    { L_,    7, "BCA",               "ABC" },
    { L_,    7, "CAB",               "ABC" },
    { L_,    7, "CBA",               "ABC" },
    { L_,   17, "BAD",               "ABD" },
    { L_,    4, "ABCA",              "AABC" },
    { L_,    6, "ABCB",              "ABBC" },
    { L_,    8, "ABCC",              "ABCC" },
    { L_,    3, "ABCABC",            "AABBCC" },
    { L_,    3, "AABBCC",            "AABBCC" },
    { L_,    9, "ABCD",              "ABCD" },
    { L_,    9, "ACBD",              "ABCD" },
    { L_,   18, "BEAD",              "ABDE" },
    { L_,   10, "ABCDE",             "ABCDE" },
    { L_,   22, "FEDCB",             "BCDEF" },
    { L_,   11, "FEDCBA",            "ABCDEF" },
    { L_,   14, "ABCDEFGHI",         "ABCDEFGHI" },
    { L_,   16, "ABCDEFGHIJKLMNOPQ", "ABCDEFGHIJKLMNOPQ" },
    { L_,   16, "DHBIMACOPELGFKNJQ", "ABCDEFGHIJKLMNOPQ" }
};

static const int DEFAULT_NUM_DATA = sizeof DEFAULT_DATA / sizeof *DEFAULT_DATA;

static
const float DEFAULT_MAX_LOAD_FACTOR[] = {
     0.125f,
//     0.618f,
     1.0f,
//     1.618f,
     8.0f,
};
static const int DEFAULT_MAX_LOAD_FACTOR_SIZE =
              sizeof DEFAULT_MAX_LOAD_FACTOR / sizeof *DEFAULT_MAX_LOAD_FACTOR;

typedef bslalg::HashTableImpUtil     ImpUtil;
typedef bslalg::BidirectionalLink    Link;

//=============================================================================
//                           HELPER CLASSES FOR TESTING
//-----------------------------------------------------------------------------

namespace bsl
{
                    // ============================================
                    // class template bsl::equal_to specializations
                    // ============================================

template <>
struct equal_to< ::BloombergLP::bsltf::NonEqualComparableTestType> {
    // This class template specialization provides a functor to determine when
    // two '::BloombergLP::bsltf::NonEqualComparableTestType' objects have the
    // same value.  Usually, the primary template calls 'operator==' to
    // determine the result, but that cannot work for the test type that is
    // specifically designed to not have an 'operator=='.  In such cases, we
    // must provide an explicit specialization of this template if we expect
    // the test type to work in our test cases along side other types.

    // TYPES
    typedef ::BloombergLP::bsltf::NonEqualComparableTestType
                                                          first_argument_type;
    typedef ::BloombergLP::bsltf::NonEqualComparableTestType
                                                          second_argument_type;
    typedef bool                                          result_type;

    // ACCESSORS
    bool operator()(const ::BloombergLP::bsltf::NonEqualComparableTestType& a,
                    const ::BloombergLP::bsltf::NonEqualComparableTestType& b)
                                                                         const;
        // Return 'true' if the specified 'a' and 'b' objects have the same
        // value, and 'false' otherwise.  Two 'NonEqualComparableTestType'
        // objects have the same value if ... (TBD)
};

                    // ========================================
                    // class template bsl::hash specializations
                    // ========================================

template <>
struct hash< ::BloombergLP::bsltf::NonEqualComparableTestType> {
    // This class template specialization provides a functor to determine a
    // hash value for '::BloombergLP::bsltf::NonEqualComparableTestType'
    // objects.

    // TYPES
    typedef ::BloombergLP::bsltf::NonEqualComparableTestType argument_type;
    typedef size_t                                           result_type;

    // ACCESSORS
    size_t operator()(const ::BloombergLP::bsltf::NonEqualComparableTestType&
                                                                  value) const;
};

}  // close namespace bsl

// - - - - - - - - - - - - - - - - - - - - - - - - - - - - - - - - - - - - - -

namespace TestTypes
{

                       // ===========================
                       // class AwkwardMaplikeElement
                       // ===========================

class AwkwardMaplikeElement {
    // This class provides an awkward value-semantic type, designed to be used
    // with a KEY_CONFIG policy for a HashTable that supplies a non-equality
    // comparable key-type, using 'data' for the 'extractKey' method, while
    // the class itself *is* equality-comparable (as required of a value
    // semantic type) so that a HashTable of these objects should have a well-
    // defined 'operator=='.  Note that this class is a specific example for a
    // specific problem, rather than a template providing the general test type
    // for keys distinct from values, as the template test facility requires an
    // explicit specialization of a function template,
    // 'TemplateTestFacility::getIdentifier<T>', which would require a partial
    // template specialization if this class were a template, and that is not
    // supported by the C++ language.

  private:
    bsltf::NonEqualComparableTestType d_data;

  public:
    // CREATORS
    AwkwardMaplikeElement();

    explicit
    AwkwardMaplikeElement(int value);

    explicit
    AwkwardMaplikeElement(const bsltf::NonEqualComparableTestType& value);

    // MANIPULATORS
    void setData(int value);
        // Set the 'data' attribute of this object to the specified 'value'.

    // ACCESSORS
    int data() const;
        // Return the value of the 'data' attribute of this object.

    const bsltf::NonEqualComparableTestType& key() const;
        // Return a non-modifiable reference to the 'key' of this object.
};

bool operator==(const AwkwardMaplikeElement& lhs,
                const AwkwardMaplikeElement& rhs);
    // Return 'true' if the specified 'lhs' and 'rhs' objects have the same
    // value, and 'false' otherwise.  Two 'AwkwardMaplikeElement' objects have
    // the same value if ... (TBD)

bool operator!=(const AwkwardMaplikeElement& lhs,
                const AwkwardMaplikeElement& rhs);
    // Return 'true' if the specified 'lhs' and 'rhs' objects do not have the
    // same value, and 'false' otherwise.  Two 'AwkwardMaplikeElement' objects
    // do not have the same value if ... (TBD)

void debugprint(const AwkwardMaplikeElement& value);

}  // close namespace TestTypes

// - - - - - - - - - - - - - - - - - - - - - - - - - - - - - - - - - - - - - -

namespace BloombergLP {
namespace bslstl {
// HashTable-specific print function.
template <class KEY_CONFIG, class HASHER, class COMPARATOR, class ALLOCATOR>
void debugprint(
        const bslstl::HashTable<KEY_CONFIG, HASHER, COMPARATOR, ALLOCATOR>& t);
}  // close namespace BloombergLP::bslstl

namespace bsltf {

template <>
int TemplateTestFacility::getIdentifier<TestTypes::AwkwardMaplikeElement>(
                               const TestTypes::AwkwardMaplikeElement& object);

}  // close namespace BloombergLP::bsltf
}  // close namespace BloombergLP

// - - - - - - - - - - - - - - - - - - - - - - - - - - - - - - - - - - - - - -

namespace
{

                       // ===============
                       // class BoolArray
                       // ===============

class BoolArray {
    // This class holds a set of boolean flags, the number of which is
    // specified when such an object is constructed.  The number of flags is
    // fixed at the time of construction, and the object is neither copy-
    // constructible nor copy-assignable.  The flags can be set and tested
    // using 'operator[]'.  This class is a lightweight alternative to
    // 'vector<bool>' as there is no need to introduce such a component
    // dependency for a simple test facility (in the same package).
    // TBD The constructor should support a 'bslma::Allocator *' argument to
    // supply memory for the dynamically allocated array.

  private:
    // DATA
    bool   *d_data;
    size_t  d_size;

  private:
    BoolArray(const BoolArray&); // = delete;
        // not implemented

    BoolArray& operator=(const BoolArray&);  // = delete
        // not implemented

  public:
    // CREATORS
    explicit BoolArray(size_t n);
        // Create a 'BoolArray' object holding 'n' boolean flags.

    ~BoolArray();
        // Destroy this object, reclaiming any allocated memory.

    // MANIPULATORS
    bool& operator[](size_t index);
        // Return a modifiable reference to the boolean flag at the specified
        // 'index'.  The behavior is undefined unless 'index < size()'.

    // ACCESSORS
    bool operator[](size_t index) const;
        // Return the value of the boolean flag at the specified 'index'.  The
        // behavior is undefined unless 'index < size()'.

    size_t size() const;
        // Return the number of boolean flags held by this object.
};

// - - - - - - - - - - - - - - - - - - - - - - - - - - - - - - - - - - - - - -

                       // ===============================
                       // class GroupedEqualityComparator
                       // ===============================

template <class TYPE, int GROUP_SIZE>
class GroupedEqualityComparator {
    // This test class provides a mechanism that defines a function-call
    // operator that compares two objects of the parameterized 'TYPE', but in a
    // way that multiple distinct value will compare equal with each other.
    // The function-call operator compares the integer returned by the class
    // method 'TemplateTestFacility::getIdentifier' divided by the (template
    // parameter) GROUP_SIZE.

  public:
    // ACCESSORS
    bool operator() (const TYPE& lhs, const TYPE& rhs) const;
        // Return 'true' if the integer representation of the specified 'lhs'
        // divided by 'GROUP_SIZE' (rounded down) is equal to than integer
        // representation of the specified 'rhs' divided by 'GROUP_SIZE'.
};

                       // ===================
                       // class GroupedHasher
                       // ===================

template <class TYPE, class HASHER, int GROUP_SIZE>
class GroupedHasher : private HASHER {
    // This test class provides a mechanism that defines a function-call
    // operator that returns the same hash for multiple values.  The
    // function-call operator invoke the (template parameter) type 'HASHER' on
    // the integer returned by the class method
    // 'TemplateTestFacility::getIdentifier' divided by the (template
    // parameter) GROUP_SIZE.  'HASHER' shall be a class that can be invoked as
    // if it has the following method:
    //..
    //  int operator()(int value);
    //..

  public:
    // ACCESSORS
    size_t operator() (const TYPE& value);
        // Return the hash value of the integer representation of the specified
        // 'value' divided by 'GROUP_SIZE' (rounded down) is equal to than
        // integer representation of the specified 'rhs' divided by
        // 'GROUP_SIZE'.
};


// - - - - - - - - - - - - - - - - - - - - - - - - - - - - - - - - - - - - - -

                       // ============================
                       // class TestEqualityComparator
                       // ============================

template <class TYPE>
class TestEqualityComparator {
    // This test class provides a mechanism that defines a function-call
    // operator that compares two objects of the parameterized 'TYPE'.  The
    // function-call operator is implemented with integer comparison using
    // integers converted from objects of 'TYPE' by the class method
    // 'TemplateTestFacility::getIdentifier'.  The function-call operator also
    // increments a counter used to keep track the method call count.  Object
    // of this class can be identified by an id passed on construction.

    // DATA
    int         d_id;           // identifier for the functor
    mutable int d_count;        // number of times 'operator()' is called

  public:
    // CREATORS
    //! TestEqualityComparator(const TestEqualityComparator& original) =
    //                                                                 default;
        // Create a copy of the specified 'original'.

    explicit TestEqualityComparator(int id = 0);
        // Create a 'TestEqualityComparator'.  Optionally, specify 'id' that
        // can be used to identify the object.

    // MANIPULATORS
    void setId(int value);

    // ACCESSORS
    bool operator() (const TYPE& lhs, const TYPE& rhs) const;
        // Increment a counter that records the number of times this method is
        // called.   Return 'true' if the integer representation of the
        // specified 'lhs' is less than integer representation of the specified
        // 'rhs'.

    int id() const;
        // Return the 'id' of this object.

    size_t count() const;
        // Return the number of times 'operator()' is called.
};

template <class TYPE>
bool operator==(const TestEqualityComparator<TYPE>& lhs,
                const TestEqualityComparator<TYPE>& rhs);
    // Return 'true' if the specificed 'lhs' and 'rhs' have the same value,
    // and 'false' otherwise.  Two 'TestEqualityComparator' functors have the
    // same value if they have the same 'id'.

template <class TYPE>
bool operator!=(const TestEqualityComparator<TYPE>& lhs,
                const TestEqualityComparator<TYPE>& rhs);
    // Return 'true' if the specificed 'lhs' and 'rhs' do not have the same
    // value, and 'false' otherwise.  Two 'TestEqualityComparator' functors do
    // not have the same value if they do not have the same 'id'.

                       // =====================
                       // class TestHashFunctor
                       // =====================

template <class TYPE>
class TestHashFunctor {
    // This value-semantic class adapts a class meeting the C++11 'Hash'
    // requirements (C++11 [hash.requirements], 17.6.3.4) with an additional
    // 'mixer' attribute, that constitutes the value of this class, and is
    // used to mutate the value returned from the adapted hasher when calling
    // 'operator()'.  Note that this class privately inherits from the empty
    // base class 'bsl::hash' in order to exploit a compiler optimization.

    // This test class provides a mechanism that defines a function-call
    // operator that compares two objects of the parameterized 'TYPE'.  The
    // function-call operator is implemented with integer comparison using
    // integers converted from objects of 'TYPE' by the class method
    // 'TemplateTestFacility::getIdentifier'.  The function-call operator also
    // increments a counter used to keep track the method call count.  Object
    // of this class can be identified by an id passed on construction.

    // DATA
    int         d_id;           // identifier for the functor
    mutable int d_count;        // number of times 'operator()' is called

  public:
    // CREATORS
    //! TestHashFunctor(const TestHashFunctor& original) = default;
        // Create a copy of the specified 'original'.

    explicit TestHashFunctor(int id = 0);
        // Create a 'TestHashFunctor'.  Optionally, specify 'id' that can be
        // used to identify the object.

    // MANIPULATORS
    void setId(int value);
        // Set the 'id' of this object to the specified value.  Note that the
        // 'id' contributes to the value produced by the 'operator()' method,
        // so the 'id' of a 'TestHashFunctor' should not be changed for
        // functors that are installed in 'HashTable' objects.

    // ACCESSORS
    native_std::size_t operator() (const TYPE& obj) const;
        // Increment a counter that records the number of times this method is
        // called.   Return 'true' if the integer representation of the
        // specified 'lhs' is less than integer representation of the specified
        // 'rhs'.

    int id() const;
        // Return the 'id' of this object.

    size_t count() const;
        // Return the number of times 'operator()' is called.
};

template <class TYPE>
bool operator==(const TestHashFunctor<TYPE>& lhs,
                const TestHashFunctor<TYPE>& rhs);
    // Return 'true' if the specificed 'lhs' and 'rhs' have the same value,
    // and 'false' otherwise.  Two 'TestHashFunctor' functors have the same
    // value if they have the same 'id'.

template <class TYPE>
bool operator!=(const TestHashFunctor<TYPE>& lhs,
                const TestHashFunctor<TYPE>& rhs);
    // Return 'true' if the specificed 'lhs' and 'rhs' do not have the same
    // value, and 'false' otherwise.  Two 'TestHashFunctor' functors do not
    // have the same value if they do not have the same 'id'.

// - - - - - - - - - - - - - - - - - - - - - - - - - - - - - - - - - - - - - -

                       // ========================
                       // class TestFacilityHasher
                       // ========================

template <class KEY, class HASHER = ::bsl::hash<int> >
class TestFacilityHasher : private HASHER { // exploit empty base
    // This test class provides a mechanism that defines a function-call
    // operator that provides a hash code for objects of the parameterized
    // 'KEY'.  The function-call operator is implemented by calling the wrapper
    // functor, 'HASHER', with integers converted from objects of 'KEY' by the
    // class method 'TemplateTestFacility::getIdentifier'.    Note that this
    // class privately inherits from the specified 'HASHER' class in order to
    // exploit any compiler optimizations for empty base classes.

  public:
    TestFacilityHasher(const HASHER& hash = HASHER());              // IMPLICIT

    // ACCESSORS
    native_std::size_t operator() (const KEY& k) const;
        // Return a hash code for the specified 'k' using the wrapped 'HASHER'.
};

// - - - - - - - - - - - - - - - - - - - - - - - - - - - - - - - - - - - - - -

                       // ================================
                       // class TestConvertibleValueHasher
                       // ================================

template <class KEY, class HASHER = ::bsl::hash<int> >
class TestConvertibleValueHasher : private TestFacilityHasher<KEY, HASHER> {
    // TBD This test class provides...

    typedef TestFacilityHasher<KEY, HASHER> Base;

  public:
    TestConvertibleValueHasher(const HASHER& hash = HASHER());      // IMPLICIT

    // ACCESSORS
    native_std::size_t operator()(const bsltf::ConvertibleValueWrapper<KEY>& k)
                                                                         const;
        // Return a hash code for the specified 'k' using the wrapped 'HASHER'.
};

                       // ====================================
                       // class TestConvertibleValueComparator
                       // ====================================

template <class KEY>
class TestConvertibleValueComparator {
    // This test class provides...

  public:
    // ACCESSORS
      bsltf::EvilBooleanType operator()(
                           const bsltf::ConvertibleValueWrapper<KEY>& a,
                           const bsltf::ConvertibleValueWrapper<KEY>& b) const;
        // Return a hash code for the specified 'k' using the wrapped 'HASHER'.
};

// - - - - - - - - - - - - - - - - - - - - - - - - - - - - - - - - - - - - - -

                       // =======================
                       // class GenericComparator
                       // =======================

class GenericComparator {
  public:
    // ACCESSORS
    template <class ARG1_TYPE, class ARG2_TYPE>
    bsltf::EvilBooleanType operator() (const ARG1_TYPE& arg1,
                                       const ARG2_TYPE& arg2) const;
        // Return 'true' if 'arg1' has the same value as 'arg2', for some
        // unspecified definition that defaults to 'operator==', but may use
        // some other functionality.
};

                       // ===================
                       // class GenericHasher
                       // ===================

class GenericHasher {
    // This test class provides a mechanism that defines a function-call
    // operator that provides a hash code for objects of the parameterized
    // 'KEY'.  The function-call operator is implemented by calling the wrapper
    // functor, 'HASHER', with integers converted from objects of 'KEY' by the
    // class method 'TemplateTestFacility::getIdentifier'.

  public:
    // ACCESSORS
    template <class KEY>
    native_std::size_t operator() (const KEY& k) const;
        // Return a hash code for the specified 'k' using the wrapped 'HASHER'.
};


// - - - - - - - - - - - - - - - - - - - - - - - - - - - - - - - - - - - - - -

                       // ===========================
                       // class DefaultOnlyComparator
                       // ===========================

template <class TYPE>
class DefaultOnlyComparator {
    // This test class provides a mechanism that defines a function-call
<<<<<<< HEAD
    // operator that compares two objects of the parameterized 'TYPE'.  Hoever
=======
    // operator that compares two objects of the parameterized 'TYPE'.  However
>>>>>>> 34affe25
    // it is a perverse type intended for testing templates against their
    // minimum requirements, and as such is neither copyable nor swappable, and
    // is only default constructible.  The function call operator will return
    // a perverse type that is convertible-to-bool.

  public:
    // ACCESSORS
    bsltf::EvilBooleanType operator() (const TYPE& lhs, const TYPE& rhs)
        // Return 'true' if the specified 'lhs' and 'rhs' have the same value.
    {
        return BSL_TF_EQ(lhs, rhs);
    }
};

                       // =======================
                       // class DefaultOnlyHasher
                       // =======================

template <class TYPE>
class DefaultOnlyHasher {
    // This test class provides a mechanism that defines a function-call
    // operator that returns the same hash for 'TYPE' values using the standard
    // 'bsl::hash' functor.  However, this class is a perverse type intended
    // for testing templates against their minimum requirements, and as such is
    // neither copyable nor swappable, and is only default constructible.

  private:
    DefaultOnlyHasher(const DefaultOnlyHasher&); // = delete
        // not implemented

    void operator=(const DefaultOnlyHasher&); // = delete;
        // not implemented

    void operator&();  // = delete;
        // not implemented

    template<class T>
    void operator,(const T&); // = delete;
        // not implemented

    template<class T>
    void operator,(T&); // = delete;
        // not implemented

  public:
    DefaultOnlyHasher() {}

    // ACCESSORS
    size_t operator() (const TYPE& value)
        // Return the hash of the specified 'value'.
    {
<<<<<<< HEAD
        return bsl::hash<TYPE>().operator()(value);
=======
        return bsl::hash<int>().operator()(
                      bsltf::TemplateTestFacility::getIdentifier<TYPE>(value));
>>>>>>> 34affe25
    }
};


// - - - - - - - - - - - - - - - - - - - - - - - - - - - - - - - - - - - - - -

                       // =============================
                       // class FunctionPointerPolicies
                       // =============================

template <class KEY>
struct FunctionPointerPolicies {
    typedef size_t HashFunction(const KEY&);
    typedef bool   ComparisonFunction(const KEY&, const KEY&);

    static size_t hash(const KEY& k);

    static bool compare(const KEY& lhs, const KEY& rhs);
};

                       // ========================
                       // class MakeDefaultFunctor
                       // ========================

template <class FUNCTOR>
struct MakeDefaultFunctor {
    static FUNCTOR make();
};

template <class FUNCTOR, bool ENABLE_SWAP>
struct MakeDefaultFunctor<bsltf::DegenerateFunctor<FUNCTOR, ENABLE_SWAP> > {
    static bsltf::DegenerateFunctor<FUNCTOR, ENABLE_SWAP> make();
};

template <class KEY>
struct MakeDefaultFunctor<size_t (*)(const KEY&)> {
    typedef size_t FunctionType(const KEY&);

    static FunctionType *make();
};

template <class KEY>
struct MakeDefaultFunctor<bool (*)(const KEY&, const KEY&)> {
    typedef bool FunctionType(const KEY&, const KEY&);

    static FunctionType *make();
};

// - - - - - - - - - - - - - - - - - - - - - - - - - - - - - - - - - - - - - -

                       // ===================
                       // class MakeAllocator
                       // ===================

template <class ALLOCATOR>
struct MakeAllocator {
    // TBD This utility class template ...

    // PUBLIC TYPES
    typedef ALLOCATOR AllocatorType;

    // CLASS METHODS
    static AllocatorType make(bslma::Allocator *);
};

template <class TYPE>
struct MakeAllocator<bsl::allocator<TYPE> > {
    // TBD This utility class template specialization...

    // PUBLIC TYPES
    typedef bsl::allocator<TYPE> AllocatorType;

    // CLASS METHODS
    static AllocatorType make(bslma::Allocator *basicAllocator);
};

template <class TYPE>
struct MakeAllocator<bsltf::StdTestAllocator<TYPE> > {
    // TBD This utility class template specialization...

    // PUBLIC TYPES
    typedef bsltf::StdTestAllocator<TYPE> AllocatorType;

    // CLASS METHODS
    static AllocatorType make(bslma::Allocator *basicAllocator);
};

template <class TYPE, bool A, bool B, bool C, bool D>
struct MakeAllocator<bsltf::StdStatefulAllocator<TYPE, A, B, C, D> > {
    // TBD This utility class template specialization...

    // PUBLIC TYPES
    typedef bsltf::StdStatefulAllocator<TYPE, A, B, C, D> AllocatorType;

    // CLASS METHODS
    static AllocatorType make(bslma::Allocator *basicAllocator);
};

                       // =================
                       // class ObjectMaker
                       // =================

// The 'ObjectMaker' template and its associated specializations customize the
// act of creating a object-under-test, in-place, using an allocator configured
// according to some plan.  Generally, the plans are spelled out 'a' -> 'z',
// with each letter corresponding to a specific way of passing an allocator
// to the test object's constructor.  In practice, we currently define only the
// configurations 'a' -> 'd', and they are called sequentially.  As we become
// more thorough in testing, additional configurations will present themself,
// and specific tests will want different subsets of the available range of
// configurations.  It is likely we will have functions that return a string
// literal describing the recommended range of configurations to test, for a
// given (named) plan, for a given specialization - as not all allocators will
// support all configurations.  Rather than mindlessly testing each option for
// each set of types for each test, it would make sense to offer a simplified
// set of configurations for the more restricted allocators.
template <class KEY_CONFIG, class HASHER, class COMPARATOR, class ALLOCATOR>
struct ObjectMaker {
    // TBD This utility class template ...

    typedef          ALLOCATOR             AllocatorType;
    typedef typename KEY_CONFIG::KeyType   KeyType;
    typedef typename KEY_CONFIG::ValueType ValueType;
    typedef typename bsl::allocator_traits<ALLOCATOR>::size_type SizeType;

    typedef bslstl::HashTable<KEY_CONFIG, HASHER, COMPARATOR, ALLOCATOR>   Obj;

    static const char * specForBootstrapTests() { return "abc"; }
    static const char * specForCopyTests()      { return "abcd"; }
    static const char * specForDefaultTests()   { return "abcd"; }

    static
    AllocatorType makeObject(Obj                  **objPtr,
                             char                   config,
                             bslma::Allocator      *fa, //"footprint" allocator
                             bslma::TestAllocator  *objectAllocator);
    // construct a 'HashTable' object at the specified 'obj' address using the
    // allocator determined by the specified 'config', and passing the
    // specified 'hash', 'compare', 'initialBuckets' and 'initialMaxLoadFactor'
    // to the constructor.  Return an allocator object that will compare equal
    // to the allocator that is expected to be used to construct the
    // 'HashTable' object.  The specified 'objectAllocator' may, or may not, be
    // used to construct the 'HashTable' object according to the specified
    // 'config':
    //..
    //  config   allocator
    //  'a'      use the specified 'objectAllocator'
    //  'b'      use the default supplied by the constructor
    //  'c'      explicitly pass a null pointer of type 'bslma::Allocator *'
    //  'd'      explicitly pass the default allocator
    //..

    static
    AllocatorType makeObject(Obj                  **objPtr,
                             char                   config,
                             bslma::Allocator      *fa, //"footprint" allocator
                             bslma::TestAllocator  *objectAllocator,
                             const HASHER           hash,
                             const COMPARATOR&      compare,
                             SizeType               initialBuckets,
                             float                  initialMaxLoadFactor);
    // construct a 'HashTable' object at the specified 'obj' address using the
    // allocator determined by the specified 'config', and passing the
    // specified 'hash', 'compare', 'initialBuckets' and 'initialMaxLoadFactor'
    // to the constructor.  Return an allocator object that will compare equal
    // to the allocator that is expected to be used to construct the
    // 'HashTable' object.  The specified 'objectAllocator' may, or may not, be
    // used to construct the 'HashTable' object according to the specified
    // 'config':
    //..
    //  config   allocator
    //  'a'      use the specified 'objectAllocator'
    //  'b'      use the default supplied by the constructor
    //  'c'      explicitly pass a null pointer of type 'bslma::Allocator *'
    //  'd'      explicitly pass the default allocator
    //..
};

template <class KEY_CONFIG, class HASHER, class COMPARATOR>
struct ObjectMaker<KEY_CONFIG,
                   HASHER,
                   COMPARATOR,
                   bsl::allocator<typename KEY_CONFIG::ValueType> > {
    // TBD This utility class template specialization...

    typedef bsl::allocator<typename KEY_CONFIG::ValueType> AllocatorType;
    typedef typename KEY_CONFIG::KeyType   KeyType;
    typedef typename KEY_CONFIG::ValueType ValueType;
    typedef typename bsl::allocator_traits<AllocatorType>::size_type SizeType;

    typedef bslstl::HashTable<KEY_CONFIG, HASHER, COMPARATOR, AllocatorType>
                                                                           Obj;

    static const char * specForBootstrapTests() { return "abc"; }
    static const char * specForCopyTests()      { return "abcd"; }
    static const char * specForDefaultTests()   { return "abcd"; }

    static
    AllocatorType makeObject(Obj                 **objPtr,
                             char                  config,
                             bslma::Allocator     *fa, // "footprint" allocator
                             bslma::TestAllocator *objectAllocator);
    // construct a 'HashTable' object at the specified 'obj' address using the
    // allocator determined by the specified 'config', and passing the
    // specified 'hash', 'compare', 'initialBuckets' and 'initialMaxLoadFactor'
    // to the constructor.  Return an allocator object that will compare equal
    // to the allocator that is expected to be used to construct the
    // 'HashTable' object.  The specified 'objectAllocator' may, or may not, be
    // used to construct the 'HashTable' object according to the specified
    // 'config':
    //..
    //  config   allocator
    //  'a'      use the specified 'objectAllocator'
    //  'b'      use the default supplied by the constructor
    //  'c'      explicitly pass a null pointer of type 'bslma::Allocator *'
    //  'd'      explicitly pass the default allocator
    //..

    static
    AllocatorType makeObject(Obj                  **objPtr,
                             char                   config,
                             bslma::Allocator      *fa, //"footprint" allocator
                             bslma::TestAllocator  *objectAllocator,
                             const HASHER           hash,
                             const COMPARATOR&      compare,
                             SizeType               initialBuckets,
                             float                  initialMaxLoadFactor);
    // construct a 'HashTable' object at the specified 'obj' address using the
    // allocator determined by the specified 'config', and passing the
    // specified 'hash', 'compare', 'initialBuckets' and 'initialMaxLoadFactor'
    // to the constructor.  Return an allocator object that will compare equal
    // to the allocator that is expected to be used to construct the
    // 'HashTable' object.  The specified 'objectAllocator' may, or may not, be
    // used to construct the 'HashTable' object according to the specified
    // 'config':
    //..
    //  config   allocator
    //  'a'      use the specified 'objectAllocator'
    //  'b'      use the default supplied by the constructor
    //  'c'      explicitly pass a null pointer of type 'bslma::Allocator *'
    //  'd'      explicitly pass the default allocator
    //..
};

template <class KEY_CONFIG, class HASHER, class COMPARATOR,
          bool A, bool B, bool C, bool D>
struct ObjectMaker<
                KEY_CONFIG,
                HASHER,
                COMPARATOR,
                bsltf::StdStatefulAllocator<typename KEY_CONFIG::ValueType,
                                             A, B, C, D> > {
    // TBD This utility class template specialization...

    typedef typename KEY_CONFIG::KeyType   KeyType;
    typedef typename KEY_CONFIG::ValueType ValueType;

    typedef bsltf::StdStatefulAllocator<ValueType, A, B, C, D>   AllocatorType;
    typedef typename bsl::allocator_traits<AllocatorType>::size_type  SizeType;

    typedef bslstl::HashTable<KEY_CONFIG, HASHER, COMPARATOR, AllocatorType>
                                                                           Obj;

    static const char * specForBootstrapTests() { return "ab"; }
    static const char * specForCopyTests()      { return "ab"; }
    static const char * specForDefaultTests()   { return "ab"; }

    static
    AllocatorType makeObject(Obj                 **objPtr,
                             char                  config,
                             bslma::Allocator     *fa, // "footprint" allocator
                             bslma::TestAllocator *objectAllocator);
    // construct a 'HashTable' object at the specified 'obj' address using the
    // allocator determined by the specified 'config', and passing the
    // specified 'hash', 'compare', 'initialBuckets' and 'initialMaxLoadFactor'
    // to the constructor.  Return an allocator object that will compare equal
    // to the allocator that is expected to be used to construct the
    // 'HashTable' object.  The specified 'objectAllocator' may, or may not, be
    // used to construct the 'HashTable' object according to the specified
    // 'config':
    //..
    //  config   allocator
    //  'a'      use the specified 'objectAllocator'
    //  'b'      use the default supplied by the constructor
    //  'c'      explicitly pass a null pointer of type 'bslma::Allocator *'
    //  'd'      explicitly pass the default allocator
    //..

    static
    AllocatorType makeObject(Obj                  **objPtr,
                             char                   config,
                             bslma::Allocator      *fa, //"footprint" allocator
                             bslma::TestAllocator  *objectAllocator,
                             const HASHER           hash,
                             const COMPARATOR&      compare,
                             SizeType               initialBuckets,
                             float                  initialMaxLoadFactor);
    // construct a 'HashTable' object at the specified 'obj' address using the
    // allocator determined by the specified 'config', and passing the
    // specified 'hash', 'compare', 'initialBuckets' and 'initialMaxLoadFactor'
    // to the constructor.  Return an allocator object that will compare equal
    // to the allocator that is expected to be used to construct the
    // 'HashTable' object.  The specified 'objectAllocator' may, or may not, be
    // used to construct the 'HashTable' object according to the specified
    // 'config':
    //..
    //  config   allocator
    //  'a'      use the specified 'objectAllocator'
    //  'b'      use the default supplied by the constructor
    //  'c'      explicitly pass a null pointer of type 'bslma::Allocator *'
    //  'd'      explicitly pass the default allocator
    //..
};

// - - - - - - - - - - - - - - - - - - - - - - - - - - - - - - - - - - - - - -

//                         test support functions

template <class ALLOCATOR>
bslma::TestAllocator *extractTestAllocator(ALLOCATOR&);
    // Return a null pointer value, as there is no way to extract a test
    // allocator from an unknown allocator type.  This function should be
    // overloaded for allocator types for which it is possible to extract a
    // test allocator.

template <class TYPE>
bslma::TestAllocator *extractTestAllocator(bsl::allocator<TYPE>& alloc);
    // Return the address of the allocator 'mechanism' wrapped by the specified
    // 'alloc' if it is a test allocator (which can be found by 'dynamic_cast')
    // and a null pointer value otherwise.

template <class TYPE>
bslma::TestAllocator *extractTestAllocator(bsltf::StdTestAllocator<TYPE>&);
    // Return the address of the installed StdTestAllocator if it is a test
    // allocator, and a null pointer value otherwise.  Note that all
    // 'bsltf::StdTestAllocator's share the same allocator, which is set by
    // the 'bsltf::StdTestAllocatorConfiguration' utility.  We can determine if
    // this is wrapping a test allocator using 'dynamic_cast'.

template <class TYPE, bool A, bool B, bool C, bool D>
bslma::TestAllocator *
extractTestAllocator(bsltf::StdStatefulAllocator<TYPE, A, B, C, D>& alloc);
    // Return the address of the test allocator wrapped by the specified
    // 'alloc'.

// - - - - - - - - - - - - - - - - - - - - - - - - - - - - - - - - - - - - - -

//       test support functions dealing with hash and comparator functors

void setHasherState(bsl::hash<int> *hasher, int id);
void setHasherState(TestHashFunctor<int> *hasher, int id);

bool isEqualHasher(const bsl::hash<int>&, const bsl::hash<int>&);
    // Provide an overloaded function to compare hash functors.  Return 'true'
    // because 'bsl::hash' is stateless.

bool isEqualHasher(const TestHashFunctor<int>& lhs,
                   const TestHashFunctor<int>& rhs);
    // Provide an overloaded function to compare hash functors.  Return
    // 'lhs == rhs'.

template <class KEY>
void setComparatorState(bsl::equal_to<KEY> *comparator, int id);

template <class KEY>
void setComparatorState(TestEqualityComparator<KEY> *comparator, int id);


template <class KEY>
bool isEqualComparator(const bsl::equal_to<KEY>&, const bsl::equal_to<KEY>&);
    // Provide an overloaded function to compare comparators.  Return 'true'
    // because 'bsl::equal_to' is stateless.

template <class KEY>
bool isEqualComparator(const TestEqualityComparator<KEY>& lhs,
                       const TestEqualityComparator<KEY>& rhs);
    // Provide an overloaded function to compare comparators.  Return
    // 'lhs == rhs'.

}  // close unnamed namespace

// - - - - - - - - - - - - - - - - - - - - - - - - - - - - - - - - - - - - - -

namespace bsl
{
                    // --------------------------------------------
                    // class template bsl::equal_to specializations
                    // --------------------------------------------

inline
bool equal_to< ::BloombergLP::bsltf::NonEqualComparableTestType>::operator()
                    (const ::BloombergLP::bsltf::NonEqualComparableTestType& a,
                     const ::BloombergLP::bsltf::NonEqualComparableTestType& b)
                                                                          const
{
    return BSL_TF_EQ(a, b);
}

                    // ----------------------------------------
                    // class template bsl::hash specializations
                    // ----------------------------------------

// not inlining initially due to static local data
size_t hash< ::BloombergLP::bsltf::NonEqualComparableTestType>::operator()
          (const ::BloombergLP::bsltf::NonEqualComparableTestType& value) const
{
    static const bsl::hash<int> EVALUATE_HASH = bsl::hash<int>();
    return EVALUATE_HASH(value.data());
}

}  // close namespace bsl

// - - - - - - - - - - - - - - - - - - - - - - - - - - - - - - - - - - - - - -

namespace TestTypes
{
                       // ---------------------------
                       // class AwkwardMaplikeElement
                       // ---------------------------

// CREATORS

inline
AwkwardMaplikeElement::AwkwardMaplikeElement()
: d_data()
{
}

inline
AwkwardMaplikeElement::AwkwardMaplikeElement(int value)
: d_data(value)
{
}

inline
AwkwardMaplikeElement::AwkwardMaplikeElement(
                                const bsltf::NonEqualComparableTestType& value)
: d_data(value)
{
}

// MANIPULATORS
inline
void AwkwardMaplikeElement::setData(int value)
{
    d_data.setData(value);
}

// ACCESSORS
inline
int AwkwardMaplikeElement::data() const
{
    return d_data.data();
}

inline
const bsltf::NonEqualComparableTestType& AwkwardMaplikeElement::key() const
{
    return d_data;
}

}  // close namespace TestTypes

inline
bool TestTypes::operator==(const AwkwardMaplikeElement& lhs,
                           const AwkwardMaplikeElement& rhs)
{
    return BSL_TF_EQ(lhs.data(), rhs.data());
}

inline
bool TestTypes::operator!=(const AwkwardMaplikeElement& lhs,
                           const AwkwardMaplikeElement& rhs)
{
    return !(lhs == rhs);
}

inline
void TestTypes::debugprint(const AwkwardMaplikeElement& value)
{
    bsls::debugprint(value.data());
}

// - - - - - - - - - - - - - - - - - - - - - - - - - - - - - - - - - - - - - -

namespace BloombergLP
{

template <class KEY_CONFIG, class HASHER, class COMPARATOR, class ALLOCATOR>
void bslstl::debugprint(
         const bslstl::HashTable<KEY_CONFIG, HASHER, COMPARATOR, ALLOCATOR>& t)
{
    if (0 == t.size()) {
        printf("<empty>");
    }
    else {
        for (Link *it = t.elementListRoot(); it; it = it->nextLink()) {
            const typename KEY_CONFIG::KeyType& key =
                                           ImpUtil::extractKey<KEY_CONFIG>(it);
            bsls::BslTestUtil::callDebugprint(static_cast<char>(
                             bsltf::TemplateTestFacility::getIdentifier(key)));
        }
    }
    fflush(stdout);
}

namespace bsltf {

template <>
inline
int TemplateTestFacility::getIdentifier<TestTypes::AwkwardMaplikeElement>(
                               const TestTypes::AwkwardMaplikeElement& object)
{
    return object.data();
}

}  // close namespace BloombergLP::bsltf
}  // close namespace BloombergLP

// - - - - - - - - - - - - - - - - - - - - - - - - - - - - - - - - - - - - - -

namespace
{
                       // -------------------------------
                       // class GroupedEqualityComparator
                       // -------------------------------

// ACCESSORS
template <class TYPE, int GROUP_SIZE>
bool GroupedEqualityComparator<TYPE, GROUP_SIZE>::
operator() (const TYPE& lhs, const TYPE& rhs) const
{
    int leftValue = bsltf::TemplateTestFacility::getIdentifier<TYPE>(lhs)
                  / GROUP_SIZE;
    int rightValue = bsltf::TemplateTestFacility::getIdentifier<TYPE>(rhs)
                   / GROUP_SIZE;

    return leftValue == rightValue;
}

                       // -------------------
                       // class GroupedHasher
                       // -------------------

// ACCESSORS
template <class TYPE, class HASHER, int GROUP_SIZE>
inline
size_t GroupedHasher<TYPE, HASHER, GROUP_SIZE>::operator() (const TYPE& value)
{
    int groupNum = bsltf::TemplateTestFacility::getIdentifier<TYPE>(value)
                 / GROUP_SIZE;

    return HASHER::operator()(groupNum);
}


                       // ----------------------------
                       // class TestEqualityComparator
                       // ----------------------------

// CREATORS
template <class TYPE>
inline
TestEqualityComparator<TYPE>::TestEqualityComparator(int id)
: d_id(id)
, d_count(0)
{
}

// MANIPULATORS
template <class TYPE>
inline
void TestEqualityComparator<TYPE>::setId(int value)
{
    d_id = value;
}

// ACCESSORS
template <class TYPE>
inline
bool TestEqualityComparator<TYPE>::operator() (const TYPE& lhs,
                                               const TYPE& rhs) const
{
    ++d_count;

    return bsltf::TemplateTestFacility::getIdentifier<TYPE>(lhs)
        == bsltf::TemplateTestFacility::getIdentifier<TYPE>(rhs);
}

template <class TYPE>
inline
int TestEqualityComparator<TYPE>::id() const
<<<<<<< HEAD
{
    return d_id;
}

template <class TYPE>
inline
size_t TestEqualityComparator<TYPE>::count() const
{
    return d_count;
=======
{
    return d_id;
>>>>>>> 34affe25
}

template <class TYPE>
inline
<<<<<<< HEAD
bool operator==(const TestEqualityComparator<TYPE>& lhs,
                const TestEqualityComparator<TYPE>& rhs)
{
    return lhs.id() == rhs.id();
=======
size_t TestEqualityComparator<TYPE>::count() const
{
    return d_count;
>>>>>>> 34affe25
}

template <class TYPE>
inline
<<<<<<< HEAD
bool operator!=(const TestEqualityComparator<TYPE>& lhs,
                const TestEqualityComparator<TYPE>& rhs)
{
=======
bool operator==(const TestEqualityComparator<TYPE>& lhs,
                const TestEqualityComparator<TYPE>& rhs)
{
    return lhs.id() == rhs.id();
}

template <class TYPE>
inline
bool operator!=(const TestEqualityComparator<TYPE>& lhs,
                const TestEqualityComparator<TYPE>& rhs)
{
>>>>>>> 34affe25
    return lhs.id() != rhs.id();
}

                       // ---------------------
                       // class TestHashFunctor
                       // ---------------------

// CREATORS
template <class TYPE>
inline
TestHashFunctor<TYPE>::TestHashFunctor(int id)
: d_id(id)
, d_count(0)
{
}

// MANIPULATORS
template <class TYPE>
inline
void TestHashFunctor<TYPE>::setId(int value)
{
    d_id = value;
}

// ACCESSORS
template <class TYPE>
inline
native_std::size_t TestHashFunctor<TYPE>::operator() (const TYPE& obj) const
{
    ++d_count;

    return bsltf::TemplateTestFacility::getIdentifier<TYPE>(obj) + d_id;
}

template <class TYPE>
inline
int TestHashFunctor<TYPE>::id() const
{
    return d_id;
}

template <class TYPE>
inline
size_t TestHashFunctor<TYPE>::count() const
{
    return d_count;
}

template <class TYPE>
inline
bool operator==(const TestHashFunctor<TYPE>& lhs,
                const TestHashFunctor<TYPE>& rhs)
{
    return lhs.id() != rhs.id();
}

template <class TYPE>
inline
bool operator!=(const TestHashFunctor<TYPE>& lhs,
                const TestHashFunctor<TYPE>& rhs)
{
    return lhs.id() != rhs.id();
}

                       // ------------------------
                       // class TestFacilityHasher
                       // ------------------------

// CREATORS
template <class KEY, class HASHER>
inline
TestFacilityHasher<KEY, HASHER>::TestFacilityHasher(const HASHER& hash)
: HASHER(hash)
{
}

    // ACCESSORS
template <class KEY, class HASHER>
inline
native_std::size_t
TestFacilityHasher<KEY, HASHER>::operator() (const KEY& k) const
{
    return HASHER::operator()(
                           bsltf::TemplateTestFacility::getIdentifier<KEY>(k));
}

                       // --------------------------------
                       // class TestConvertibleValueHasher
                       // --------------------------------

template <class KEY, class HASHER>
inline
TestConvertibleValueHasher<KEY, HASHER>::TestConvertibleValueHasher(
                                                            const HASHER& hash)
: HASHER(hash)
{
}

// ACCESSORS
template <class KEY, class HASHER>
inline
native_std::size_t
TestConvertibleValueHasher<KEY, HASHER>::operator()
                           (const bsltf::ConvertibleValueWrapper<KEY>& k) const
{
    return Base::operator()(k);
}

                       // ------------------------------------
                       // class TestConvertibleValueComparator
                       // ------------------------------------

// ACCESSORS
template <class KEY>
inline
bsltf::EvilBooleanType TestConvertibleValueComparator<KEY>::operator() (
                            const bsltf::ConvertibleValueWrapper<KEY>& a,
                            const bsltf::ConvertibleValueWrapper<KEY>& b) const
{
    return BSL_TF_EQ(a, b);
}

// - - - - - - - - - - - - - - - - - - - - - - - - - - - - - - - - - - - - - -

                       // -----------------------
                       // class GenericComparator
                       // -----------------------

// ACCESSORS
template <class ARG1_TYPE, class ARG2_TYPE>
inline
bsltf::EvilBooleanType GenericComparator::operator() (
                                                   const ARG1_TYPE& arg1,
                                                   const ARG2_TYPE& arg2) const
{
    return BSL_TF_EQ(arg1, arg2);
}

                       // -------------------
                       // class GenericHasher
                       // -------------------

// ACCESSORS
template <class KEY>
native_std::size_t GenericHasher::operator() (const KEY& k) const
{
    // do not inline initially due to static local data

    static const TestFacilityHasher<KEY> HASHER;
    return HASHER(k);
}

// - - - - - - - - - - - - - - - - - - - - - - - - - - - - - - - - - - - - - -

                       // -----------------------------
                       // class FunctionPointerPolicies
                       // -----------------------------

// do not inline initially due to static local data
template <class KEY>
size_t FunctionPointerPolicies<KEY>::hash(const KEY& k)
{
    static const TestFacilityHasher<KEY> s_hasher = TestFacilityHasher<KEY>();
    return s_hasher(k);
}

template <class KEY>
inline
bool FunctionPointerPolicies<KEY>::compare(const KEY& lhs, const KEY& rhs)
{
    return BSL_TF_EQ(lhs, rhs);
}

// - - - - - - - - - - - - - - - - - - - - - - - - - - - - - - - - - - - - - -

                       // ------------------------
                       // class MakeDefaultFunctor
                       // ------------------------

template <class FUNCTOR>
inline
FUNCTOR MakeDefaultFunctor<FUNCTOR>::make()
{
    return FUNCTOR();
}

template <class FUNCTOR, bool ENABLE_SWAP>
inline
bsltf::DegenerateFunctor<FUNCTOR, ENABLE_SWAP>
MakeDefaultFunctor<bsltf::DegenerateFunctor<FUNCTOR, ENABLE_SWAP> >::make()
{
    return bsltf::DegenerateFunctor<FUNCTOR, ENABLE_SWAP>::
                          cloneBaseObject(MakeDefaultFunctor<FUNCTOR>::make());
}

template <class KEY>
inline
typename MakeDefaultFunctor<size_t (*)(const KEY&)>::FunctionType *
MakeDefaultFunctor<size_t (*)(const KEY&)>::make()
{
    return &FunctionPointerPolicies<KEY>::hash;
}

template <class KEY>
inline
typename MakeDefaultFunctor<bool (*)(const KEY&, const KEY&)>::FunctionType *
MakeDefaultFunctor<bool (*)(const KEY&, const KEY&)>::make()
{
    return &FunctionPointerPolicies<KEY>::compare;
}

// - - - - - - - - - - - - - - - - - - - - - - - - - - - - - - - - - - - - - -

                       // -------------------
                       // class MakeAllocator
                       // -------------------

template <class ALLOCATOR>
typename MakeAllocator<ALLOCATOR>::AllocatorType
MakeAllocator<ALLOCATOR>::make(bslma::Allocator *)
{
    return AllocatorType();
}

template <class TYPE>
typename MakeAllocator<bsl::allocator<TYPE> >::AllocatorType
MakeAllocator<bsl::allocator<TYPE> >::make(bslma::Allocator *basicAllocator)
{
    return AllocatorType(basicAllocator);
}

template <class TYPE>
typename MakeAllocator<bsltf::StdTestAllocator<TYPE> >::AllocatorType
MakeAllocator<bsltf::StdTestAllocator<TYPE> >::
make(bslma::Allocator *basicAllocator)
{
    // This method is a little bit of overkill (heavy on the assertions) as
    // a left-over from when we were trying hard to nail down a tricky bug
    // that manifest only on the IBM AIX compiler.  It should probably be
    // cleaned up for final release.

    typedef bsltf::StdTestAllocatorConfiguration BsltfAllocConfig;

    bslma::Allocator *installedAlloc = BsltfAllocConfig::delegateAllocator();

    bslma::TestAllocator *currentAllocator
                        = dynamic_cast<bslma::TestAllocator *>(installedAlloc);

    bslma::TestAllocator *newAllocator
                        = dynamic_cast<bslma::TestAllocator *>(basicAllocator);

    ASSERTV(g_bsltfAllocator_p, installedAlloc, currentAllocator, newAllocator,
            g_bsltfAllocator_p && installedAlloc &&
            currentAllocator   && newAllocator);

    ASSERTV(currentAllocator,   newAllocator,
            currentAllocator->name(), newAllocator->name(),
            currentAllocator == newAllocator);

    return AllocatorType();
}

template <class TYPE, bool A, bool B, bool C, bool D>
typename
MakeAllocator<bsltf::StdStatefulAllocator<TYPE, A, B, C, D> >::AllocatorType
MakeAllocator<bsltf::StdStatefulAllocator<TYPE, A, B, C, D> >::
make(bslma::Allocator *basicAllocator)
{
    bslma::TestAllocator *alloc = dynamic_cast<bslma::TestAllocator *>(
                                                               basicAllocator);
    ASSERT(alloc);
    return AllocatorType(alloc);
}

                       // -----------------
                       // class ObjectMaker
                       // -----------------

template <class KEY_CONFIG, class HASHER, class COMPARATOR, class ALLOCATOR>
ALLOCATOR
ObjectMaker<KEY_CONFIG, HASHER, COMPARATOR, ALLOCATOR>::
makeObject(Obj                  **objPtr,
           char                   config,
           bslma::Allocator      *fa,  // "footprint" allocator
           bslma::TestAllocator  *objectAllocator)
{
    switch (config) {
      case 'a': {
          ALLOCATOR objAlloc = MakeAllocator<ALLOCATOR>::make(objectAllocator);
          *objPtr = new (*fa) Obj(objAlloc);
          return objAlloc;                                            // RETURN
      } break;
      case 'b': {
          *objPtr = new (*fa) Obj();
          return ALLOCATOR();                                         // RETURN
      } break;
      case 'c': {
          ALLOCATOR result = ALLOCATOR();
          *objPtr = new (*fa) Obj(result);
          return result;                                              // RETURN
      } break;
      case 'd': {
          ALLOCATOR objAlloc = MakeAllocator<ALLOCATOR>::make(
                                           bslma::Default::defaultAllocator());
          *objPtr = new (*fa) Obj(objAlloc);
          return objAlloc;                                            // RETURN
      } break;
    }

    ASSERTV(config, !"Bad allocator config.");
    abort();
#if defined (BSLS_PLATFORM_CMP_MSVC)
    // Microsoft 'abort' is not decorated with a no-return annotation, so
    // static analysis still reports that the function has control paths that
    // do not return a value.  This 'exit' should never be called, but will
    // resolve warnings that are often configured to act as hard errors.
    exit(-99);
#elif defined(BSLS_PLATFORM_CMP_IBM)
    throw 0; // This will never be reached, but satisfied compiler warnings.
#endif
}

template <class KEY_CONFIG, class HASHER, class COMPARATOR, class ALLOCATOR>
ALLOCATOR
ObjectMaker<KEY_CONFIG, HASHER, COMPARATOR, ALLOCATOR>::
makeObject(Obj                  **objPtr,
           char                   config,
           bslma::Allocator      *fa,  // "footprint" allocator
           bslma::TestAllocator  *objectAllocator,
           const HASHER           hash,
           const COMPARATOR&      compare,
           SizeType               initialBuckets,
           float                  initialMaxLoadFactor)
{
    switch (config) {
      case 'a': {
          ALLOCATOR objAlloc = MakeAllocator<ALLOCATOR>::make(objectAllocator);
          *objPtr = new (*fa) Obj(hash,
                                 compare,
                                 initialBuckets,
                                 initialMaxLoadFactor,
                                 objAlloc);
          return objAlloc;                                            // RETURN
      } break;
      case 'b': {
          *objPtr = new (*fa) Obj(hash,
                                  compare,
                                  initialBuckets,
                                  initialMaxLoadFactor);
          return ALLOCATOR();                                         // RETURN
      } break;
      case 'c': {
          ALLOCATOR result = ALLOCATOR();
          *objPtr = new (*fa) Obj(hash,
                                 compare,
                                 initialBuckets,
                                 initialMaxLoadFactor,
                                 result);
          return result;                                              // RETURN
      } break;
      case 'd': {
          ALLOCATOR objAlloc = MakeAllocator<ALLOCATOR>::make(
                                           bslma::Default::defaultAllocator());
          *objPtr = new (*fa) Obj(hash,
                                  compare,
                                  initialBuckets,
                                  initialMaxLoadFactor,
                                  objAlloc);
          return objAlloc;                                            // RETURN
      } break;
    }

    ASSERTV(config, !"Bad allocator config.");
    abort();
#if defined (BSLS_PLATFORM_CMP_MSVC)
    // Microsoft 'abort' is not decorated with a no-return annotation, so
    // static analysis still reports that the function has control paths that
    // do not return a value.  This 'exit' should never be called, but will
    // resolve warnings that are often configured to act as hard errors.
    exit(-99);
#elif defined(BSLS_PLATFORM_CMP_IBM)
    throw 0; // This will never be reached, but satisfied compiler warnings.
#endif
}

template <class KEY_CONFIG, class HASHER, class COMPARATOR>
typename
ObjectMaker<KEY_CONFIG,
            HASHER,
            COMPARATOR,
            bsl::allocator<typename KEY_CONFIG::ValueType> >::AllocatorType
ObjectMaker<KEY_CONFIG,
            HASHER,
            COMPARATOR,
            bsl::allocator<typename KEY_CONFIG::ValueType> >::
makeObject(Obj                  **objPtr,
           char                   config,
           bslma::Allocator      *fa,  // "footprint" allocator
           bslma::TestAllocator  *objectAllocator)
{
    switch (config) {
      case 'a': {
          *objPtr = new (*fa) Obj(objectAllocator);
          return objectAllocator;                                     // RETURN
      } break;
      case 'b': {
          *objPtr = new (*fa) Obj();
          return AllocatorType(bslma::Default::allocator());          // RETURN
      } break;
      case 'c': {
          *objPtr = new (*fa) Obj((bslma::Allocator *)0);
          return AllocatorType(bslma::Default::allocator());          // RETURN
      } break;
      case 'd': {
          *objPtr = new (*fa) Obj(bslma::Default::defaultAllocator());
          return AllocatorType(bslma::Default::allocator());          // RETURN
      } break;
    }

    ASSERTV(config, !"Bad allocator config.");
    abort();
#if defined (BSLS_PLATFORM_CMP_MSVC)
    // Microsoft 'abort' is not decorated with a no-return annotation, so
    // static analysis still reports that the function has control paths that
    // do not return a value.  This 'exit' should never be called, but will
    // resolve warnings that are often configured to act as hard errors.
    exit(-99);
#elif defined(BSLS_PLATFORM_CMP_IBM)
    throw 0; // This will never be reached, but satisfied compiler warnings.
#endif
}

template <class KEY_CONFIG, class HASHER, class COMPARATOR>
typename
ObjectMaker<KEY_CONFIG,
            HASHER,
            COMPARATOR,
            bsl::allocator<typename KEY_CONFIG::ValueType> >::AllocatorType
ObjectMaker<KEY_CONFIG,
            HASHER,
            COMPARATOR,
            bsl::allocator<typename KEY_CONFIG::ValueType> >::
makeObject(Obj                  **objPtr,
           char                   config,
           bslma::Allocator      *fa,  // "footprint" allocator
           bslma::TestAllocator  *objectAllocator,
           const HASHER           hash,
           const COMPARATOR&      compare,
           SizeType               initialBuckets,
           float                  initialMaxLoadFactor)
{
    switch (config) {
      case 'a': {
          *objPtr = new (*fa) Obj(hash,
                                  compare,
                                  initialBuckets,
                                  initialMaxLoadFactor,
                                  objectAllocator);
          return objectAllocator;                                     // RETURN
      } break;
      case 'b': {
          *objPtr = new (*fa) Obj(hash,
                                  compare,
                                  initialBuckets,
                                  initialMaxLoadFactor);
          return AllocatorType(bslma::Default::allocator());          // RETURN
      } break;
      case 'c': {
          *objPtr = new (*fa) Obj(hash,
                                  compare,
                                  initialBuckets,
                                  initialMaxLoadFactor,
                                  (bslma::Allocator *)0);
          return AllocatorType(bslma::Default::allocator());          // RETURN
      } break;
      case 'd': {
          *objPtr = new (*fa) Obj(hash,
                                  compare,
                                  initialBuckets,
                                  initialMaxLoadFactor,
                                  bslma::Default::defaultAllocator());
          return AllocatorType(bslma::Default::allocator());          // RETURN
      } break;
    }

    ASSERTV(config, !"Bad allocator config.");
    abort();
#if defined (BSLS_PLATFORM_CMP_MSVC)
    // Microsoft 'abort' is not decorated with a no-return annotation, so
    // static analysis still reports that the function has control paths that
    // do not return a value.  This 'exit' should never be called, but will
    // resolve warnings that are often configured to act as hard errors.
    exit(-99);
#elif defined(BSLS_PLATFORM_CMP_IBM)
    throw 0; // This will never be reached, but satisfied compiler warnings.
#endif
}

template <class KEY_CONFIG, class HASHER, class COMPARATOR,
          bool A, bool B, bool C, bool D>
typename
ObjectMaker<KEY_CONFIG,
            HASHER,
            COMPARATOR,
            bsltf::StdStatefulAllocator<typename KEY_CONFIG::ValueType,
                                                   A, B, C, D> >::AllocatorType
ObjectMaker<KEY_CONFIG,
            HASHER,
            COMPARATOR,
            bsltf::StdStatefulAllocator<typename KEY_CONFIG::ValueType,
                                                                A, B, C, D> >::
makeObject(Obj                  **objPtr,
           char                   config,
           bslma::Allocator      *fa,  // "footprint" allocator
           bslma::TestAllocator  *objectAllocator)
{
    // bsltf::StdStatefulAllocator objects are not DefaultConstructible.
    // We know that the default allocator installed for this test driver will
    // be a test allocator, so we can safely expect a 'dynamic_cast' to not
    // return a null pointer.  Likewise, the 'objectAllocator' should not be a
    // null pointer either, so we can simply construct the desired allocator
    // object using the test allocator specified by the 'config' parameter, and
    // use that to explicitly construct the desired 'HashTable' object into
    // '*objPtr'.  Note that there is no distinction between config 'a' or 'b'
    // for this allocator, it would be useful if we could find some way to skip
    // config 'a' when running the various test cases.

    bslma::TestAllocator *alloc = 'a' == config
                                ? objectAllocator
                                : dynamic_cast<bslma::TestAllocator *>(
                                           bslma::Default::defaultAllocator());
    ASSERT(alloc);

    AllocatorType result = MakeAllocator<AllocatorType>::make(alloc);
    *objPtr = new (*fa) Obj(result);
    return result;
}

template <class KEY_CONFIG, class HASHER, class COMPARATOR,
          bool A, bool B, bool C, bool D>
typename
ObjectMaker<KEY_CONFIG,
            HASHER,
            COMPARATOR,
            bsltf::StdStatefulAllocator<typename KEY_CONFIG::ValueType,
                                                   A, B, C, D> >::AllocatorType
ObjectMaker<KEY_CONFIG,
            HASHER,
            COMPARATOR,
            bsltf::StdStatefulAllocator<typename KEY_CONFIG::ValueType,
                                                                A, B, C, D> >::
makeObject(Obj                  **objPtr,
           char                   config,
           bslma::Allocator      *fa,  // "footprint" allocator
           bslma::TestAllocator  *objectAllocator,
           const HASHER           hash,
           const COMPARATOR&      compare,
           SizeType               initialBuckets,
           float                  initialMaxLoadFactor)
{
    // bsltf::StdStatefulAllocator objects are not DefaultConstructible.
    // We know that the default allocator installed for this test driver will
    // be a test allocator, so we can safely expect a 'dynamic_cast' to not
    // return a null pointer.  Likewise, the 'objectAllocator' should not be a
    // null pointer either, so we can simply construct the desired allocator
    // object using the test allocator specified by the 'config' parameter, and
    // use that to explicitly construct the desired 'HashTable' object into
    // '*objPtr'.  Note that there is no distinction between config 'a' or 'b'
    // for this allocator, it would be useful if we could find some way to skip
    // config 'a' when running the various test cases.

    bslma::TestAllocator *alloc = 'a' == config
                                ? objectAllocator
                                : dynamic_cast<bslma::TestAllocator *>(
                                           bslma::Default::defaultAllocator());
    ASSERT(alloc);

    AllocatorType result = MakeAllocator<AllocatorType>::make(alloc);
    *objPtr = new (*fa) Obj(hash,
                            compare,
                            initialBuckets,
                            initialMaxLoadFactor,
                            result);
    return result;
}


                       // ---------------
                       // class BoolArray
                       // ---------------

// CREATORS
inline
BoolArray::BoolArray(size_t n)
: d_data(new bool[n])
, d_size(n)
{
    for (size_t i = 0; i != n; ++i) {
        d_data[i] = false;
    }
}

inline
BoolArray::~BoolArray()
{
    delete[] d_data;
}

inline
bool& BoolArray::operator[](size_t index)
{
    BSLS_ASSERT_SAFE(index < d_size);

    return d_data[index];
}

inline
bool BoolArray::operator[](size_t index) const
{
    BSLS_ASSERT_SAFE(index < d_size);

    return d_data[index];
}

inline
size_t BoolArray::size() const
{
    return d_size;
}

// - - - - - - - - - - - - - - - - - - - - - - - - - - - - - - - - - - - - - -

//                         test support functions

template <class ALLOCATOR>
inline
bslma::TestAllocator *
extractTestAllocator(ALLOCATOR&)
{
    // In general, there is no way to extract a test allocator from an unknown
    // allocator type.

    return 0;
}

template <class TYPE>
inline
bslma::TestAllocator *
extractTestAllocator(bsl::allocator<TYPE>& alloc)
{
    // If a BDE 'bsl::allocator' is wrapping a test allocator, it can be found
    // by 'dynamic_cast'ing the underlying 'mechanism'.

    return dynamic_cast<bslma::TestAllocator *>(alloc.mechanism());
}

template <class TYPE>
inline
bslma::TestAllocator *
extractTestAllocator(bsltf::StdTestAllocator<TYPE>&)
{
    // All 'bsltf::StdTestAllocator's share the same allocator, which is set by
    // the 'bsltf::StdTestAllocatorConfiguration' utility.  We can determine if
    // this is wrapping a test allocator using 'dynamic_cast'.

    return dynamic_cast<bslma::TestAllocator *>(
                    bsltf::StdTestAllocatorConfiguration::delegateAllocator());
}

template <class TYPE, bool A, bool B, bool C, bool D>
inline
bslma::TestAllocator *
extractTestAllocator(bsltf::StdStatefulAllocator<TYPE, A, B, C, D>& alloc)
{
    return alloc.testAllocator();
}

// - - - - - - - - - - - - - - - - - - - - - - - - - - - - - - - - - - - - - -

inline
void setHasherState(bsl::hash<int> *hasher, int id)
{
    (void) hasher;
    (void) id;
}

inline
bool isEqualHasher(const bsl::hash<int>&, const bsl::hash<int>&)
{
    return true;
}

inline
void setHasherState(TestHashFunctor<int> *hasher, int id)
{
    hasher->setId(id);
}

inline
bool isEqualHasher(const TestHashFunctor<int>& lhs,
                   const TestHashFunctor<int>& rhs)
{
    return lhs == rhs;
}

template <class KEY>
inline
void setComparatorState(bsl::equal_to<KEY> *comparator, int id)
{
    (void) comparator;
    (void) id;
}

template <class KEY>
inline
void setComparatorState(TestEqualityComparator<KEY> *comparator, int id)
{
    comparator->setId(id);
}


template <class KEY>
inline
bool isEqualComparator(const bsl::equal_to<KEY>&, const bsl::equal_to<KEY>&)
{
    return true;
}

template <class KEY>
inline
bool isEqualComparator(const TestEqualityComparator<KEY>& lhs,
                       const TestEqualityComparator<KEY>& rhs)
{
    return lhs == rhs;
}

}  // close unnamed namespace

//=============================================================================
//                  GLOBAL HELPER FUNCTIONS FOR TESTING
//-----------------------------------------------------------------------------

namespace
{

bool expectPoolToAllocate(int n)
    // Return 'true' if the memory pool used by the container under test is
    // expected to allocate memory on the inserting the specified 'n'th
    // element, and 'false' otherwise.
{
    if (n > 32) {
        return (0 == n % 32);                                         // RETURN
    }
    return (((n - 1) & n) == 0);  // Allocate when 'n' is a power of 2
}

size_t predictNumBuckets(size_t length, float maxLoadFactor)
    // Return the minimum number of buckets necessary to support the specified
    // 'length' array of elements in a 'HashTable' having the specified
    // 'maxLoadFactor' without rehashing.  Note that typically the result will
    // be passed to a 'HashTable' constructor or reserve call, which may in
    // turn choose to create even more buckets to preserve its growth strategy.
    // This function does not attempt to predict that growth strategy, but
    // merely predict the minimum number of buckets that strategy must
    // accommodate.
{
    return static_cast<size_t>(ceil(static_cast<double>(length) /
                                                        maxLoadFactor));
}

template<class KEY_CONFIG, class COMPARATOR, class VALUES>
int verifyListContents(Link              *containerList,
                       const COMPARATOR&  compareKeys,
                       const VALUES&      expectedValues,
                       size_t             expectedSize)
    // NOTE: THIS TEST IS EXPENSIVE, WITH QUADRATIC COMPLEXITY ON LIST LENGTH
    //                       DO NOT CALL IN A TIGHT LOOP
    // Verify the specified 'containerList' has the specified 'expectedSize'
    // number of elements, and contains the same values as the array in the
    // specified 'expectedValues', and that the elements in the list are
    // arranged so that elements whose keys compare equal using the specified
    // 'compareKeys' predicate are all arranged contiguously within the list.
    // Return 0 if 'container' has the expected values, and a non-zero value
    // otherwise.
{
    typedef typename KEY_CONFIG::KeyType   KeyType;
    typedef typename KEY_CONFIG::ValueType ValueType;

    // Check to avoid creating an array of length zero.
    if (0 == containerList) {
        ASSERTV(0 == expectedSize);
        return 0;                                                     // RETURN
    }

    BoolArray foundValues(expectedSize);
    size_t i = 0;
    for (Link *cursor = containerList;
         cursor;
         cursor = cursor->nextLink(), ++i)
    {
        const ValueType& element = ImpUtil::extractValue<KEY_CONFIG>(cursor);
        const int nextId = bsltf::TemplateTestFacility::getIdentifier(element);
        size_t j = 0;
        do {
            if (bsltf::TemplateTestFacility::getIdentifier(expectedValues[j])
                                                                   == nextId) {
                ASSERTV(j, expectedValues[j], element, !foundValues[j]);
                foundValues[j] = true;
                break;
            }
        }
        while (++j != expectedSize);
    }
    ASSERTV(expectedSize, i, expectedSize == i);
    if (expectedSize != i) {
        return -2;                                                    // RETURN
    }

    int missing = 0;
    for (size_t j = 0; j != expectedSize; ++j) {
        if (!foundValues[j]) {
            // Check to avoid spurious overflow warnings - we will never have
            // so many elements we need to worry about this.
            if (++missing == INT_MAX) {
                return missing;                                       // RETURN
            }
        }
    }

    if (missing > 0) {
        return missing;                                               // RETURN
    }

    // All elements are present, check the contiguity requirement
    // Note that this test is quadratic in the length of the list, although we
    // will optimize for the case of duplicates actually occurring.
    for (Link *cursor = containerList; cursor; cursor = cursor->nextLink()) {
        const KeyType& key = ImpUtil::extractKey<KEY_CONFIG>(cursor);

        Link *next = cursor->nextLink();
        // Walk to end of key-equivalent sequence
        while (next &&
               compareKeys(key, ImpUtil::extractKey<KEY_CONFIG>(next))) {
            cursor = next;
            next   = next->nextLink();
        }

        // Check there are no more equivalent keys in the list.
        // Note that this test also serves to check there are no duplicates in
        // the preceding part of the list, as this check would have failed
        // earlier if that were the case.
        while (next &&
               !compareKeys(key, ImpUtil::extractKey<KEY_CONFIG>(next))) {
            next = next->nextLink();
        }

        if (0 != next) {
            return -3; // code for discontiguous list                 // RETURN
        }
    }

    return 0;  // 0 indicates a successful test!
}

template <class KEY_CONFIG, class HASH, class EQUAL, class ALLOC>
Link* insertElement(
                  bslstl::HashTable<KEY_CONFIG, HASH, EQUAL, ALLOC> *hashTable,
                  const typename KEY_CONFIG::ValueType&              value)
    // Insert an element into the specified 'hashTable' and return the address
    // of the new node, unless the insertion would cause the hash table to
    // exceed its 'maxLoadFactor' and rehash, in which case return a null
    // pointer value.
{
    BSLS_ASSERT(hashTable);

    // static_casts are necessary to avoid warnings with gcc.  We have
    // determined that within the scope of this test driver, these casts are
    // not discarding important information, even on 64-bit platforms.
    if (static_cast<double>(hashTable->size() + 1) >
                             static_cast<double>(hashTable->maxLoadFactor()) *
                             static_cast<double>(hashTable->numBuckets()) ) {
        return 0;                                                     // RETURN
    }
    return hashTable->insert(value);
}

template <class KEY_CONFIG, class HASHER>
bool isValidHashTable(bslalg::BidirectionalLink      *listRoot,
                      const bslalg::HashTableBucket&  arrayRoot,
                      native_std::size_t              arrayLength)
{
    // We perform the const-cast inside this function as we know:
    // i/  The function we call does not make any writes to the bucket array.
    // ii/ It is much simpler to cast in this one place than in each of our
    //     call sites.
    bslalg::HashTableAnchor anchor(
                             const_cast<bslalg::HashTableBucket *>(&arrayRoot),
                             arrayLength,
                             listRoot);
    return bslalg::HashTableImpUtil::isWellFormed<KEY_CONFIG, HASHER>(anchor);
}

}  // close unnamed namespace

// ============================================================================
//                         TEST DRIVER HARNESS
// ----------------------------------------------------------------------------

// - - - - - - Configuration policies to instantiate HashTable with - - - - - -

template <class ELEMENT>
struct BasicKeyConfig {
    // This class provides the most primitive possible KEY_CONFIG type that
    // can support a 'HashTable'.  It might be consistent with use as a 'set'
    // or a 'multiset' container.

    typedef ELEMENT KeyType;
    typedef ELEMENT ValueType;

    static const KeyType& extractKey(const ValueType& value)
    {
        return value;
    }
};


template <class ELEMENT>
struct BsltfConfig {
    // This class provides the most primitive possible KEY_CONFIG type that
    // can support a 'HashTable'.  It might be consistent with use as a 'set'
    // or a 'multiset' container.

    typedef int     KeyType;
    typedef ELEMENT ValueType;

    static const int& extractKey(const ValueType& value)
    {
        // Note that this function MUST return a reference, but we have no
        // actual storage to return a reference to.  As we know the specific
        // usage patterns of this test driver, we can ensure that no two hash
        // computations happen while the first result is still held as a
        // reference.  Unfortunately, we have no such guarantee on simultaneous
        // evaluations in the HashTable facility itself, so we cycle through a
        // cache of 16 results, as no reference should be so long lived that we
        // see 16 live references.
        static int results_cache[16] = {};
        static int index = -1;

        if (16 == ++index) {
            index = 0;
        }

        results_cache[index] =
                             bsltf::TemplateTestFacility::getIdentifier(value);
        return results_cache[index];
    }
};

struct TrickyConfig {
    // This class provides the most primitive possible KEY_CONFIG type that
    // can support a 'HashTable'.  It might be consistent with use as a 'set'
    // or a 'multiset' container.

    typedef bsltf::NonEqualComparableTestType KeyType;
    typedef TestTypes::AwkwardMaplikeElement  ValueType;

    static const KeyType& extractKey(const ValueType& value)
    {
        return value.key();
    }
};

// - - - - - Main test driver harness, that implements the test cases - - - - -

template <class KEY_CONFIG,
          class HASHER,
          class COMPARATOR,
          class ALLOCATOR>
class TestDriver {
    // This templatized struct provide a namespace for testing the 'HashTable'
    // container.  The parameterized 'KEY_CONFIG', 'HASHER', 'COMPARATOR' and
    // 'ALLOCATOR' specifies the configuration, hasher type, comparator type
    // and allocator type respectively.  Each "testCase*" method tests a
    // specific aspect of
    // 'HashTable<KEY_CONFIG, HASHER, COMPARATOR, ALLOCATOR>'.  Each test case
    // should be invoked with various parameterized type to fully test the
    // container.

  private:
    // TYPES
    typedef bslstl::HashTable<KEY_CONFIG, HASHER, COMPARATOR, ALLOCATOR> Obj;
        // Type under testing.

    typedef typename Obj::SizeType   SizeType;
    typedef typename Obj::KeyType    KeyType;
    typedef typename Obj::ValueType  ValueType;
        // Shorthands

    typedef bsltf::TestValuesArray<ValueType> TestValues;

    typedef ObjectMaker<KEY_CONFIG, HASHER, COMPARATOR, ALLOCATOR>    ObjMaker;

  private:
    // TEST APPARATUS
    //-------------------------------------------------------------------------
    // The generating functions interpret the given 'spec' in order from left
    // to right to configure the object according to a custom language.
    // Uppercase letters [A..Z] correspond to arbitrary (but unique) char
    // values to be appended to the 'map<KEY, VALUE, COMP, ALLOC>' object.
    //
    // LANGUAGE SPECIFICATION:
    // -----------------------
    //
    // <SPEC>       ::= <EMPTY>   | <LIST>
    //
    // <EMPTY>      ::=
    //
    // <LIST>       ::= <ITEM>    | <ITEM><LIST>
    //
    // <ITEM>       ::= <ELEMENT> | <CLEAR>
    //
    // <ELEMENT>    ::= 'A' | 'B' | 'C' | 'D' | 'E' | ... | 'Z'
    //                                      // unique but otherwise arbitrary
    // Spec String  Description
    // -----------  -----------------------------------------------------------
    // ""           Has no effect; leaves the object empty.
    // "A"          Insert the value corresponding to A.
    // "AA"         Insert two values both corresponding to A.
    // "ABC"        Insert three values corresponding to A, B and C.
    //-------------------------------------------------------------------------

    static int ggg(Obj *object, const char *spec, int verbose = 1);
        // Configure the specified 'object' according to the specified 'spec',
        // using only the primary manipulator function 'insert' and white-box
        // manipulator 'clear'.  Optionally specify a zero 'verbose' to
        // suppress 'spec' syntax error messages.  Return the index of the
        // first invalid character, and a negative value otherwise.  Note that
        // this function is used to implement 'gg' as well as allow for
        // verification of syntax error detection.

    static Obj& gg(Obj *object, const char *spec);
        // Return, by reference, the specified object with its value adjusted
        // according to the specified 'spec'.

  public:
    // TEST CASES

    static void testCase14();

    static void testCase13();

    static void testCase12();

    static void testCase11();

    //        Test case 10 is not supported

    static void testCase9();

    static void testCase8();

    static void testCase7();

    static void testCase6();

    //        Test case 5 is not supported

    static void testCase4();

    static void testCase3();

    static void testCase2();

    //        Test case 1 is handled separately

};

// - - - - - Wrapper to forward test-class adapters to the main harness - - - -

template <class CONFIGURED_DRIVER>
struct TestDriver_ForwardTestCasesByConfiguation {

    // TEST CASES

    static void testCase26() { CONFIGURED_DRIVER::testCase26(); }

    static void testCase25() { CONFIGURED_DRIVER::testCase25(); }

    static void testCase24() { CONFIGURED_DRIVER::testCase24(); }

    static void testCase23() { CONFIGURED_DRIVER::testCase23(); }

    static void testCase22() { CONFIGURED_DRIVER::testCase22(); }

    static void testCase21() { CONFIGURED_DRIVER::testCase21(); }

    static void testCase20() { CONFIGURED_DRIVER::testCase20(); }

    static void testCase19() { CONFIGURED_DRIVER::testCase19(); }

    static void testCase18() { CONFIGURED_DRIVER::testCase18(); }

    static void testCase17() { CONFIGURED_DRIVER::testCase17(); }

    static void testCase16() { CONFIGURED_DRIVER::testCase16(); }

    static void testCase15() { CONFIGURED_DRIVER::testCase15(); }

    static void testCase14() { CONFIGURED_DRIVER::testCase14(); }

    static void testCase13() { CONFIGURED_DRIVER::testCase13(); }

    static void testCase12() { CONFIGURED_DRIVER::testCase12(); }

    static void testCase11() { CONFIGURED_DRIVER::testCase11(); }

    // there is no testCase10();

    static void testCase9() { CONFIGURED_DRIVER::testCase9(); }

    static void testCase8() { CONFIGURED_DRIVER::testCase8(); }

    static void testCase7() { CONFIGURED_DRIVER::testCase7(); }

    static void testCase6() { CONFIGURED_DRIVER::testCase6(); }

    // there is no testCase5();

    static void testCase4() { CONFIGURED_DRIVER::testCase4(); }

    static void testCase3() { CONFIGURED_DRIVER::testCase3(); }

    static void testCase2() { CONFIGURED_DRIVER::testCase2(); }

    // there is no testCase1();
};

// - - - - - - - - - - Pre-packaged test harness adapters - - - - - - - - - - -
// The template test facility, bsltf, requires class templates taking a single
// argument, that is the element type to vary in the test.  We desire a variety
// of configurations pushing the various policy parameters of the 'HashTable'
// class template, such as the type of functors, the key extraction policy,
// etc. so we write some simple adapters that will generate the appropriate
// instantiation of the test harness, from a template parameterized on only the
// element type (to be tested).  Note that in C++11 we would use the alias-
// template facility to define these templates, rather than using public
// inheritance through a dispatcher-shim.

template <class ELEMENT>
struct TestDriver_BasicConfiguation
     : TestDriver_ForwardTestCasesByConfiguation<
           TestDriver< BasicKeyConfig<ELEMENT>
                     , TestFacilityHasher<ELEMENT>
                     , ::bsl::equal_to<ELEMENT>
                     , ::bsl::allocator<ELEMENT>
                     >
       > {
};

template <class ELEMENT>
struct TestDriver_StatefulConfiguation
     : TestDriver_ForwardTestCasesByConfiguation<
           TestDriver< BasicKeyConfig<ELEMENT>
                     , TestHashFunctor<ELEMENT>
                     , TestEqualityComparator<ELEMENT>
                     , ::bsl::allocator<ELEMENT>
                     >
       > {
};

template <class ELEMENT>
struct TestDriver_DegenerateConfiguation
     : TestDriver_ForwardTestCasesByConfiguation<
           TestDriver< BasicKeyConfig<ELEMENT>
                     , bsltf::DegenerateFunctor<TestFacilityHasher<ELEMENT> >
                     , bsltf::DegenerateFunctor<
                                              TestEqualityComparator<ELEMENT> >
                     , ::bsl::allocator<ELEMENT>
                     >
       > {
};

template <class ELEMENT>
struct TestDriver_DegenerateConfiguationWithNoSwap
     : TestDriver_ForwardTestCasesByConfiguation<
           TestDriver< BasicKeyConfig<ELEMENT>
                     , bsltf::DegenerateFunctor<TestFacilityHasher<ELEMENT>,
                                                false>
                     , bsltf::DegenerateFunctor<
                                               TestEqualityComparator<ELEMENT>,
                                               false>
                     , ::bsl::allocator<ELEMENT>
                     >
       > {
};

template <class ELEMENT>
struct TestDriver_BsltfConfiguation
     : TestDriver_ForwardTestCasesByConfiguation<
           TestDriver< BsltfConfig<ELEMENT>
                     , ::bsl::hash<int>
                     , ::bsl::equal_to<int>
                     , ::bsl::allocator<ELEMENT>
                     >
       > {
    // Basic configuration to test a key-type different to the value-type.
    // This is a simple attempt to deliver something approximating a map with
    // 'int' as key, where the 'int' is computed for each element.  This is
    // the simplest way to generate a configuration compatible with the 'bsltf'
    // template testing framework used above, without rewriting each test case
    // to additional support for separate test tables of pairs to initialize a
    // more traditional-style map, with different math for computed values and
    // separate logic for duplicate elements and groups.
};

template <class ELEMENT>
struct TestDriver_FunctionPointers
     : TestDriver_ForwardTestCasesByConfiguation<
           TestDriver< BasicKeyConfig<ELEMENT>
                     , size_t(*)(const ELEMENT&)
                     , bool(*)(const ELEMENT&,const ELEMENT&)
                     , ::bsl::allocator<ELEMENT>
                     >
       > {
};

template <class ELEMENT>
struct TestDriver_ConvertibleValueConfiguation
     : TestDriver_ForwardTestCasesByConfiguation<
           TestDriver< BasicKeyConfig<ELEMENT>
                     , TestConvertibleValueHasher<ELEMENT>
                     , TestConvertibleValueComparator<ELEMENT>
                     , ::bsl::allocator<ELEMENT>
                     >
       > {
};

template <class ELEMENT>
struct TestDriver_GenericFunctors
     : TestDriver_ForwardTestCasesByConfiguation<
           TestDriver< BasicKeyConfig<ELEMENT>
                     , GenericHasher
                     , GenericComparator
                     , ::bsl::allocator<ELEMENT>
                     >
       > {
};

template <class ELEMENT>
struct TestDriver_StdAllocatorConfiguation
     : TestDriver_ForwardTestCasesByConfiguation<
           TestDriver< BasicKeyConfig<ELEMENT>
                     , GenericHasher
                     , GenericComparator
                     , bsltf::StdTestAllocator<ELEMENT>
                     >
       > {
};

template <class ELEMENT>
struct TestDriver_StatefulAllocatorConfiguation1
     : TestDriver_ForwardTestCasesByConfiguation<
           TestDriver< BasicKeyConfig<ELEMENT>
                     , GenericHasher
                     , GenericComparator
                     , bsltf::StdStatefulAllocator<ELEMENT>
                     >
       > {
    // Propagate all allocator operations.
};

template <class ELEMENT>
struct TestDriver_StatefulAllocatorConfiguation2
     : TestDriver_ForwardTestCasesByConfiguation<
           TestDriver< BasicKeyConfig<ELEMENT>
                     , GenericHasher
                     , GenericComparator
                     , bsltf::StdStatefulAllocator<ELEMENT, false>
                     >
       > {
    // Propagate all allocator operations but copy construction.
};

template <class ELEMENT>
struct TestDriver_StatefulAllocatorConfiguation3
     : TestDriver_ForwardTestCasesByConfiguation<
           TestDriver< BasicKeyConfig<ELEMENT>
                     , GenericHasher
                     , GenericComparator
                     , bsltf::StdStatefulAllocator<ELEMENT, true, false>
                     >
       > {
    // Propagate all allocator operations but swap.
};

struct TestDriver_AwkwardMaplike
     : TestDriver_ForwardTestCasesByConfiguation<
           TestDriver< TrickyConfig
                     , TestFacilityHasher<TrickyConfig::KeyType>
                     , ::bsl::equal_to<TrickyConfig::KeyType>
                     , ::bsl::allocator<TrickyConfig::ValueType>
                     >
       > {
};

// - - - - - Special configurations for testing default constructor - - - - - -

template <class ELEMENT>
struct TestDriver_DefaultOnlyFunctors
     : TestDriver_ForwardTestCasesByConfiguation<
           TestDriver< BasicKeyConfig<ELEMENT>
                     , DefaultOnlyHasher<ELEMENT>
                     , DefaultOnlyComparator<ELEMENT>
                     , ::bsl::allocator<ELEMENT>
                     >
       > {
};

struct TestDriver_AwkwardMaplikeForDefault
     : TestDriver_ForwardTestCasesByConfiguation<
           TestDriver< TrickyConfig
                     , DefaultOnlyHasher<TrickyConfig::KeyType>
                     , DefaultOnlyComparator<TrickyConfig::KeyType>
                     , ::bsl::allocator<TrickyConfig::ValueType>
                     >
       > {
};

// - - - - - - - - - - - Special adapters for test case 6 - - - - - - - - - - -
// As initially written, test case 6 requires special handling with distinct
// functor classes to demonstrate and test the necessary key-equivalent groups.
// We hope to fold these cases in as regular test cases that pass through the
// remaining test cases as well, using the familiar pattern above.

template <class ELEMENT>
struct TestCase_GroupedUniqueKeys
     : TestDriver_ForwardTestCasesByConfiguation<
           TestDriver< BasicKeyConfig<ELEMENT>
                     , GroupedHasher<ELEMENT, bsl::hash<int>, 5>
                     , ::bsl::equal_to<ELEMENT>
                     , ::bsl::allocator<ELEMENT>
                     >
       > {
    // This configuration "groups" values into buckets by hashing 5 consecutive
    // values to the same hash code, but maintaining a unique key value for
    // each of those cases.  This should lead to a high rate of collisions.
};

template <class ELEMENT>
struct TestCase_GroupedSharedKeys
     : TestDriver_ForwardTestCasesByConfiguation<
           TestDriver< BasicKeyConfig<ELEMENT>
                     , GroupedHasher<ELEMENT, bsl::hash<int>, 5>
                     , GroupedEqualityComparator<ELEMENT, 5>
                     , ::bsl::allocator<ELEMENT>
                     >
       > {
    // This configuration "groups" values into buckets by hashing 5 consecutive
    // values to the same hash code, and similarly arranging for those keys to
    // compare equal to each other.  This should lead to behavior similar to a
    // multiset.
};

template <class ELEMENT>
struct TestCase6_DegenerateConfiguration
     : TestDriver_ForwardTestCasesByConfiguation<
           TestDriver<
                   BasicKeyConfig<ELEMENT>,
                   bsltf::DegenerateFunctor<GroupedHasher<ELEMENT,
                                                          bsl::hash<int>, 5> >,
                   bsltf::DegenerateFunctor<GroupedEqualityComparator<ELEMENT,
                                                                      5> >,
                   ::bsl::allocator<ELEMENT> >
       > {
};

template <class ELEMENT>
struct TestCase6_DegenerateConfigurationNoSwap
     : TestDriver_ForwardTestCasesByConfiguation<
           TestDriver<
            BasicKeyConfig<ELEMENT>,
            bsltf::DegenerateFunctor<GroupedHasher<ELEMENT, bsl::hash<int>, 5>,
                                     false>,
            bsltf::DegenerateFunctor<GroupedEqualityComparator<ELEMENT, 5>,
                                     false>,
            ::bsl::allocator<ELEMENT> >
       > {
};

struct TestDriverForCase6_AwkwardMaplike
     : TestDriver_ForwardTestCasesByConfiguation<
           TestDriver< TrickyConfig
                     , GroupedHasher<TrickyConfig::KeyType, bsl::hash<int>, 5>
                     , GroupedEqualityComparator<TrickyConfig::KeyType, 5>
                     , ::bsl::allocator<TrickyConfig::ValueType>
                     >
       > {
};

//- - - - - - - - - - - - - - - - - - - - - - - - - - - - - - - - - - - - - - -

                               // --------------
                               // TEST APPARATUS
                               // --------------

template <class KEY_CONFIG, class HASHER, class COMPARATOR, class ALLOCATOR>
int TestDriver<KEY_CONFIG, HASHER, COMPARATOR, ALLOCATOR>::ggg(
                                                           Obj        *object,
                                                           const char *spec,
                                                           int         verbose)
{
#if !defined(AJM_HAS_FIXED_TESTARRAY_TO_NOT_USE_DEFAULT_ALLOCATOR)
    bslma::DefaultAllocatorGuard guard(
                                      &bslma::NewDeleteAllocator::singleton());
#endif
    bslma::TestAllocator tda("generated values", veryVeryVeryVerbose);
    const TestValues VALUES(&tda);

    enum { SUCCESS = -1 };

    for (int i = 0; spec[i]; ++i) {
        if ('A' <= spec[i] && spec[i] <= 'Z') {
            if (!insertElement(object, VALUES[spec[i] - 'A'])) {
                if (verbose) {
                    printf("Error, spec string ('%s') longer than the"
                           "'HashTable' can support without a rehash.\n",
                           spec);
                }

                // Discontinue processing this spec.

                return i;                                             // RETURN
            }
        }
        else {
            if (verbose) {
                printf("Error, bad character ('%c') "
                       "in spec \"%s\" at position %d.\n", spec[i], spec, i);
            }

            // Discontinue processing this spec.

            return i;                                                 // RETURN
        }
   }
   return SUCCESS;
}

template <class KEY_CONFIG, class HASHER, class COMPARATOR, class ALLOCATOR>
bslstl::HashTable<KEY_CONFIG, HASHER, COMPARATOR, ALLOCATOR>&
TestDriver<KEY_CONFIG, HASHER, COMPARATOR, ALLOCATOR>::gg(Obj        *object,
                                                          const char *spec)
{
    ASSERTV(ggg(object, spec) < 0);
    return *object;
}

//- - - - - - - - - - - - - TEST CASE IMPLEMENTATIONS - - - - - - - - - - - - -

template <class KEY_CONFIG, class HASHER, class COMPARATOR, class ALLOCATOR>
void TestDriver<KEY_CONFIG, HASHER, COMPARATOR, ALLOCATOR>::testCase14()
{
    // ------------------------------------------------------------------------
    // TESTING DEFAULT CONSTRUCTOR:
    //   The default constructor creates an empty container having one bucket.
    //   However, any attempt to insert is going to allocate a new bucket
    //   array, and any attempt to use the 'insertElement' function should fail
    //   as it protects against such use.  The state of a default constructed
    //   HashTable is that of a value-constructed HashTable requesting zero
    //   initial buckets, a maximum load factor of '1.0', and default values
    //   for the functors.  This state is extensively tested as a starting
    //   point for most other test cases.  However, the default constructor
    //   also allows for a different type of hasher/comparator functor that
    //   is DefaultConstructible, but is not CopyConstructible.  Such functors
    //   produce a HashTable that, in turn, is not CopyConstructible - but may
    //   be Swappable if the functor, in turn, are swappable.  It is important
    //   to test all the other methods of this class work with such a type,
    //   although we are not really adding anything new other than constructing
    //   into this state - therefore, the default constructor should be the
<<<<<<< HEAD
    //   last method tested, so that it can check every other method beging
=======
    //   last method tested, so that it can check every other method being
>>>>>>> 34affe25
    //   called for a type that is only default constructible, relying on their
    //   otherwise validated behavior from known states.
    //
    // Concerns:
    //: 1 An object created with the default constructor (with or without a
    //:   supplied allocator) has the contractually specified default value.
    //:
    //: 2 If an allocator is NOT supplied to the default constructor, the
    //:   default allocator in effect at the time of construction becomes the
    //:   object allocator for the resulting object.
    //:
    //: 3 If an allocator IS supplied to the default constructor, that
    //:   allocator becomes the object allocator for the resulting object.
    //:
    //: 4 Supplying a null allocator address has the same effect as not
    //:   supplying an allocator.
    //:
    //: 5 Supplying an allocator to the default constructor has no effect on
    //:   subsequent object values.
    //:
    //: 6 Any memory allocation is from the object allocator.
    //:
    //: 7 There is no temporary allocation from any allocator.
    //:
    //: 8 Every object releases any allocated memory at destruction.
    //:
    //: 9 QoI: The default constructor allocates no memory.
    //:
    // Plan:
    //: 1 For each value of increasing length, 'L':
    //:
    //:   2 Using a loop-based approach, default-construct three distinct
    //:     objects, in turn, but configured differently: (a) without passing
    //:     an allocator, (b) passing a null allocator address explicitly,
    //:     and (c) passing the address of a test allocator distinct from the
    //:     default.  For each of these three iterations:  (C-1..14)
    //:
    //:     1 Create three 'bslma::TestAllocator' objects, and install one as
    //:       the current default allocator (note that a ubiquitous test
    //:       allocator is already installed as the global allocator).
    //:
    //:     2 Use the default constructor to dynamically create an object
    //:       'X', with its object allocator configured appropriately (see
    //:       P-2); use a distinct test allocator for the object's footprint.
    //:
    //:     3 Use the (as yet unproven) 'allocator' to ensure that its
    //:       object allocator is properly installed.  (C-2..4)
    //:
    //:     4 Use the appropriate test allocators to verify that no memory is
    //:       allocated by the default constructor.  (C-9)
    //:
    //:     5 Use the individual (as yet unproven) salient attribute accessors
    //:       to verify the default-constructed value.  (C-1)
    //:
    //:     6 Verify that no temporary memory is allocated from the object
    //:       allocator.  (C-7)
    //:
    //:     7 Verify that all object memory is released when the object is
    //:       destroyed.  (C-8)
    //
    // Testing:
    //   HashTable(const A& allocator);
    // ------------------------------------------------------------------------

    if (verbose) printf("\nTesting with various allocator configurations.\n");

<<<<<<< HEAD
#if 0
    // Create an object that all default constructed 'HashTable' objects should
    // have the same value as.  Note that value does not depend on allocator or
    // the ordering functors, so we take the simplest form that we have already
    // tested back in test case 2.
#else
    // Change of plan, as we cannot assume that the two functor objects are
    // copy-constructible.l
#endif

    bslma::TestAllocator da("default",   veryVeryVeryVerbose);
    bslma::DefaultAllocatorGuard dag(&da);

    const ALLOCATOR dfltAlloc = MakeAllocator<ALLOCATOR>::make(&da);
//    const Obj DEFAULT(HASHER(), COMPARATOR(), 0, 1.0, dfltAlloc);

    const char *ALLOC_SPEC = ObjMaker::specForDefaultTests();

    for (const char *cfg = ALLOC_SPEC; *cfg; ++cfg) {
        const char CONFIG = *cfg;  // how we specify the allocator
=======
    bslma::TestAllocator tda("test values", veryVeryVeryVerbose);
    const TestValues VALUES(&tda);  // Contains 52 distinct increasing values.

    const char *ALLOC_SPEC = ObjMaker::specForDefaultTests();

    for (const char *cfg = ALLOC_SPEC; *cfg; ++cfg) {
        const char CONFIG = *cfg;  // how we specify the allocator

        bslma::TestAllocator da("default",   veryVeryVeryVerbose);
        bslma::DefaultAllocatorGuard dag(&da);
>>>>>>> 34affe25

        bslma::TestAllocator fa("footprint", veryVeryVeryVerbose);
        bslma::TestAllocator sa("supplied",  veryVeryVeryVerbose);

        // ----------------------------------------------------------------

        if (veryVerbose) {
            printf("\n\tTesting default constructor.\n");
        }
<<<<<<< HEAD
=======

        Obj       *objPtr;
        ALLOCATOR  expAlloc = ObjMaker::makeObject(&objPtr,
                                                   CONFIG,
                                                   &fa,
                                                   &sa);
        Obj& mX = *objPtr;  const Obj& X = mX;

        // Verify any attribute allocators are installed properly.

        ASSERTV(CONFIG, expAlloc == X.allocator());

        const bslma::TestAllocator  *oa = extractTestAllocator(expAlloc);
        const bslma::TestAllocator *noa = &sa == oa ? &da : &sa;

        // It is important that these allocators are found, or else the
        // following tests will break severely, dereferencing null
        // pointer.

        BSLS_ASSERT_OPT(oa);
        BSLS_ASSERT_OPT(noa);

        // Confirm the expected state.

        ASSERTV(CONFIG, 0 == X.size());
        ASSERTV(CONFIG, 1 == X.numBuckets());
        ASSERTV(CONFIG, 0 == X.elementListRoot());
        ASSERTV(CONFIG, 1.0f == X.maxLoadFactor());
        ASSERTV(CONFIG, 0.0f == X.loadFactor());
        ASSERTV(CONFIG, 0 == X.countElementsInBucket(0));

        const bslalg::HashTableBucket& bucket = X.bucketAtIndex(0);
        ASSERTV(CONFIG, 0 == bucket.first());
        ASSERTV(CONFIG, 0 == bucket.last());

//        ASSERTV(CONFIG, isEqualComparator(COMPARATOR(), X.comparator()));
//        ASSERTV(CONFIG, isEqualHasher(HASHER(), X.hasher()));

        // Add any additional fine-grained tests that might be interesting.


        // Verify no allocation from the object/non-object allocators.

        ASSERTV(CONFIG,  oa->numBlocksTotal(), 0 ==  oa->numBlocksTotal());
        ASSERTV(CONFIG, noa->numBlocksTotal(), 0 == noa->numBlocksTotal());

        // -----------------------------------------------------------------

        // check all other methods of the class continue to work as expected
        // for a default constructed object.

        ASSERTV(CONFIG,   X == X);
        ASSERTV(CONFIG, !(X != X));

        // an infinite load factor suggests we should never rehash.  However,
        // in setting the load factor we will allocate the initial bucket
        // array.

        mX.setMaxLoadFactor(std::numeric_limits<float>::infinity());
        ASSERTV(CONFIG, X.maxLoadFactor(),
                X.maxLoadFactor() == std::numeric_limits<float>::infinity());

        size_t INITIAL_BUCKETS = X.numBuckets();
        ASSERTV(CONFIG, 0 == X.size());
        ASSERTV(CONFIG, 1  < INITIAL_BUCKETS);
        ASSERTV(CONFIG, 0 == X.elementListRoot());
        ASSERTV(CONFIG, 0.0f == X.loadFactor());

        mX.insert(VALUES[0]);

        ASSERTV(CONFIG, 1 == X.size());
        ASSERTV(CONFIG, INITIAL_BUCKETS == X.numBuckets());
        ASSERTV(CONFIG, 0 != X.elementListRoot());
        ASSERTV(CONFIG, 0.0f < X.loadFactor());

        // -----------------------------------------------------------------

        // Reclaim dynamically allocated object under test.

        fa.deleteObject(objPtr);

        // Verify all memory is released on object destruction.

        ASSERTV(CONFIG, da.numBlocksInUse(), 0 == da.numBlocksInUse());
        ASSERTV(CONFIG, fa.numBlocksInUse(), 0 == fa.numBlocksInUse());
        ASSERTV(CONFIG, sa.numBlocksInUse(), 0 == sa.numBlocksInUse());
    }
}

template <class KEY_CONFIG, class HASHER, class COMPARATOR, class ALLOCATOR>
void TestDriver<KEY_CONFIG, HASHER, COMPARATOR, ALLOCATOR>::testCase13()
{
    // ------------------------------------------------------------------------
    // TESTING setMaxLoadFactor METHOD
    //
    // Concerns:
    //: 1 ...
    //:
    //
    // Plan:
    //: 1 For each value of increasing length, 'L':
    //:
    //
    // Testing:
    //*  setMaxLoadFactor
    // ------------------------------------------------------------------------

    if (verbose) {
        printf("\nTesting 'setMaxLoadFactor'.\n");
    }

    bslma::TestAllocator         da("default", veryVeryVeryVerbose);
    bslma::DefaultAllocatorGuard dag(&da);

    bslma::TestAllocator scratch("scratch", veryVeryVeryVerbose);
    ALLOCATOR scratchAlloc = MakeAllocator<ALLOCATOR>::make(&scratch);

    const HASHER     HASH    = MakeDefaultFunctor<HASHER>::make();
    const COMPARATOR COMPARE = MakeDefaultFunctor<COMPARATOR>::make();

    if (verbose) printf("Testing exteme values.\n");
    {

        Obj mX(HASH, COMPARE, 1, 1.0f, scratchAlloc);  const Obj& X = mX;

        mX.setMaxLoadFactor(std::numeric_limits<float>::max());
        ASSERT(std::numeric_limits<float>::max() == X.maxLoadFactor());

        mX.setMaxLoadFactor(std::numeric_limits<float>::infinity());
        ASSERT(std::numeric_limits<float>::infinity() == X.maxLoadFactor());
    }
>>>>>>> 34affe25

        Obj       *objPtr;
        ALLOCATOR  expAlloc = ObjMaker::makeObject(&objPtr,
                                                   CONFIG,
                                                   &fa,
                                                   &sa);
        Obj& mX = *objPtr;  const Obj& X = mX;

        // Verify any attribute allocators are installed properly.

        ASSERTV(CONFIG, expAlloc == X.allocator());

        const bslma::TestAllocator  *oa = extractTestAllocator(expAlloc);
        const bslma::TestAllocator *noa = &sa == oa ? &da : &sa;

        // It is important that these allocators are found, or else the
        // following tests will break severely, dereferencing null
        // pointer.

        BSLS_ASSERT_OPT(oa);
        BSLS_ASSERT_OPT(noa);

        // Confirm the expected state.

        ASSERTV(CONFIG, 0 == X.size());
        ASSERTV(CONFIG, 1 == X.numBuckets());
        ASSERTV(CONFIG, 0 == X.elementListRoot());
        ASSERTV(CONFIG, 1.0f == X.maxLoadFactor());
        ASSERTV(CONFIG, 0.0f == X.loadFactor());
        ASSERTV(CONFIG, 0 == X.countElementsInBucket(0));

        const bslalg::HashTableBucket& bucket = X.bucketAtIndex(0);
        ASSERTV(CONFIG, 0 == bucket.first());
        ASSERTV(CONFIG, 0 == bucket.last());

//        ASSERTV(CONFIG, isEqualComparator(COMPARATOR(), X.comparator()));
//        ASSERTV(CONFIG, isEqualHasher(HASHER(), X.hasher()));

        // Add any additional fine-grained tests that might be interesting.


        // Verify no allocation from the object/non-object allocators.

        ASSERTV(CONFIG,  oa->numBlocksTotal(), 0 ==  oa->numBlocksTotal());
        ASSERTV(CONFIG, noa->numBlocksTotal(), 0 == noa->numBlocksTotal());

        // ----------------------------------------------------------------

        // Reclaim dynamically allocated object under test.

        fa.deleteObject(objPtr);

        // Verify all memory is released on object destruction.

        ASSERTV(CONFIG, da.numBlocksInUse(), 0 == da.numBlocksInUse());
        ASSERTV(CONFIG, fa.numBlocksInUse(), 0 == fa.numBlocksInUse());
        ASSERTV(CONFIG, sa.numBlocksInUse(), 0 == sa.numBlocksInUse());
    }
}

template <class KEY_CONFIG, class HASHER, class COMPARATOR, class ALLOCATOR>
void TestDriver<KEY_CONFIG, HASHER, COMPARATOR, ALLOCATOR>::testCase13()
{
    // ------------------------------------------------------------------------
    // TESTING setMaxLoadFactor METHOD
    //
    // Concerns:
    //: 1 ...
    //:
    //
    // Plan:
    //: 1 For each value of increasing length, 'L':
    //:
    //
    // Testing:
    //*  setMaxLoadFactor
    // ------------------------------------------------------------------------

    if (verbose) {
        printf("\nTesting 'setMaxLoadFactor'.\n");
    }

    bslma::TestAllocator         da("default", veryVeryVeryVerbose);
    bslma::DefaultAllocatorGuard dag(&da);

    bslma::TestAllocator scratch("scratch", veryVeryVeryVerbose);
    ALLOCATOR scratchAlloc = MakeAllocator<ALLOCATOR>::make(&scratch);

    const HASHER     HASH    = MakeDefaultFunctor<HASHER>::make();
    const COMPARATOR COMPARE = MakeDefaultFunctor<COMPARATOR>::make();

    if (verbose) printf("Testing exteme values.\n");
    {

        Obj mX(HASH, COMPARE, 1, 1.0f, scratchAlloc);  const Obj& X = mX;

        mX.setMaxLoadFactor(std::numeric_limits<float>::max());
        ASSERT(std::numeric_limits<float>::max() == X.maxLoadFactor());

        mX.setMaxLoadFactor(std::numeric_limits<float>::infinity());
        ASSERT(std::numeric_limits<float>::infinity() == X.maxLoadFactor());
    }

#if defined(BDE_BUILD_TARGET_EXC)
    if (verbose) printf("Testing exceptional trigger values.\n");
    {
        Obj mX(HASH, COMPARE, 1, 1.0f, scratchAlloc);
        try {
            mX.setMaxLoadFactor(std::numeric_limits<float>::min());
            ASSERT(!"setMaxLoadFactor(min) should throw a 'logic_error'");
        }
        catch (const std::logic_error &) {
            // This is the expected code path
        }
        catch (...) {
            ASSERT(!"rehash(max size_t) threw the wrong exception type");
        }

        try {
            mX.setMaxLoadFactor(std::numeric_limits<float>::denorm_min());
            ASSERT(!"setMaxLoadFactor(denorm) should throw a 'logic_error'");
        }
        catch (const std::logic_error &) {
            // This is the expected code path
        }
        catch (...) {
            ASSERT(!"rehash(max size_t) threw the wrong exception type");
        }
    }
#endif

    if (verbose) printf("Negative testing.\n");
    {
        bsls::AssertTestHandlerGuard hG;

        Obj mX(HASH, COMPARE, 1, 1.0f, scratchAlloc);
        ASSERT_SAFE_PASS(mX.setMaxLoadFactor(1.0f));
        ASSERT_SAFE_FAIL(mX.setMaxLoadFactor(0.0f));
        ASSERT_SAFE_FAIL(mX.setMaxLoadFactor(-1.0f));
        ASSERT_SAFE_FAIL(mX.setMaxLoadFactor(
                                     std::numeric_limits<float>::quiet_NaN()));
        ASSERT_SAFE_FAIL(mX.setMaxLoadFactor(
                                     -std::numeric_limits<float>::infinity()));
        ASSERT_SAFE_PASS(mX.setMaxLoadFactor(
                                      std::numeric_limits<float>::infinity()));
    }

}

template <class KEY_CONFIG, class HASHER, class COMPARATOR, class ALLOCATOR>
void TestDriver<KEY_CONFIG, HASHER, COMPARATOR, ALLOCATOR>::testCase12()
{
    // ------------------------------------------------------------------------
    // TESTING 'insert' METHODS
    //
    // Concerns:
    //: 1 ...
    //:
    //
    // Plan:
    //: 1 For each value of increasing length, 'L':
    //:
    //
    // Testing:
    //   insert(const SOURCE_TYPE& obj);
    //   insert(const ValueType& obj, const bslalg::BidirectionalLink *hint);
    // ------------------------------------------------------------------------

    if (verbose) {
        printf("\nTesting is not yet implemented.\n");
    }


    typedef typename KEY_CONFIG::ValueType Element;
    typedef bslalg::HashTableImpUtil       ImpUtil;
    typedef typename Obj::SizeType         SizeType;

    const bool VALUE_TYPE_USES_ALLOCATOR =
                                     bslma::UsesBslmaAllocator<Element>::value;

    if (verbose) { P(VALUE_TYPE_USES_ALLOCATOR); }

    const char *ALLOC_SPEC = ObjMaker::specForBootstrapTests();

    const TestValues VALUES;  // contains 52 distinct increasing values


    // Probably want to pick these up as values from some injected policy, so
    // that we can test with stateful variants
    const HASHER     HASH    = MakeDefaultFunctor<HASHER>::make();
    const COMPARATOR COMPARE = MakeDefaultFunctor<COMPARATOR>::make();

#if 1 // defined(THE_TEST_IS_YET_TO_COME)
    const size_t MAX_LENGTH = 9;

    for (int lfi = 0; lfi < DEFAULT_MAX_LOAD_FACTOR_SIZE; ++lfi) {
    for (size_t ti = 0; ti < MAX_LENGTH; ++ti) {
        const float    MAX_LF = DEFAULT_MAX_LOAD_FACTOR[lfi];
        const SizeType LENGTH = ti;

        if (verbose) {
            printf("\nTesting with various allocator configurations.\n");
        }

        for (const char *cfg = ALLOC_SPEC; *cfg; ++cfg) {
            const char CONFIG = *cfg;  // how we specify the allocator
            bslma::TestAllocator da("default",   veryVeryVeryVerbose);
            bslma::TestAllocator fa("footprint", veryVeryVeryVerbose);
            bslma::TestAllocator sa("supplied",  veryVeryVeryVerbose);

            bslma::DefaultAllocatorGuard dag(&da);

            // ----------------------------------------------------------------

            if (veryVerbose) {
                printf("\n\tTesting bootstrap constructor.\n");
            }

            Obj                  *objPtr;

            //const size_t NUM_BUCKETS = predictNumBuckets(3*LENGTH, MAX_LF);

//            ALLOCATOR objAlloc  = MakeAllocator<ALLOCATOR>::make(&sa);

            ALLOCATOR expAllocator = ObjMaker::makeObject( &objPtr
                                                         , CONFIG
                                                         , &fa
                                                         , &sa
//                                                         , objAlloc
                                                         , HASH
                                                         , COMPARE
                                                         , 0
                                                         , MAX_LF);

            Obj&                   mX = *objPtr;  const Obj& X = mX;

            // Verify any attribute allocators are installed properly.

            ASSERTV(MAX_LF, LENGTH, CONFIG, expAllocator == X.allocator());


            bslma::TestAllocator  *oa = extractTestAllocator(expAllocator);
            bslma::TestAllocator *noa = &sa == oa ? &da : &sa;

            // It is important that these allocators are found, or else the
            // following tests will break severely, dereferencing null
            // pointer.
            BSLS_ASSERT_OPT(oa);
            BSLS_ASSERT_OPT(noa);

            // QoI: Verify no allocation from the object/non-object allocators
            // if no buckets are requested (as per the default constructor).
            if (0 == LENGTH) {
                ASSERTV(MAX_LF, LENGTH, CONFIG, oa->numBlocksTotal(),
                        0 ==  oa->numBlocksTotal());
            }
            ASSERTV(MAX_LF, LENGTH, CONFIG, noa->numBlocksTotal(),
                    0 == noa->numBlocksTotal());

            // Record blocks used by the initial bucket array
            const bsls::Types::Int64 INITIAL_OA_BLOCKS  = oa->numBlocksTotal();


            // Verify attributes of an empty container.
            // Note that not all of these attributes are salient to value.
            // None of these accessors are deemed tested until their own test
            // case, but many witnesses give us some confidence in the state.
            ASSERTV(MAX_LF, LENGTH, CONFIG, 0 == X.size());
            ASSERTV(MAX_LF, LENGTH, CONFIG, 0 < X.numBuckets());
            ASSERTV(MAX_LF, LENGTH, CONFIG, 0 == X.elementListRoot());
            ASSERTV(MAX_LF, LENGTH, CONFIG, MAX_LF == X.maxLoadFactor());
            ASSERTV(MAX_LF, LENGTH, CONFIG, 0.0f == X.loadFactor());
            ASSERTV(MAX_LF, LENGTH, CONFIG, 0 == X.countElementsInBucket(0));

            const bslalg::HashTableBucket& bucket = X.bucketAtIndex(0);
            ASSERTV(MAX_LF, LENGTH, CONFIG, 0 == bucket.first());
            ASSERTV(MAX_LF, LENGTH, CONFIG, 0 == bucket.last());

            // Verify no allocation from the object/non-object allocators.

            ASSERTV(MAX_LF, LENGTH, CONFIG, oa->numBlocksTotal(),
                    INITIAL_OA_BLOCKS ==  oa->numBlocksTotal());
            ASSERTV(MAX_LF, LENGTH, CONFIG, noa->numBlocksTotal(),
                    0 == noa->numBlocksTotal());

            // ----------------------------------------------------------------

            if (veryVerbose) {
                printf("\n\tTesting 'insert(element)'.\n");
            }
            if (0 < LENGTH) {
                if (verbose) printf(
                       "\t\tOn an object of initial length " ZU ".\n", LENGTH);

                ASSERTV(MAX_LF, LENGTH, CONFIG,
                        oa->numBlocksTotal(),   oa->numBlocksInUse(),
                        oa->numBlocksTotal() == oa->numBlocksInUse());

                for (size_t tj = 0; tj < LENGTH - 1; ++tj) {
                    Link *RESULT = mX.insert(VALUES[tj]);
                    ASSERT(0 != RESULT);
                    ASSERTV(MAX_LF, LENGTH, tj, CONFIG,
                            BSL_TF_EQ(
                                     KEY_CONFIG::extractKey(VALUES[tj]),
                                     ImpUtil::extractKey<KEY_CONFIG>(RESULT)));
                    ASSERTV(MAX_LF, LENGTH, tj, CONFIG,
                            BSL_TF_EQ(
                                   VALUES[tj],
                                   ImpUtil::extractValue<KEY_CONFIG>(RESULT)));
                }

                ASSERTV(MAX_LF, LENGTH, CONFIG, LENGTH - 1 == X.size());
                if (veryVerbose) {
                    printf("\t\t\tBEFORE: ");
                    P(X);
                }

                bslma::TestAllocator scratch("scratch", veryVeryVeryVerbose);

                BSLMA_TESTALLOCATOR_EXCEPTION_TEST_BEGIN(*oa) {
                    bslma::ExceptionGuard<Obj> guard(&X, L_, &scratch);

                    // This will fail on the initial insert as we must also
                    // create the bucket array, so there is an extra pass.
                    // Not sure why that means the block counts get out of
                    // synch though, is this catching a real bug?
#if defined(HAVE_WORKED_OUT_CORRECT_MEMORY_USE_COMPUTATIONS)
                    ASSERTV(CONFIG, LENGTH,
                            oa->numBlocksTotal(),   oa->numBlocksInUse(),
                            oa->numBlocksTotal() == oa->numBlocksInUse());
#endif

                    bslma::TestAllocatorMonitor tam(oa);
                    Link *RESULT = mX.insert(VALUES[LENGTH - 1]);
                    ASSERT(0 != RESULT);

                    // These tests assume that the object allocator is used
                    // only is stored elements also allocate memory.  This
                    // does not allow for rehashes as the container grows.
#if defined(HAVE_WORKED_OUT_CORRECT_MEMORY_USE_COMPUTATIONS)
                    if (VALUE_TYPE_USES_ALLOCATOR  ||
                                                expectPoolToAllocate(LENGTH)) {
                        ASSERTV(CONFIG, tam.isTotalUp());
                        ASSERTV(CONFIG, tam.isInUseUp());
                    }
                    else {
                        ASSERTV(CONFIG, tam.isTotalSame());
                        ASSERTV(CONFIG, tam.isInUseSame());
                    }
#endif

                    // Verify no temporary memory is allocated from the object
                    // allocator.
                    // BROKEN TEST CONDITION
                    // We need to think carefully about how we allow for the
                    // allocation of the bucket-array

#if defined(HAVE_WORKED_OUT_CORRECT_MEMORY_USE_COMPUTATIONS)
                    ASSERTV(CONFIG, LENGTH,
                            oa->numBlocksTotal(),   oa->numBlocksInUse(),
                            oa->numBlocksTotal() == oa->numBlocksInUse());
#endif

                    ASSERTV(CONFIG, LENGTH - 1,
                            BSL_TF_EQ(
                                    KEY_CONFIG::extractKey(VALUES[LENGTH - 1]),
                                    ImpUtil::extractKey<KEY_CONFIG>(RESULT)));
                    ASSERTV(CONFIG, LENGTH - 1,
                            BSL_TF_EQ(
                                   VALUES[LENGTH - 1],
                                   ImpUtil::extractValue<KEY_CONFIG>(RESULT)));

                    guard.release();
                } BSLMA_TESTALLOCATOR_EXCEPTION_TEST_END

                ASSERTV(MAX_LF, LENGTH, CONFIG, X.size(),
                        LENGTH == X.size());

                ASSERTV(MAX_LF, LENGTH, CONFIG, X,
                       0 == verifyListContents<KEY_CONFIG>(X.elementListRoot(),
                                                           COMPARE,
                                                           VALUES,
                                                           LENGTH));
                // check elements with equivalent keys are contiguous
                // check expected elements are present in container, with
                // expected number of duplicates
                {
                    int *foundKeys = new int[X.size()];
                    for (SizeType j = 0;j != X.size(); ++j) {
                        foundKeys[j] = 0;
                    }

                    SizeType i = 0;
                    for (Link *it = X.elementListRoot();
                         0 != it;
                         it = it->nextLink(), ++i)
                    {
                        for (SizeType j = 0; j != X.size(); ++j) {
                            if (BSL_TF_EQ(
                                        KEY_CONFIG::extractKey(VALUES[j]),
                                        ImpUtil::extractKey<KEY_CONFIG>(it))) {
                                ASSERTV(MAX_LF, LENGTH, CONFIG, VALUES[j],
                                        !foundKeys[j]);
                                ++foundKeys[j];
                            }
                        }
                    }
                    SizeType missing = 0;
                    for (SizeType j = 0; j != X.size(); ++j) {
                        if (!foundKeys[j]) { ++missing; }
                    }
                    ASSERTV(MAX_LF, LENGTH, CONFIG, missing, 0 == missing);

                    delete[] foundKeys;

                    ASSERTV(MAX_LF, LENGTH, CONFIG, X.size() == i);
                }
            }

            // ----------------------------------------------------------------

            if (veryVerbose) { printf("\n\tTesting 'removeAll'.\n"); }
            {
                const bsls::Types::Int64 BB = oa->numBlocksTotal();

                mX.removeAll();

                ASSERTV(MAX_LF, LENGTH, CONFIG, 0 == X.size());
                ASSERTV(MAX_LF, LENGTH, CONFIG, 0 < X.numBuckets());
                ASSERTV(MAX_LF, LENGTH, CONFIG, 0 == X.elementListRoot());
                ASSERTV(MAX_LF, LENGTH, CONFIG, MAX_LF == X.maxLoadFactor());
                ASSERTV(MAX_LF, LENGTH, CONFIG, 0.0f == X.loadFactor());
                ASSERTV(MAX_LF, LENGTH, CONFIG,
                        0 == X.countElementsInBucket(0));

                const bsls::Types::Int64 AA = oa->numBlocksTotal();

                ASSERTV(MAX_LF, LENGTH, CONFIG, BB == AA);
            }

            // ----------------------------------------------------------------

            if (veryVerbose) { printf(
                "\n\tRepeat testing 'insert(element)', with memory checks.\n");
            }
            if (0 < LENGTH) {
                if (verbose) printf(
                       "\t\tOn an object of initial length " ZU ".\n", LENGTH);

                for (SizeType tj = 0; tj < LENGTH - 1; ++tj) {
                    Link *RESULT = mX.insert(VALUES[tj]);
                    ASSERT(0 != RESULT);
                    ASSERTV(MAX_LF, LENGTH, tj, CONFIG,
                            BSL_TF_EQ(
                                     KEY_CONFIG::extractKey(VALUES[tj]),
                                     ImpUtil::extractKey<KEY_CONFIG>(RESULT)));
                    ASSERTV(MAX_LF, LENGTH, tj, CONFIG,
                            BSL_TF_EQ(
                                   VALUES[tj],
                                   ImpUtil::extractValue<KEY_CONFIG>(RESULT)));
                }

                ASSERTV(MAX_LF, LENGTH, CONFIG, LENGTH - 1 == X.size());
                if (veryVerbose) {
                    printf("\t\t\tBEFORE: ");
                    P(X);
                }

                bslma::TestAllocator scratch("scratch", veryVeryVeryVerbose);

                BSLMA_TESTALLOCATOR_EXCEPTION_TEST_BEGIN(*oa) {
                    bslma::ExceptionGuard<Obj> guard(&X, L_, &scratch);

                    bslma::TestAllocatorMonitor tam(oa);
                    Link *RESULT = mX.insert(VALUES[LENGTH - 1]);
                    ASSERT(0 != RESULT);

                    // The number of buckets should not have changed, so no
                    // reason to allocate a fresh bucket array
//                    ASSERTV(MAX_LF, LENGTH, CONFIG,
//                            bucketCount,   X.numBuckets(),
//                            bucketCount == X.numBuckets());

                    // These tests assume that the object allocator is used
                    // only if stored elements also allocate memory.  This
                    // does not allow for rehashes as the container grows.
                    // Hence we run the same test sequence a second time after
                    // clearing the container, so we can validate knowing that
                    // no rehashes should be necessary, and will in fact show
                    // up as a memory use error.  'LENGTH' was the high-water
                    // mark of the initial run on the container before removing
                    // all elements.
                    if ((LENGTH < X.size() && expectPoolToAllocate(LENGTH))
                        || VALUE_TYPE_USES_ALLOCATOR) {
                        ASSERTV(CONFIG, LENGTH, tam.isTotalUp());
                        ASSERTV(CONFIG, LENGTH, tam.isInUseUp());
                    }
                    else {
                        ASSERTV(CONFIG, LENGTH, tam.isTotalSame());
                        ASSERTV(CONFIG, LENGTH, tam.isInUseSame());
                    }

                    ASSERTV(MAX_LF, LENGTH, CONFIG,
                            BSL_TF_EQ(
                                    KEY_CONFIG::extractKey(VALUES[LENGTH - 1]),
                                    ImpUtil::extractKey<KEY_CONFIG>(RESULT)));
                    ASSERTV(MAX_LF, LENGTH, CONFIG,
                            BSL_TF_EQ(
                                   VALUES[LENGTH - 1],
                                   ImpUtil::extractValue<KEY_CONFIG>(RESULT)));

                    guard.release();
                } BSLMA_TESTALLOCATOR_EXCEPTION_TEST_END

                ASSERTV(MAX_LF, LENGTH, CONFIG, LENGTH == X.size());

                // check elements with equivalent keys are contiguous
                // check expected elements are present in container, with
                // expected number of duplicates
                {
                    int *foundKeys = new int[X.size()];
                    for (SizeType j = 0; j != X.size(); ++j) {
                        foundKeys[j] = 0;
                    }

                    size_t i = 0;
                    for (Link *it = X.elementListRoot();
                         0 != it;
                         it = it->nextLink(), ++i)
                    {
                        for (SizeType j = 0; j != X.size(); ++j) {
                            if (BSL_TF_EQ(
                                        KEY_CONFIG::extractKey(VALUES[j]),
                                        ImpUtil::extractKey<KEY_CONFIG>(it))) {
                                ASSERTV(MAX_LF, LENGTH, CONFIG, VALUES[j],
                                        !foundKeys[j]);
                                ++foundKeys[j];
                            }
                        }
                    }
                    SizeType missing = 0;
                    for (SizeType j = 0; j != X.size(); ++j) {
                        if (!foundKeys[j]) { ++missing; }
                    }
                    ASSERTV(MAX_LF, LENGTH, CONFIG, missing, 0 == missing);

                    delete[] foundKeys;

                    ASSERTV(MAX_LF, LENGTH, CONFIG, X.size() == i);
                }
            }

            // ----------------------------------------------------------------

            if (veryVerbose) { printf(
                                "\n\tTesting 'insert' duplicated values.\n"); }
            {
                Link *ITER[MAX_LENGTH + 1];

                // The first loop adds a duplicate in front of each already
                // inserted element
                for (SizeType tj = 0; tj < LENGTH; ++tj) {
                    ITER[tj] = mX.insert(VALUES[tj]);
                    ASSERT(0 != ITER[tj]);
                    ASSERTV(MAX_LF, LENGTH, tj, CONFIG,
                            BSL_TF_EQ(
                                   KEY_CONFIG::extractKey(VALUES[tj]),
                                   ImpUtil::extractKey<KEY_CONFIG>(ITER[tj])));
                    ASSERTV(MAX_LF, LENGTH, tj, CONFIG,
                            BSL_TF_EQ(
                                 VALUES[tj],
                                 ImpUtil::extractValue<KEY_CONFIG>(ITER[tj])));
                }
                ITER[LENGTH] = 0;

                ASSERTV(MAX_LF, LENGTH, CONFIG, X.size(),
                        2 * LENGTH == X.size());

                // The second loop adds another duplicate in front of each
                // the items from the previous loop, and not in the middle of
                // any subranges.
                for (SizeType tj = 0; tj < LENGTH; ++tj) {
                    Link *RESULT = mX.insert(VALUES[tj]);
                    ASSERT(0 != RESULT);
                    ASSERTV(MAX_LF, LENGTH, tj, CONFIG,
                            BSL_TF_EQ(
                                     KEY_CONFIG::extractKey(VALUES[tj]),
                                     ImpUtil::extractKey<KEY_CONFIG>(RESULT)));
                    ASSERTV(MAX_LF, LENGTH, tj, CONFIG,
                            BSL_TF_EQ(
                                   VALUES[tj],
                                   ImpUtil::extractValue<KEY_CONFIG>(RESULT)));
                    ASSERTV(MAX_LF, LENGTH, tj, CONFIG,
                            ITER[tj] == RESULT->nextLink());
                }

                ASSERTV(MAX_LF, LENGTH, CONFIG, X.size(),
                        3 * LENGTH == X.size());
            }

            // ----------------------------------------------------------------

#if defined BDE_BUILD_TARGET_EXC
            {
#if 0
                // This test shows up a non-conformance in 'bsl::allocator'
                // which has undefined behavior when asked for this many
                // buckets, rather than simply throwing a 'std::bad_alloc'.

                try {
                    Obj mX(HASH,
                           COMPARE,
                           native_std::numeric_limits<int>::max(),
                           1e-30);
                    ASSERT(false);
                }
                catch(const native_std::bad_allocr&) {
                    // This is the expected code path
                }
                catch(...) {
                    ASSERT(!!"The wrong exception type was thrown.");
                }
#endif

                try {
                    Obj mBad(HASH,
                             COMPARE,
                             native_std::numeric_limits<SizeType>::max(),
                             1e-30);
                    ASSERT(false);
                }
                catch(const native_std::length_error&) {
                    // This is the expected code path
                }
                catch(...) {
                    ASSERT(!!"The wrong exception type was thrown.");
                }

                Obj mR(HASH,
                       COMPARE,
                       3,
                       1e-30);
                try {
                    mR.insert(VALUES[0]);

                    P(mR.numBuckets())
                    P(mR.size());

                    ASSERT(false);
                }
                catch(const native_std::length_error& e) {
                    // This is the expected code path
                }
                catch(...) {
                    ASSERT(!!"The wrong exception type was thrown.");
                }

            }
#endif

            // ----------------------------------------------------------------

            // Reclaim dynamically allocated object under test.

            fa.deleteObject(objPtr);

            // Verify all memory is released on object destruction.

            ASSERTV(MAX_LF, LENGTH, CONFIG, da.numBlocksInUse(),
                    0 == da.numBlocksInUse());
            ASSERTV(MAX_LF, LENGTH, CONFIG, fa.numBlocksInUse(),
                    0 == fa.numBlocksInUse());
            ASSERTV(MAX_LF, LENGTH, CONFIG, sa.numBlocksInUse(),
                    0 == sa.numBlocksInUse());
        }
    }
    }
#endif
}

template <class KEY_CONFIG, class HASHER, class COMPARATOR, class ALLOCATOR>
void TestDriver<KEY_CONFIG, HASHER, COMPARATOR, ALLOCATOR>::testCase11()
{
    // ------------------------------------------------------------------------
    // TESTING REHASH METHODS
    //
    // Concerns:
    //: 1 'rehashForNumBuckets' allocates at least the specified number of
    //:   buckets.
    //:
    //: 2 'reserveForNumElements' allocates sufficient buckets so that, after
    //:   the rehash, 'numBuckets() / maxLoadFactor()' >= the specified number
    //:   of elements.
    //:
    //: 3 Neither rehash function affects the value of the object.
    //:
    //: 4 Neither rehash function affects the order of the inserted elements
    //:   with the same value.
    //:
    //: 5 'rehashForNumBuckets' is a no-op if the requested number of buckets
    //:   is less than the current 'numBuckets' in the object.
    //:
<<<<<<< HEAD
    //: 6 'reserveForNumElements' is a no-op if the requested number of elements
    //:   can already be accommodated without exceeding the 'maxLoadFactor' of
    //:   the object.
=======
    //: 6 'reserveForNumElements' is a no-op if the requested number of
    //:   elements can already be accommodated without exceeding the
    //:   'maxLoadFactor' of the object.
>>>>>>> 34affe25
    //:
    //: 7 Any memory allocation is from the object allocator.
    //:
    //: 8 The only memory allocation is a single allocation for the new bucket
    //:   array; no new nodes are allocated, and the old array is reclaimed by
    //:   the object allocator.
    //:
    //: 9 'rehashForNumBuckets' provides the strong exception guarantee if the
    //:   hasher does not throw.
    //:
    //:10 'rehashForNumBuckets' will reset the object to an empty container,
    //:   without leaking memory or objects, if a hasher throws.
    //:
<<<<<<< HEAD
    //:11 'reserveForNumElements' provides the strong exception guarantee if the
    //:   hasher does not throw.
=======
    //:11 'reserveForNumElements' provides the strong exception guarantee if
    //:   the hasher does not throw.
>>>>>>> 34affe25
    //:
    //:12 'reserveForNumElements' will reset the object to an empty container,
    //:   without leaking memory or objects, if a hasher throws.
    //:
    //
    // Plan:
    //: 1 TBD
    //
    // Testing:
    //   rehashForNumBuckets(SizeType newNumBuckets);
    //   reserveForNumElements(SizeType numElements);
    // ------------------------------------------------------------------------

    if (verbose) printf(
                 "\nCreate a test allocator and install it as the default.\n");

    bslma::TestAllocator         da("default", veryVeryVeryVerbose);
    bslma::DefaultAllocatorGuard dag(&da);

    if (verbose) printf(
       "\nUse a table of distinct object values and expected memory usage.\n");

    const size_t REHASH_SIZE[] = {
        0,
        1,
        2,
        3,
        5,
        8,
        12,
        13,
        2099
    };
    const int NUM_REHASH_SIZE = sizeof REHASH_SIZE / sizeof *REHASH_SIZE;

    const int NUM_DATA                     = DEFAULT_NUM_DATA;
    const DefaultDataRow (&DATA)[NUM_DATA] = DEFAULT_DATA;

    const HASHER     HASH    = MakeDefaultFunctor<HASHER>::make();
    const COMPARATOR COMPARE = MakeDefaultFunctor<COMPARATOR>::make();

    for (int ti = 0; ti < NUM_DATA; ++ti) {
        const int         LINE   = DATA[ti].d_line;
        const char *const SPEC   = DATA[ti].d_spec;
        const size_t      LENGTH = strlen(SPEC);

        for (int tj = 0; tj < DEFAULT_MAX_LOAD_FACTOR_SIZE; ++tj) {
            const float  MAX_LF      = DEFAULT_MAX_LOAD_FACTOR[tj];
            const size_t NUM_BUCKETS = predictNumBuckets(LENGTH, MAX_LF);

            bslma::TestAllocator scratch("scratch", veryVeryVeryVerbose);
            ALLOCATOR scratchAlloc = MakeAllocator<ALLOCATOR>::make(&scratch);

            Obj mZ(HASH, COMPARE, NUM_BUCKETS, MAX_LF, scratchAlloc);
            const Obj& Z = gg(&mZ,  SPEC);

            for (int tk = 0; tk < NUM_REHASH_SIZE; ++tk) {
                bslma::TestAllocator  oa("object",  veryVeryVeryVerbose);
                ALLOCATOR objAlloc = MakeAllocator<ALLOCATOR>::make(&oa);

                Obj mX(Z, objAlloc); const Obj& X = mX;

                if (veryVerbose) { T_ P_(LINE) P_(Z) P(X) }

                const size_t OLD_NUM_BUCKETS = X.numBuckets();
                const size_t NEW_NUM_BUCKETS = std::max(
                                      REHASH_SIZE[tk],
                                      predictNumBuckets(X.size() + 1, MAX_LF));

                const size_t EXP_NUM_BUCKETS =
                      bslstl::HashTable_ImpDetails::nextPrime(NEW_NUM_BUCKETS);

                bslma::TestAllocatorMonitor oam(&oa);

                mX.rehashForNumBuckets(REHASH_SIZE[tk]);

                ASSERTV(LINE, tk, MAX_LF, X == Z);
                ASSERTV(LINE, tk, MAX_LF, REHASH_SIZE[tk], X.numBuckets(),
                        REHASH_SIZE[tk] <= X.numBuckets());

                // If request is smaller than current number of buckets, there
                // should be no effect, no change in buckets, and no chance to
                // allocate memory.
                if (REHASH_SIZE[tk] <= OLD_NUM_BUCKETS) {
                    ASSERTV(LINE, tk, MAX_LF,
                            OLD_NUM_BUCKETS == X.numBuckets());
                    ASSERTV(LINE, tk, MAX_LF, oam.isTotalSame());
                    ASSERTV(LINE, tk, MAX_LF, oam.isInUseSame());
                }
                // Otherwise, we have computed the new expected number of
                // buckets, and there should be exactly one allocation for the
                // new bucket array.
                else {
                    ASSERTV(LINE, tk, MAX_LF,
                            EXP_NUM_BUCKETS,   X.numBuckets(),
                            EXP_NUM_BUCKETS == X.numBuckets());

                    ASSERTV(LINE, tk, oam.numBlocksTotalChange(),
                            1 == oam.numBlocksTotalChange());

                    // We release the old array allocation to make use of the
                    // new, so there should be no change in the number of
                    // allocated blocks in use.  However, in the case of
                    // the first allocation on an empty container, we will
                    // actually be creating the first array block.
                    if (0 < LENGTH ) {
                        ASSERTV(LINE, tk, oam.isInUseSame());
                    }
                    else {
                        ASSERTV(LINE, tk, oam.numBlocksInUseChange(),
                                1 == oam.numBlocksInUseChange());
                    }
                }
            }
        }
#if defined BDE_BUILD_TARGET_EXC
        // The following set of tests are expected, at least in some test
        // configurations, to fail by throwing exceptions.
        if (verbose) printf("Testing behavior at extremities.\n");
        {
            bslma::TestAllocator scratch("scratch", veryVeryVeryVerbose);
            ALLOCATOR scratchAlloc = MakeAllocator<ALLOCATOR>::make(&scratch);

            Obj mX(HASH, COMPARE, 1, 1.0f, scratchAlloc);
            try {
                mX.rehashForNumBuckets(std::numeric_limits<size_t>::max());
                ASSERT(!"rehash(max size_t) should throw a 'logic_error'");
            }
            catch (const std::logic_error &) {
                // This is the expected code path
            }
            catch (...) {
                ASSERT(!"rehash(max size_t) threw the wrong exception type");
            }
        }
//        {
//            Obj mZ(HASH, COMPARE, NUM_BUCKETS, 1e30f, scratchAlloc);
//            const Obj& Z = gg(&mZ,  SPEC);
//        }
//        {
//            Obj mZ(HASH, COMPARE, NUM_BUCKETS, 1e-6f, scratchAlloc);
//            const Obj& Z = gg(&mZ,  SPEC);
//        }
//        {
//            Obj mZ(HASH, COMPARE, NUM_BUCKETS, 1.0f, scratchAlloc);
//            const Obj& Z = gg(&mZ,  SPEC);
//        }
//        {
//            Obj mZ(HASH, COMPARE, NUM_BUCKETS, 1.0f, scratchAlloc);
//            const Obj& Z = gg(&mZ,  SPEC);
//        }
#endif
    }
}

template <class KEY_CONFIG, class HASHER, class COMPARATOR, class ALLOCATOR>
void TestDriver<KEY_CONFIG, HASHER, COMPARATOR, ALLOCATOR>::testCase9()
{
    // ------------------------------------------------------------------------
    // COPY-ASSIGNMENT OPERATOR:
    //   Ensure that we can assign the value of any object of the class to any
    //   object of the class, such that the two objects subsequently have the
    //   same value.
    //
    // Concerns:
    //: 1 The assignment operator can change the value of any modifiable target
    //:   object to that of any source object.
    //:
    //: 2 If allocator propagation is not enabled for copy assignment, the
    //:   allocator address held by the target object is unchanged.
    //:
    //: 3 If allocator propagation is not enabled for copy assignment, any
    //:   memory allocation is from the target object's allocator.
    //:
    //: 4 The signature and return type are standard.
    //:
    //: 5 The reference returned is to the target object (i.e., '*this').
    //:
    //: 6 The value of the source object is not modified.
    //:
    //: 7 The allocator address held by the source object is unchanged.
    //:
    //: 8 QoI: Assigning a source object having the default-constructed value
    //:   allocates no memory.
    //:
    //: 9 Any memory allocation is exception neutral.
    //:
    //:10 Assigning an object to itself behaves as expected (alias-safety).
    //:
    //:11 Every object releases any allocated memory at destruction.
    //:
    //:12 If allocator propagation is enabled for copy assignment,
    //:   any memory allocation is from the source object's
    //:   allocator.
    //:
    //:13 If allocator propagation is enabled for copy assignment, the
    //:   allocator address held by the target object is changed to that of the
    //:   source.
    //:
    //:14 If allocator propagation is enabled for copy assignment, any memory
    //:   allocation is from the original target allocator will be released
    //:   after copy assignment.
    //
    // Plan:
    //: 1 Use the address of 'operator=' to initialize a member-function
    //:   pointer having the appropriate signature and return type for the
    //:   copy-assignment operator defined in this component.  (C-4)
    //:
    //: 2 Create a 'bslma::TestAllocator' object, and install it as the default
    //:   allocator (note that a ubiquitous test allocator is already installed
    //:   as the global allocator).
    //:
    //: 3 Using the table-driven technique:
    //:
    //:   1 Specify a set of (unique) valid object values.
    //:
    //: 4 For each row 'R1' (representing a distinct object value, 'V') in the
    //:   table described in P-3: (C-1..2, 5..8, 11)
    //:
    //:   1 Use the value constructor and a "scratch" allocator to create two
    //:     'const' 'Obj', 'Z' and 'ZZ', each having the value 'V'.
    //:
    //:   2 Execute an inner loop that iterates over each row 'R2'
    //:     (representing a distinct object value, 'W') in the table described
    //:     in P-3:
    //:
    //:   3 For each of the iterations (P-4.2): (C-1..2, 5..8, 11)
    //:
    //:     1 Create a 'bslma::TestAllocator' object, 'oa'.
    //:
    //:     2 Use the value constructor and 'oa' to create a modifiable 'Obj',
    //:       'mX', having the value 'W'.
    //:
    //:     3 Assign 'mX' from 'Z' in the presence of injected exceptions
    //:       (using the 'BSLMA_TESTALLOCATOR_EXCEPTION_TEST_*' macros).
    //:
    //:     4 Verify that the address of the return value is the same as that
    //:       of 'mX'.  (C-5)
    //:
    //:     5 Use the equality-comparison operator to verify that: (C-1, 6)
    //:
    //:       1 The target object, 'mX', now has the same value as that of 'Z'.
    //:         (C-1)
    //:
    //:       2 'Z' still has the same value as that of 'ZZ'.  (C-6)
    //:
    //:     6 Use the 'allocator' accessor of both 'mX' and 'Z' to verify that
    //:       the respective allocator addresses held by the target and source
    //:       objects are unchanged.  (C-2, 7)
    //:
    //:     7 Use the appropriate test allocators to verify that: (C-8, 11)
    //:
    //:       1 For an object that (a) is initialized with a value that did NOT
    //:         require memory allocation, and (b) is then assigned a value
    //:         that DID require memory allocation, the target object DOES
    //:         allocate memory from its object allocator only (irrespective of
    //:         the specific number of allocations or the total amount of
    //:         memory allocated); also cross check with what is expected for
    //:         'mX' and 'Z'.
    //:
    //:       2 An object that is assigned a value that did NOT require memory
    //:         allocation, does NOT allocate memory from its object allocator;
    //:         also cross check with what is expected for 'Z'.
    //:
    //:       3 No additional memory is allocated by the source object.  (C-8)
    //:
    //:       4 All object memory is released when the object is destroyed.
    //:         (C-11)
    //:
    //: 5 Repeat steps similar to those described in P-4 except that, this
    //:   time, there is no inner loop (as in P-4.2); instead, the source
    //:   object, 'Z', is a reference to the target object, 'mX', and both 'mX'
    //:   and 'ZZ' are initialized to have the value 'V'.  For each row
    //:   (representing a distinct object value, 'V') in the table described in
    //:   P-3: (C-9)
    //:
    //:   1 Create a 'bslma::TestAllocator' object, 'oa'.
    //:
    //:   2 Use the value constructor and 'oa' to create a modifiable 'Obj'
    //:     'mX'; also use the value constructor and a distinct "scratch"
    //:     allocator to create a 'const' 'Obj' 'ZZ'.
    //:
    //:   3 Let 'Z' be a reference providing only 'const' access to 'mX'.
    //:
    //:   4 Assign 'mX' from 'Z' in the presence of injected exceptions (using
    //:     the 'BSLMA_TESTALLOCATOR_EXCEPTION_TEST_*' macros).  (C-9)
    //:
    //:   5 Verify that the address of the return value is the same as that of
    //:     'mX'.
    //:
    //:   6 Use the equality-comparison operator to verify that the target
    //:     object, 'mX', still has the same value as that of 'ZZ'.
    //:
    //:   7 Use the 'allocator' accessor of 'mX' to verify that it is still the
    //:     object allocator.
    //:
    //:   8 Use the appropriate test allocators to verify that:
    //:
    //:     1 Any memory that is allocated is from the object allocator.
    //:
    //:     2 No additional (e.g., temporary) object memory is allocated when
    //:       assigning an object value that did NOT initially require
    //:       allocated memory.
    //:
    //:     3 All object memory is released when the object is destroyed.
    //:
    //: 6 Use the test allocator from P-2 to verify that no memory is ever
    //:   allocated from the default allocator.  (C-3)
    //
    // Testing:
    //   HashTable& operator=(const HashTable& rhs);
    // ------------------------------------------------------------------------

    typedef MakeAllocator<ALLOCATOR> AllocMaker;

    const int NUM_DATA                     = DEFAULT_NUM_DATA;
    const DefaultDataRow (&DATA)[NUM_DATA] = DEFAULT_DATA;

    bslma::TestAllocator         da("default", veryVeryVeryVerbose);
    bslma::DefaultAllocatorGuard dag(&da);

    const HASHER     HASH    = MakeDefaultFunctor<HASHER>::make();
    const COMPARATOR COMPARE = MakeDefaultFunctor<COMPARATOR>::make();

    if (verbose) printf("\nCompare each pair of similar and different"
                        " values (u, ua, v, va) in S X A X S X A"
                        " without perturbation.\n");
    {
        // Create first object
        for (int lfi = 0; lfi < DEFAULT_MAX_LOAD_FACTOR_SIZE; ++lfi) {
        for (int ti = 0; ti < NUM_DATA; ++ti) {
            const float MAX_LF1 = DEFAULT_MAX_LOAD_FACTOR[lfi];

            const int         LINE1   = DATA[ti].d_line;
            const int         INDEX1  = DATA[ti].d_index;
            const char *const SPEC1   = DATA[ti].d_spec;

            const size_t      LENGTH1 = strlen(SPEC1);
            const size_t NUM_BUCKETS1 = predictNumBuckets(LENGTH1, MAX_LF1);

            bslma::TestAllocator scratch("scratch", veryVeryVeryVerbose);

            const ALLOCATOR scratchAlloc = AllocMaker::make(&scratch);

            Obj mZ(HASH, COMPARE, NUM_BUCKETS1, MAX_LF1, scratchAlloc);
            const Obj& Z  = gg(&mZ,  SPEC1);
            const Obj ZZ(Z, scratchAlloc);

            if (veryVerbose) { T_ P_(LINE1) P_(Z) P(ZZ) }

            // should perform a self-assignment test here

            // Create second object
            for (int lfj = 0; lfj < DEFAULT_MAX_LOAD_FACTOR_SIZE; ++lfj) {
            for (int tj = 0; tj < NUM_DATA; ++tj) {
                const float MAX_LF2 = DEFAULT_MAX_LOAD_FACTOR[lfj];

                const int         LINE2   = DATA[tj].d_line;
                const int         INDEX2  = DATA[tj].d_index;
                const char *const SPEC2   = DATA[tj].d_spec;

                const size_t      LENGTH2 = strlen(SPEC2);
                const size_t NUM_BUCKETS2 = predictNumBuckets(LENGTH2,
                                                              MAX_LF2);

                bslma::TestAllocator oa("object", veryVeryVeryVerbose);
                const ALLOCATOR objAlloc     = AllocMaker::make(&oa);

                {
                    Obj mX(HASH, COMPARE, NUM_BUCKETS2, MAX_LF2, objAlloc);
                    const Obj& X  = gg(&mX,  SPEC2);

                    if (veryVerbose) { T_ P_(LINE2) P(X) }

                    ASSERTV(LINE1, LINE2, Z, X,
                            (Z == X) == (INDEX1 == INDEX2));

                    bslma::TestAllocatorMonitor oam(&oa), sam(&scratch);

                    BSLMA_TESTALLOCATOR_EXCEPTION_TEST_BEGIN(oa) {
                        if (veryVeryVerbose) { T_ T_ Q(ExceptionTestBody) }

                        Obj *mR = &(mX = Z);
                        ASSERTV(LINE1, LINE2,  Z,   X,  Z == X);
                        ASSERTV(LINE1, LINE2, mR, &mX, mR == &mX);
                        ASSERTV(LINE1, LINE2,
                                Z.maxLoadFactor(),   X.maxLoadFactor(),
                                Z.maxLoadFactor() == X.maxLoadFactor());

                        // If we can compare the two functor objects, we should
                        // do so, to verify stateful allocators are copied too.
                    } BSLMA_TESTALLOCATOR_EXCEPTION_TEST_END

                    ASSERTV(LINE1, LINE2, ZZ, Z, ZZ == Z);

                    ASSERTV(LINE1, LINE2, objAlloc == X.allocator());
                    ASSERTV(LINE1, LINE2, scratchAlloc == Z.allocator());

                    ASSERTV(LINE1, LINE2, sam.isInUseSame());

#if !defined(BDE_BUILD_TARGET_SAFE_2)
                    // The invariant check in the destructor uses the default
                    // allocator in SAFE_2 builds.
                    // Otherwise, no memory should be allocated by the default
                    // allocator.
                    ASSERTV(LINE1, LINE2, 0 == da.numBlocksTotal());
#endif
                }

                // Verify all memory is released on object destruction.

                ASSERTV(LINE1, LINE2, oa.numBlocksInUse(),
                        0 == oa.numBlocksInUse());
            }
            }
        }
        }
    }
}

template <class KEY_CONFIG, class HASHER, class COMPARATOR, class ALLOCATOR>
void TestDriver<KEY_CONFIG, HASHER, COMPARATOR, ALLOCATOR>::testCase8()
{
    // ------------------------------------------------------------------------
    // SWAP MEMBER AND FREE FUNCTIONS
    //   Ensure that, when member and free 'swap' are implemented, we can
    //   exchange the values of any two objects that use the same
    //   allocator.
    //
    // Concerns:
    //: 1 Both functions exchange the state of the (two) supplied objects,
    //:   comprising their values, their functors, and their 'maxLoadFactor'
    //:   attribute.
    //:
    //: 2 Both functions have standard signatures and return types.
    //:
    //: 3 Using either function to swap an object with itself does not
    //:   affect the value of the object (alias-safety).
    //:
    //: 4 If the two objects being swapped use the same allocator, neither
    //:   function allocates memory from any allocator and the allocator
    //:   address held by both objects is unchanged.
    //:
    //: 5 If the two objects being swapped uses different allocators and
    //:   'AllocatorTraits::propagate_on_container_swap' is an alias to
    //:   'false_type', then both function may allocate memory and the
    //:   allocator address held by both object is unchanged.
    //:
    //: 6 If the two objects being swapped uses different allocators and
    //:   'AllocatorTraits::propagate_on_container_swap' is an alias to
    //:   'true_type', then no memory will be allocated and the allocators will
    //:   also be swapped.
    //:
    //: 7 Both functions provides the strong exception guarantee w.t.r. to
    //:   memory allocation .
    //:
    //: 8 The free 'swap' function is discoverable through ADL (Argument
    //:   Dependent Lookup).
    //:
    //: 9 'swap' does not invalidate any references or pointers to elements
    //:   stored in either hash table, unless allocators are unequal and
    //:   'AllocatorTraits::propagate_on_container_swap' is an alias to
    //:   'false_type'.
    //
    // Plan:
    //: 1 Use the addresses of the 'swap' member and free functions defined
    //:   in this component to initialize, respectively, member-function
    //:   and free-function pointers having the appropriate signatures and
    //:   return types.  (C-2)
    //:
    //: 2 Create a 'bslma::TestAllocator' object, and install it as the
    //:   default allocator (note that a ubiquitous test allocator is
    //:   already installed as the global allocator).
    //:
    //: 3 Using the table-driven technique:
    //:
    //:   1 Specify a set of (unique) valid object values (one per row) in
    //:     terms of their individual attributes, including (a) first, the
    //:     default value, (b) boundary values corresponding to every range
    //:     of values that each individual attribute can independently
    //:     attain, and (c) values that should require allocation from each
    //:     individual attribute that can independently allocate memory.
    //:
    //:   2 Additionally, provide a (tri-valued) column, 'MEM', indicating
    //:     the expectation of memory allocation for all typical
    //:     implementations of individual attribute types: ('Y') "Yes",
    //:     ('N') "No", or ('?') "implementation-dependent".
    //:
    //: 4 For each row 'R1' in the table of P-3:  (C-1, 3..7)
    //:
    //:   1 Create a 'bslma::TestAllocator' object, 'oa'.
    //:
    //:   2 Use the value constructor and 'oa' to create a modifiable
    //:     'Obj', 'mW', having the value described by 'R1'; also use the
    //:     copy constructor and a "scratch" allocator to create a 'const'
    //:     'Obj' 'XX' from 'mW'.
    //:
    //:   3 Use the member and free 'swap' functions to swap the value of
    //:     'mW' with itself; verify, after each swap, that:  (C-3..4)
    //:
    //:     1 The value is unchanged.  (C-3)
    //:
    //:     2 The allocator address held by the object is unchanged.  (C-4)
    //:
    //:     3 There was no additional object memory allocation.  (C-4)
    //:
    //:   4 For each row 'R2' in the table of P-3:  (C-1, 4)
    //:
    //:     1 Use the copy constructor and 'oa' to create a modifiable
    //:       'Obj', 'mX', from 'XX' (P-4.2).
    //:
    //:     2 Use the value constructor and 'oa' to create a modifiable
    //:       'Obj', 'mY', and having the value described by 'R2'; also use
    //:       the copy constructor to create, using a "scratch" allocator,
    //:       a 'const' 'Obj', 'YY', from 'Y'.
    //:
    //:     3 Use, in turn, the member and free 'swap' functions to swap
    //:       the values of 'mX' and 'mY'; verify, after each swap, that:
    //:       (C-1..2)
    //:
    //:       1 The values have been exchanged.  (C-1)
    //:
    //:       2 The common object allocator address held by 'mX' and 'mY'
    //:         is unchanged in both objects.  (C-4)
    //:
    //:       3 There was no additional object memory allocation.  (C-4)
    //:
    //:     5 Use the value constructor and 'oaz' to a create a modifiable
    //:       'Obj' 'mZ', having the value described by 'R2'; also use the copy
    //:       constructor to create, using a "scratch" allocator, a const
    //:       'Obj', 'ZZ', from 'Z'.
    //:
    //:     6 Use the member and free 'swap' functions to swap the values of
    //:       'mX' and 'mZ' respectively (when
    //:       AllocatorTraits::propagate_on_container_swap is an alias to
    //:       false_type) under the presence of exception; verify, after each
    //:       swap, that:  (C-1, 5, 7)
    //:
    //:       1 If exception occurred during the swap, both values are
    //:         unchanged.  (C-7)
    //:
    //:       2 If no exception occurred, the values have been exchanged.
    //:         (C-1)
    //:
    //:       3 The common object allocator address held by 'mX' and 'mZ' is
    //:         unchanged in both objects.  (C-5)
    //:
    //:       4 Temporary memory were allocated from 'oa' if 'mZ' is is not
    //:         empty, and temporary memory were allocated from 'oaz' if 'mX'
    //:         is not empty.  (C-5)
    //:
    //:     7 Create a new object allocator, 'oap'.
    //:
    //:     8 Use the value constructor and 'oap' to create a modifiable 'Obj'
    //:       'mP', having the value described by 'R2'; also use the copy
    //:       constructor to create, using a "scratch" allocator, a const
    //:       'Obj', 'PP', from 'P.
    //:
    //:     9 Manually change 'AllocatorTraits::propagate_on_container_swap' to
    //:       be an alias to 'true_type' (Instead of this manual step, use an
    //:       allocator that enables propagate_on_container_swap when
    //:       AllocatorTraits supports it) and use the the member and free
    //:       'swap functions to swap the values 'mX' and 'mZ' respectively;
    //:       verify, after each swap, that: (C-1, 6)
    //:
    //:       1 The values have been exchanged.  (C-1)
    //:
    //:       2 The allocators addresses have been exchanged.  (C-6)
    //:
    //:       3 There was no additional object memory allocation.  (C-6)
    //:
    //: 5 Verify that the free 'swap' function is discoverable through ADL:
    //:   (C-8)
    //:
    //:   1 Create a set of attribute values, 'A', distinct from the values
    //:     corresponding to the default-constructed object, choosing
    //:     values that allocate memory if possible.
    //:
    //:   2 Create a 'bslma::TestAllocator' object, 'oa'.
    //:
    //:   3 Use the default constructor and 'oa' to create a modifiable
    //:     'Obj' 'mX' (having default attribute values); also use the copy
    //:     constructor and a "scratch" allocator to create a 'const' 'Obj'
    //:     'XX' from 'mX'.
    //:
    //:   4 Use the value constructor and 'oa' to create a modifiable 'Obj'
    //:     'mY' having the value described by the 'Ai' attributes; also
    //:     use the copy constructor and a "scratch" allocator to create a
    //:     'const' 'Obj' 'YY' from 'mY'.
    //:
    //:   5 Use the 'invokeAdlSwap' helper function template to swap the
    //:     values of 'mX' and 'mY', using the free 'swap' function defined
    //:     in this component, then verify that:  (C-8)
    //:
    //:     1 The values have been exchanged.  (C-1)
    //:
    //:     2 There was no additional object memory allocation.  (C-4)
    //
    // Testing:
    //   void swap(HashTable& other);
    //   void swap(HashTable<K, V, C, A>& a, HashTable<K, V, C, A>& b);
    // ------------------------------------------------------------------------

    if (verbose) printf("\nSWAP MEMBER AND FREE FUNCTIONS"
                        "\n==============================\n");

    typedef MakeAllocator<ALLOCATOR> AllocMaker;

    if (verbose) printf(
                     "\nAssign the address of each function to a variable.\n");
    {
        typedef void (Obj::*funcPtr)(Obj&);
        typedef void (*freeFuncPtr)(Obj&, Obj&);

        // Verify that the signatures and return types are standard.

        funcPtr     memberSwap = &Obj::swap;
        freeFuncPtr freeSwap   = bslstl::swap;

        (void)memberSwap;  // quash potential compiler warnings
        (void)freeSwap;
    }

    if (verbose) printf(
                 "\nCreate a test allocator and install it as the default.\n");

    bslma::TestAllocator         da("default", veryVeryVeryVerbose);
    bslma::DefaultAllocatorGuard dag(&da);

    if (verbose) printf(
       "\nUse a table of distinct object values and expected memory usage.\n");

    const int NUM_DATA                     = DEFAULT_NUM_DATA;
    const DefaultDataRow (&DATA)[NUM_DATA] = DEFAULT_DATA;

    const HASHER     HASH    = MakeDefaultFunctor<HASHER>::make();
    const COMPARATOR COMPARE = MakeDefaultFunctor<COMPARATOR>::make();

    for (int lfi = 0; lfi < DEFAULT_MAX_LOAD_FACTOR_SIZE; ++lfi) {
    for (int ti = 0; ti < NUM_DATA; ++ti) {
        const float       MAX_LF1 = DEFAULT_MAX_LOAD_FACTOR[lfi];

        const int         LINE1   = DATA[ti].d_line;
        const char *const SPEC1   = DATA[ti].d_spec;

        const size_t      LENGTH1      = strlen(SPEC1);
        const size_t      NUM_BUCKETS1 = predictNumBuckets(LENGTH1, MAX_LF1);

        bslma::TestAllocator      oa("object",  veryVeryVeryVerbose);
        bslma::TestAllocator scratch("scratch", veryVeryVeryVerbose);

        const ALLOCATOR scratchAlloc = AllocMaker::make(&scratch);
        const ALLOCATOR objAlloc     = AllocMaker::make(&oa);

        Obj mW(HASH, COMPARE, NUM_BUCKETS1, MAX_LF1, objAlloc);
        const Obj& W = gg(&mW,  SPEC1);
        const Obj XX(W, scratchAlloc);

        if (veryVerbose) { T_ P_(LINE1) P_(W) P(XX) }

        // member 'swap'
        {
            bslma::TestAllocatorMonitor oam(&oa);

            mW.swap(mW);

            ASSERTV(LINE1, XX, W, XX == W);
            ASSERTV(LINE1, objAlloc == W.allocator());
            ASSERTV(LINE1, oam.isTotalSame());
        }

        // free function 'swap'
        {
            bslma::TestAllocatorMonitor oam(&oa);

            swap(mW, mW);

            ASSERTV(LINE1, XX, W, XX == W);
            ASSERTV(LINE1, objAlloc == W.allocator());
            ASSERTV(LINE1, oam.isTotalSame());
        }

        // There is a symmetry to testing, so test only the "lower triangle"
        // of indices.  Note that we want to support the limiting case where
        // the indices match.
        for (int lfj = 0; lfj <= lfi; ++lfj) {
        for (int  tj = 0;  tj <=  ti; ++ tj) {
            const float       MAX_LF2 = DEFAULT_MAX_LOAD_FACTOR[lfj];

            const int         LINE2   = DATA[tj].d_line;
            const char *const SPEC2   = DATA[tj].d_spec;

            const size_t      LENGTH2      = strlen(SPEC2);
            const size_t      NUM_BUCKETS2 = predictNumBuckets(LENGTH2,
                                                               MAX_LF2);

            Obj mX(XX, objAlloc);  const Obj& X = mX;

            Obj mY(HASH, COMPARE, NUM_BUCKETS2, MAX_LF2, objAlloc);
            const Obj& Y = gg(&mY, SPEC2);
            const Obj YY(Y, scratchAlloc);

            if (veryVerbose) { T_ P_(LINE2) P_(X) P_(Y) P(YY) }

            // member 'swap'
            {
                bslma::TestAllocatorMonitor oam(&oa);

                mX.swap(mY);

                ASSERTV(LINE1, LINE2, YY, X, YY == X);
                ASSERTV(LINE1, LINE2, XX, Y, XX == Y);
                ASSERTV(LINE1, LINE2, objAlloc == X.allocator());
                ASSERTV(LINE1, LINE2, objAlloc == Y.allocator());
                ASSERTV(LINE1, LINE2, oam.isTotalSame());
            }

            // free function 'swap'
            {
                bslma::TestAllocatorMonitor oam(&oa);

                swap(mX, mY);

                ASSERTV(LINE1, LINE2, XX, X, XX == X);
                ASSERTV(LINE1, LINE2, YY, Y, YY == Y);
                ASSERTV(LINE1, LINE2, objAlloc == X.allocator());
                ASSERTV(LINE1, LINE2, objAlloc == Y.allocator());
                ASSERTV(LINE1, LINE2, oam.isTotalSame());
            }

            // We may consider restoring a test of unequal allocators if the
            // allocator propagate_on_container_swap trait is true.
        }
        }
    }
    }

    if (verbose) printf(
            "\nInvoke free 'swap' function in a context where ADL is used.\n");
    {
        // 'A' values: Should cause memory allocation if possible.

        bslma::TestAllocator      oa("object",  veryVeryVeryVerbose);
        bslma::TestAllocator scratch("scratch", veryVeryVeryVerbose);

        const ALLOCATOR scratchAlloc = AllocMaker::make(&scratch);
        const ALLOCATOR objAlloc     = AllocMaker::make(&oa);

        Obj mX(HASH, COMPARE, 0, 1.0f, objAlloc);  const Obj& X = mX;
        const Obj XX(X, scratchAlloc);

        Obj mY(HASH, COMPARE, 40, 0.1f, objAlloc);
        const Obj& Y = gg(&mY, "ABC");
        const Obj YY(Y, scratchAlloc);

        if (veryVerbose) { T_ P_(X) P(Y) }

        bslma::TestAllocatorMonitor oam(&oa);

        invokeAdlSwap(mX, mY);

        ASSERTV(YY, X, YY == X);
        ASSERTV(XX, Y, XX == Y);
        ASSERTV(YY, X, YY.maxLoadFactor() == X.maxLoadFactor());
        ASSERTV(XX, Y, XX.maxLoadFactor() == Y.maxLoadFactor());
        ASSERT(oam.isTotalSame());

        if (veryVerbose) { T_ P_(X) P(Y) }
    }

    if (verbose) printf("Check our implementation of undefined behavior.\n");
    {
        // Ideally we would negatively test for an ASSERT in SAFE mode, and
        // test the strongly exception-safe 'swap' only in other build modes.
        // We will test only one 'swap' of two large containers of different
        // sizes, and having different load factors, as well as different
        // allocators to represent a fair test of our expected implementation
        // of the undefine behavior.

        const float       MAX_LF1 = 0.125f;
        const float       MAX_LF2 = 2.5f;

        const char *const SPEC1   = DATA[NUM_DATA-1].d_spec;
        const char *const SPEC2   = DATA[NUM_DATA-2].d_spec;

        const size_t      LENGTH1      = strlen(SPEC1);
        const size_t      NUM_BUCKETS1 = predictNumBuckets(LENGTH1, MAX_LF1);

        const size_t      LENGTH2      = strlen(SPEC2);
        const size_t      NUM_BUCKETS2 = predictNumBuckets(LENGTH2, MAX_LF2);

        bslma::TestAllocator scratch("scratch", veryVeryVeryVerbose);
        bslma::TestAllocator oax("x_object", veryVeryVeryVerbose);
        bslma::TestAllocator oaz("z_object", veryVeryVeryVerbose);

        const ALLOCATOR scratchAlloc = AllocMaker::make(&scratch);
        const ALLOCATOR oaxAlloc     = AllocMaker::make(&oax);
        const ALLOCATOR oazAlloc     = AllocMaker::make(&oaz);

        Obj mX(HASH, COMPARE, NUM_BUCKETS1, MAX_LF1, oaxAlloc);
        const Obj& X = gg(&mX, SPEC1);
        const Obj XX(X, scratchAlloc);

        Obj mZ(HASH, COMPARE, NUM_BUCKETS2, MAX_LF2, oazAlloc);
        const Obj& Z = gg(&mZ, SPEC2);
        const Obj ZZ(Z, scratchAlloc);

        // member 'swap'
        {
            bslma::TestAllocatorMonitor oaxm(&oax);
            bslma::TestAllocatorMonitor oazm(&oaz);

            BSLMA_TESTALLOCATOR_EXCEPTION_TEST_BEGIN(oax) {
                bslma::ExceptionGuard<Obj> guardX(&X, L_, scratchAlloc);
                bslma::ExceptionGuard<Obj> guardZ(&Z, L_, scratchAlloc);

                mX.swap(mZ);

                guardX.release();
                guardZ.release();
            } BSLMA_TESTALLOCATOR_EXCEPTION_TEST_END


            ASSERTV(ZZ, X, ZZ == X);
            ASSERTV(XX, Z, XX == Z);
            ASSERTV(oaxAlloc == X.allocator());
            ASSERTV(oazAlloc == Z.allocator());

            // Concerns about allocated memory?
        }

        // free function 'swap'
        {
            bslma::TestAllocatorMonitor oaxm(&oax);
            bslma::TestAllocatorMonitor oazm(&oaz);

            BSLMA_TESTALLOCATOR_EXCEPTION_TEST_BEGIN(oax) {
                bslma::ExceptionGuard<Obj> guardX(&X, L_, scratchAlloc);
                bslma::ExceptionGuard<Obj> guardZ(&Z, L_, scratchAlloc);

                swap(mX, mZ);

                guardX.release();
                guardZ.release();
            } BSLMA_TESTALLOCATOR_EXCEPTION_TEST_END

            ASSERTV(XX, X, XX == X);
            ASSERTV(ZZ, Z, ZZ == Z);
            ASSERTV(oaxAlloc == X.allocator());
            ASSERTV(oazAlloc == Z.allocator());

            // Concerns about allocated memory?
        }
    }
}

template <class KEY_CONFIG, class HASHER, class COMPARATOR, class ALLOCATOR>
void TestDriver<KEY_CONFIG, HASHER, COMPARATOR, ALLOCATOR>::testCase7()
{
    // ------------------------------------------------------------------------
    // TESTING COPY CONSTRUCTOR:
    //  One additional constraint to bear in mind, while testing the copy
    //  constructor, is that the copy does not give us any control over the
    //  'numBuckets' allocated for the new copy.  Given our primary manipulator
    //  is a special 'insertElement' function that does not allow us to insert
    //  past the precomputed capacity of a HashTable, some test scenarios may
    //  produce copies that cannot be further modified by our chosen primary
    //  manipulator.  Therefor, we will test for a failed insertion in the case
    //  that the number of elements in the test data exactly matches the limit
    //  that can be allocated to the buckets without forcing a rehash, and in
    //  that case our mutate-event will be to clear the container instead.  We
    //  considered selectively avoiding this corner case with careful selection
    //  of test data, but realized that simply left a predictable, untested
    //  pattern in our test driver.  We will validate the proper behavior when
    //  an 'insert' operation forces a rehash when testing the 'insert' methods
    //  in a subsequent test case.
    //
    // Concern:
    //: 1 The new object's value is the same as that of the original object
    //:   (relying on the equality operator), the same 'maxLoadFactor', the
    //:   same 'hasher' and the same 'comparator'.
    //:
    //: 2 All internal representations of a given value can be used to create a
    //:   new object of equivalent value.
    //:
    //: 3 The value of the original object is left unaffected.
    //:
    //: 4 Subsequent changes in or destruction of the source object have no
    //:   effect on the copy-constructed object.
    //:
    //: 5 Subsequent changes ('insert's) on the created object have no
    //:   effect on the original.
    //:
    //: 6 The object has its internal memory management system hooked up
    //:   properly so that *all* internally allocated memory draws from a
    //:   user-supplied allocator whenever one is specified.
    //:
    //: 7 The function is exception neutral w.r.t. memory allocation.
    //:
    //: 8 QoI The new object has a 'loadFactor' <= its 'maxLoadFactor'.
    //
    // Plan:
    //: 1 Specify a set S of object values with substantial and varied
    //:   differences, ordered by increasing length, to be used in the
    //:   following tests.
    //:
    //: 2 For each value in S, initialize objects w and x, copy construct y
    //:   from x and use 'operator==' to verify that both x and y subsequently
    //:   have the same value as w.  Let x go out of scope and again verify
    //:   that w == y.  (C-1..4)
    //:
    //: 3 For each value in S initialize objects w and x, and copy construct y
    //:   from x.  Change the state of y, by using the *primary* *manipulator*
    //:   'insertElement' (or 'removeAll' if 'insertElement' returns a null
    //:   pointer value).  Using the 'operator!=' verify that y differs from x
    //:   and w.  Then apply the same operation to 'w' and verify that y still
    //:   differs from x, and now has the same value as w. (C-5)
    //:
    //: 4 Perform tests performed as P-2:  (C-6)
    //:   1 While passing a testAllocator as a parameter to the new object and
    //:     ascertaining that the new object gets its memory from the provided
    //:     testAllocator.
    //:   2 Verify neither of global and default allocator is used to supply
    //:     memory.  (C-6)
    //:
    //: 5 Perform tests as P-2 in the presence of exceptions during memory
    //:   allocations using a 'bslma::TestAllocator' and varying its
    //:   *allocation* *limit*.  (C-7)
    //
    // Testing:
    //   HashTable(const HashTable& original);
    //   HashTable(const HashTable& original, const A& allocator);
    // ------------------------------------------------------------------------

    typedef typename KEY_CONFIG::KeyType KEY;
    typedef typename KEY_CONFIG::ValueType VALUE;

    bslma::TestAllocator tda("test values", veryVeryVeryVerbose);
    const TestValues VALUES(&tda);

    const int TYPE_ALLOC =
         bslalg::HasTrait<KEY, bslalg::TypeTraitUsesBslmaAllocator>::VALUE
         + bslalg::HasTrait<VALUE, bslalg::TypeTraitUsesBslmaAllocator>::VALUE;

    const HASHER     HASH    = MakeDefaultFunctor<HASHER>::make();
    const COMPARATOR COMPARE = MakeDefaultFunctor<COMPARATOR>::make();

    if (verbose) printf("\nTesting parameters: TYPE_ALLOC = %d.\n",
                        TYPE_ALLOC);
    {
        static const char *SPECS[] = {
            "",
            "A",
            "BC",
            "CDE",
            "DEAB",
            "EABCD",
            "ABCDEFG",
            "HFGEDCBA",
            "CFHEBIDGA",
            "BENCKHGMALJDFOI",
            "IDMLNEFHOPKGBCJA",
            "OIQGDNPMLKBACHFEJ"
        };
        const int NUM_SPECS = sizeof SPECS / sizeof *SPECS;

        for (int lfi = 0; lfi < DEFAULT_MAX_LOAD_FACTOR_SIZE; ++lfi) {
        for (int ti = 0; ti < NUM_SPECS; ++ti) {
            const float       MAX_LF      = DEFAULT_MAX_LOAD_FACTOR[lfi];
            const char *const SPEC        = SPECS[ti];

            const size_t      LENGTH      = strlen(SPEC);
            const size_t      NUM_BUCKETS = predictNumBuckets(LENGTH, MAX_LF);

            if (veryVerbose) {
                printf("\nFor an object of length " ZU ":\n", LENGTH);
                P(SPEC);
            }

            bslma::TestAllocator da("default", veryVeryVeryVerbose);
            bslma::TestAllocator oa("object",  veryVeryVeryVerbose);

            bslma::DefaultAllocatorGuard dag(&da);

#if 0
            // It is not yet clear how to handle the "stateless" std-test
            // allocator in this one general function, as we now construct
            // two allocator objects with different test allocators, which
            // violates the contract that we install only the current default
            // allocator when creating a 'stateless' object via the 'make'
            // call.
            //
            // There is no easy way to create this guard for the specific
            // test case of the stateless 'bsltf::StdTestAllocator', nor
            // without second guessing the allocator to use based upon the
            // 'cfg' code.  By the time we return from 'makeAllocator' the
            // test allocator will already have been installed, with no
            // easy way to restore at the end of the test case.

            bsltf::StdTestAllocatorConfigurationGuard bsltfAG(&oa);
#endif

            HASHER     hash = HASH;
            COMPARATOR comp = COMPARE;
#if defined(AJM_HAS_IMPLMENTED_GENERIC_STATEFUL_FUNCTOR_CHECKS)
            setHasherState(bsls::Util::addressOf(hash), ti);
            setComparatorState(bsls::Util::addressOf(comp), ti);
#endif

            const ALLOCATOR dfltAlloc = MakeAllocator<ALLOCATOR>::make(&da);
            const ALLOCATOR objAlloc  = MakeAllocator<ALLOCATOR>::make(&oa);

            // Create control object w, with space for an extra element.
            Obj mW(hash, comp, NUM_BUCKETS + 1, MAX_LF, dfltAlloc);
            const Obj& W = gg(&mW, SPEC);

            ASSERTV(ti, LENGTH == W.size()); // same lengths
            if (veryVerbose) { printf("\tControl Obj: "); P(W); }

            Obj mX(hash, comp, NUM_BUCKETS, MAX_LF, objAlloc);
            const Obj& X = gg(&mX, SPEC);

            // Sanity check only, previous test cases established this.
            ASSERTV(MAX_LF, SPEC, W, X,  W == X);

            if (veryVerbose) { printf("\t\tDynamic Obj: "); P(X); }

            {   // Testing concern 1..4 and 8

                if (veryVeryVerbose) { printf("\t\t\tRegular Case :"); }

                Obj *pX =
                         new Obj(HASH, COMPARE, NUM_BUCKETS, MAX_LF, objAlloc);
                gg(pX, SPEC);

                ASSERTV(MAX_LF, SPEC, *pX, X, *pX == X);
                ASSERTV(MAX_LF, SPEC, *pX, W, *pX == W);

                const Obj Y0(*pX);

                ASSERTV(MAX_LF, SPEC, *pX, Y0, *pX == Y0);
                ASSERTV(MAX_LF, SPEC,   X, Y0,   X == Y0);
                ASSERTV(MAX_LF, SPEC,   W, Y0,   W == Y0);
                ASSERTV(MAX_LF, SPEC,   W,  X,   W ==  X);

                const ALLOCATOR expectedAlloc =
                    bsl::allocator_traits<ALLOCATOR>::
                        select_on_container_copy_construction(pX->allocator());
                ASSERTV(MAX_LF, SPEC,
                        BSL_TF_EQ(Y0.allocator(), expectedAlloc));
                ASSERTV(MAX_LF, SPEC, pX->maxLoadFactor(), Y0.maxLoadFactor(),
                         pX->maxLoadFactor() == Y0.maxLoadFactor());
                ASSERTV(MAX_LF, SPEC, Y0.loadFactor(), Y0.maxLoadFactor(),
                        Y0.loadFactor() <= Y0.maxLoadFactor());
                delete pX;
                ASSERTV(MAX_LF, SPEC, W, Y0, W == Y0);
            }
            {   // Testing concern 5.

                if (veryVeryVerbose) printf("\t\t\tInsert into created obj, "
                                            "without test allocator:\n");

                Obj Y1(W);

                if (veryVeryVerbose) {
                    printf("\t\t\t\tBefore Insert: "); P(Y1);
                }

                Link *RESULT = insertElement(&Y1, VALUES['Z' - 'A']);
                if(0 == RESULT) {
                    Y1.removeAll();
                }

                if (veryVeryVerbose) {
                    printf("\t\t\t\tAfter Insert : "); P(Y1);
                }

                if (RESULT || 0 != W.size()) {
                    const size_t EXPECTED_LENGTH = RESULT
                                                 ? LENGTH + 1
                                                 : 0;

                    ASSERTV(MAX_LF, SPEC, Y1.size(), EXPECTED_LENGTH,
                            Y1.size() == EXPECTED_LENGTH);
                    ASSERTV(MAX_LF, SPEC, W, Y1, W != Y1);
                    ASSERTV(MAX_LF, SPEC, X, Y1, X != Y1);
                }

                if (RESULT) {
                    RESULT = insertElement(&mW, VALUES['Z' - 'A']);
                    // Remember we reserved enough space at construction.
                    ASSERT(0 != RESULT);
                }
                else {
                    mW.removeAll();
                }

                ASSERTV(MAX_LF, SPEC, W, Y1, W == Y1);
                if (RESULT || 0 < X.size()) {
                    ASSERTV(MAX_LF, SPEC, X, Y1, X != Y1);
                }
            }
            {   // Testing concern 5 with test allocator.

                if (veryVerbose)
                    printf("\t\t\tInsert into created obj, "
                           "with test allocator:\n");

                bslma::TestAllocatorMonitor oam(&oa);

                Obj Y11(X, objAlloc);

                if (LENGTH == 0) {
                    ASSERTV(MAX_LF, SPEC, oam.isTotalSame());
                    ASSERTV(MAX_LF, SPEC, oam.isInUseSame());
                }
                else {
                    //const int TYPE_ALLOCS = TYPE_ALLOC * X.size();
                    //ASSERTV(SPEC, BB, AA, BB + 1 + TYPE_ALLOCS == AA);
                    //ASSERTV(SPEC, B, A, B + 1 + TYPE_ALLOCS ==  A);
                    ASSERTV(MAX_LF, SPEC, oam.isTotalUp());
                    ASSERTV(MAX_LF, SPEC, oam.isInUseUp());
                }

                oam.reset(&oa);

                Y11.removeAll();

                if (veryVerbose) {
                    printf("\t\t\t\tAfter Insert : ");
                    P(Y11);
                }

                ASSERTV(SPEC, oam.isTotalSame());

                ASSERTV(SPEC, 0 == Y11.size());
                if (LENGTH != 0) {
                    ASSERTV(MAX_LF, SPEC, W != Y11 || !W.size());
                    ASSERTV(MAX_LF, SPEC, X != Y11);
                }
                ASSERTV(MAX_LF, SPEC, Y11.allocator() == X.allocator());
            }

            if (0 < X.size())
            {   // Exception checking.
                // There is nothing to test if 'X' is empty, and several test
                // conditions would be complicated to allow for 'W == X' in
                // this state.

                bslma::TestAllocatorMonitor oam(&oa);

                BSLMA_TESTALLOCATOR_EXCEPTION_TEST_BEGIN(oa) {
                    Obj Y2(X, objAlloc);
                    if (veryVerbose) {
                        printf("\t\t\tException Case  :\n");
                        printf("\t\t\t\tObj : "); P(Y2);
                    }
                    ASSERTV(MAX_LF, SPEC,  W, Y2, W  != Y2);
                    ASSERTV(MAX_LF, SPEC, Y2,  X, Y2 ==  X);
                    ASSERTV(MAX_LF, SPEC, Y2.allocator() == X.allocator());

                    Link *RESULT = insertElement(&Y2, VALUES['Z' - 'A']);
                    if(0 == RESULT) {
                        Y2.removeAll();
                    }
                    ASSERTV(MAX_LF, SPEC,  W, Y2, W  == Y2);
                    ASSERTV(MAX_LF, SPEC, Y2,  X, Y2 !=  X);

                } BSLMA_TESTALLOCATOR_EXCEPTION_TEST_END

                if (LENGTH == 0) {
                    ASSERTV(MAX_LF, SPEC, oam.isTotalSame());
                    ASSERTV(MAX_LF, SPEC, oam.isInUseSame());
                }
                else {
                    ASSERTV(MAX_LF, SPEC, oam.isInUseSame());
                }
            }
        }
        }
    }
}

template <class KEY_CONFIG, class HASHER, class COMPARATOR, class ALLOCATOR>
void TestDriver<KEY_CONFIG, HASHER, COMPARATOR, ALLOCATOR>::testCase6()
{
    // ---------------------------------------------------------------------
    // TESTING EQUALITY OPERATORS:
    // Concerns:
    //: 1 Two objects, 'X' and 'Y', compare equal if and only if they contain
    //:   the same values.
    //:
    //: 2 No non-salient attributes participate.  The non-salient attributes of
    //:   a 'HashTable' include the 'allocator', 'loadFactor', 'maxLoadFactor'
    //:   and 'numBuckets'.
    //:
    //: 3 'true  == (X == X)' (i.e., identity)
    //:
    //: 4 'false == (X != X)' (i.e., identity)
    //:
    //: 5 'X == Y' if and only if 'Y == X' (i.e., commutativity)
    //:
    //: 6 'X != Y' if and only if 'Y != X' (i.e., commutativity)
    //:
    //: 7 'X != Y' if and only if '!(X == Y)'
    //:
    //: 8 Comparison is symmetric with respect to user-defined conversion
    //:   (i.e., both comparison operators are free functions).
    //:
    //: 9 Non-modifiable objects can be compared (i.e., objects or references
    //:   providing only non-modifiable access).
    //:
    //:10 'operator==' is defined in terms of
    //:   'operator==(KEY_CONFIG::ValueType)' instead of the supplied
    //:   comparator function (which, along with the hasher, is still used to
    //:   establish key-equivalent groups).
    //:
    //:11 No memory allocation occurs as a result of comparison (e.g., the
    //:   arguments are not passed by value).
    //:
    //:12 The equality operator's signature and return type are standard.
    //:
    //:13 The inequality operator's signature and return type are standard.
    //:
    //:14 Two object with the same elements in different permutation compare
    //:   equal to each other.
    //
    // Plan:
    //: 1 Use the respective addresses of 'operator==' and 'operator!=' to
    //:   initialize function pointers having the appropriate signatures and
    //:   return types for the two homogeneous, free equality- comparison
    //:   operators defined in this component.  (C-8..9, 12..13)
    //:
    //: 2 Create a 'bslma::TestAllocator' object, and install it as the default
    //:   allocator (note that a ubiquitous test allocator is already installed
    //:   as the global allocator).
    //:
    //: 3 Using the table-driven technique, specify a set of distinct
    //:   specifications for the 'gg' function.
    //:
    //: 4 For each row 'R1' in the table of P-3: (C-1..7)
    //:
    //:   1 Create a single object, using a comparator that can be disabled and
    //:     a "scratch" allocator, and use it to verify the reflexive
    //:     (anti-reflexive) property of equality (inequality) in the presence
    //:     of aliasing.  (C-3..4)
    //:
    //:   2 For each row 'R2' in the table of P-3: (C-1..2, 5..7)
    //:
    //:     1 Record, in 'EXP', whether or not distinct objects created from
    //:       'R1' and 'R2', respectively, are expected to have the same value.
    //:
    //:     2 For each of two configurations, 'a' and 'b': (C-1..2, 5..7)
    //:
    //:       1 Create three (object) allocators, 'oax', 'oay' and 'oaz'.
    //:
    //:       2 Create an object 'X', using 'oax', having the value 'R1'.
    //:
    //:       3 Create an object 'Y', using 'oax' in configuration 'a' and
    //:         'oay' in configuration 'b', having the value 'R2', and a
    //:         'maxLoadFactor' of 10.
    //:
    //:       4 Create an object 'Z', using 'oax' in configuration 'a' and
    //:         'oaz' in configuration 'b', having the value 'R2', and a
    //:         'maxLoadFactor' of 0.01.
    //:
    //:       5 Verify the commutativity property and expected return value for
    //:         both '==' and '!=', while monitoring 'oax', 'oay' and 'oaz' to
    //:         ensure that no object memory is ever allocated by either
    //:         operator.  (C-1..2, 5..7)
    //:
    //:       6 Compare the ordering of elements in the lists accessed from
    //:         'Y.elementListRoot()' and 'Z.elementListRoot()', which must
    //:         always be permutations of each other, and set a test-wide flag
    //:         to confirm that the lists have differing orders at least once.
    //:         (C14)
    //:
    //: 5 Use the test allocator from P-2 to verify that no memory is ever
    //:   allocated from the default allocator.  (C-11)
    //
    // Testing:
    //*  bool operator==(const HashTable& lhs, const HashTable& rhs);
    //*  bool operator!=(const HashTable& lhs, const HashTable& rhs);
    // ------------------------------------------------------------------------

    if (verbose) printf("\nEQUALITY-COMPARISON OPERATORS"
                        "\n=============================\n");

    if (verbose)
              printf("\nAssign the address of each operator to a variable.\n");
    {
        typedef bool (*operatorPtr)(const Obj&, const Obj&);

        // Verify that the signatures and return types are standard.

        operatorPtr operatorEq = bslstl::operator==;
        operatorPtr operatorNe = bslstl::operator!=;

        // quash potential compiler warnings about unused variables

        ASSERT(operatorEq != operatorNe);
    }

    static const struct {
        int         d_line;   // source line number
        int         d_index;  // lexical order
        const char *d_spec;   // specification string, for input to 'gg'
    } DATA[] = {
        //line idx  spec
        //---- ---  --------
        { L_,    0, "" },
        { L_,    1, "A" },
        { L_,    2, "AA" },
        { L_,    3, "AB" },
        { L_,    3, "BA" },
        { L_,    4, "ABC" },
        { L_,    4, "BAC" },
        { L_,    4, "BCA" },
        { L_,    5, "ABD" },
        { L_,    6, "ABCDE" },
        { L_,    6, "CEBAD" },
        { L_,    7, "AAAAA" },
        { L_,    8, "ABCDA" },
        { L_,    9, "ABCDF" },
        { L_,    9, "FDCBA" },
        { L_,   10, "AFKPUZ" },
        { L_,   11, "ABFGKLPQUVZ" },
        { L_,   12, "AAABBCDEEFFFGGGHHIJKKLLLMMMNNOPQQRRRSSSTTUVWWXXXYYZ" }
    };
    const int NUM_DATA = sizeof DATA / sizeof *DATA;

    // Create a variable to confirm that our tested data set has an expected
    // (and important) property.
    bool HAVE_TESTED_DISTINCT_PERMUTATIONS = false;

    if (verbose) printf("\nCompare every value with every value.\n");
    {
        const HASHER     HASH  = MakeDefaultFunctor<HASHER>::make();
        const COMPARATOR EQUAL = MakeDefaultFunctor<COMPARATOR>::make();

        // Create first object
        for (int lfi = 0; lfi < DEFAULT_MAX_LOAD_FACTOR_SIZE; ++lfi) {
        for (int ti = 0; ti < NUM_DATA; ++ti) {
            const float       MAX_LF1  = DEFAULT_MAX_LOAD_FACTOR[lfi];

            const int         LINE1    = DATA[ti].d_line;
            const int         INDEX1   = DATA[ti].d_index;
            const char *const SPEC1    = DATA[ti].d_spec;

            const size_t      LENGTH1     = strlen(SPEC1);
            const size_t      NUM_BUCKETS = predictNumBuckets(LENGTH1,
                                                              MAX_LF1);

           if (veryVerbose) { T_ P_(LINE1) P_(INDEX1) P_(LENGTH1) P(SPEC1) }

            // Ensure an object compares correctly with itself (alias test).
            {
                bslma::TestAllocator scratch("scratch", veryVeryVeryVerbose);

                Obj mX(HASH, EQUAL, NUM_BUCKETS, MAX_LF1, &scratch);
                const Obj& X = gg(&mX, SPEC1);

                ASSERTV(LINE1, X,   X == X);
                ASSERTV(LINE1, X, !(X != X));
            }

            for (int lfj = 0; lfj != lfi; ++lfj) {
            for (int tj = 0; tj < NUM_DATA; ++tj) {
                const float       MAX_LF2  = DEFAULT_MAX_LOAD_FACTOR[lfj];

                const int         LINE2   = DATA[tj].d_line;
                const int         INDEX2  = DATA[tj].d_index;
                const char *const SPEC2   = DATA[tj].d_spec;

                const size_t      LENGTH2      = strlen(SPEC2);
                const size_t      NUM_BUCKETS2 = predictNumBuckets(LENGTH2,
                                                                   MAX_LF2);

                if (veryVerbose) {
                              T_ T_ P_(LINE2) P_(INDEX2) P_(LENGTH2) P(SPEC2) }

                const bool EXP = INDEX1 == INDEX2;  // expected result

                for (char cfg = 'a'; cfg <= 'b'; ++cfg) {

                    const char CONFIG = cfg;  // Determines 'Y's allocator.

                    // Create two distinct test allocators, 'oax' and 'oay'.

                    bslma::TestAllocator oax("objectx", veryVeryVeryVerbose);
                    bslma::TestAllocator oay("objecty", veryVeryVeryVerbose);

                    // Map allocators above to objects 'X' and 'Y' below.

                    bslma::TestAllocator& xa = oax;
                    bslma::TestAllocator& ya = 'a' == CONFIG ? oax : oay;

                    Obj mX(HASH, EQUAL, NUM_BUCKETS,  MAX_LF1, &xa);
                    const Obj& X = gg(&mX, SPEC1);
                    Obj mY(HASH, EQUAL, NUM_BUCKETS2, MAX_LF2, &ya);
                    const Obj& Y = gg(&mY, SPEC2);

                    ASSERTV(LINE1, LINE2, CONFIG, LENGTH1, X.size(),
                            LENGTH1 == X.size());
                    ASSERTV(LINE1, LINE2, CONFIG, MAX_LF1, X.maxLoadFactor(),
                            MAX_LF1 == X.maxLoadFactor());
                    ASSERTV(LINE1, LINE2, CONFIG, LENGTH2, Y.size(),
                            LENGTH2 == Y.size());
                    ASSERTV(LINE1, LINE2, CONFIG, MAX_LF2, Y.maxLoadFactor(),
                            MAX_LF2 == Y.maxLoadFactor());

                    if (veryVerbose) { T_ T_ P_(X) P(Y); }

                    // Verify value, commutativity, and no memory allocation.

                    bslma::TestAllocatorMonitor oaxm(&xa);
                    bslma::TestAllocatorMonitor oaym(&ya);

                    ASSERTV(LINE1, LINE2, CONFIG, X, Y,  EXP == (X == Y));
                    ASSERTV(LINE1, LINE2, CONFIG, X, Y,  EXP == (Y == X));

                    ASSERTV(LINE1, LINE2, CONFIG, X, Y, !EXP == (X != Y));
                    ASSERTV(LINE1, LINE2, CONFIG, X, Y, !EXP == (Y != X));

                    ASSERTV(LINE1, LINE2, CONFIG, X, Y, oaxm.isTotalSame());
                    ASSERTV(LINE1, LINE2, CONFIG, X, Y, oaym.isTotalSame());

                    if (!HAVE_TESTED_DISTINCT_PERMUTATIONS && EXP) {
                        // Walk the lists of both 'Y' and 'X' to see if they
                        // they are distinct permutations.
                        Link *yCursor = Y.elementListRoot();
                        Link *xCursor = X.elementListRoot();

                        while (yCursor) {
                            ASSERT(xCursor); // lists should be the same length

                            if (!(ImpUtil::extractValue<KEY_CONFIG>(yCursor) ==
                                  ImpUtil::extractValue<KEY_CONFIG>(xCursor)))
                            {
                                HAVE_TESTED_DISTINCT_PERMUTATIONS = true;
                                break;
                            }
                            yCursor = yCursor->nextLink();
                            xCursor = xCursor->nextLink();
                        }
                    }
                }
            }
            }
        }
        }
    }

    ASSERT(HAVE_TESTED_DISTINCT_PERMUTATIONS);
}

template <class KEY_CONFIG, class HASHER, class COMPARATOR, class ALLOCATOR>
void TestDriver<KEY_CONFIG, HASHER, COMPARATOR, ALLOCATOR>::testCase4()
{
    // ------------------------------------------------------------------------
    // BASIC ACCESSORS
    //   Ensure each basic accessor:
    //     - elementListRoot
    //     - size
    //     - allocator
    //   properly interprets object state.
    //
    // Concerns:
    //: 1 Each accessor returns the value of the correct property of the
    //:   object.
    //:
    //: 2 Each accessor method is declared 'const'.
    //:
    //: 3 No accessor allocates any memory.
    //:
    //: 4 'elementListRoot' refers to the root of a list with exactly 'size()'
    //:   elements, and a null pointer value if 'size() == 0'.
    //:
    //: 5 'bucketAtIndex' returns a valid bucket for all 0 <= index <
    //:   'numBuckets'.
    //:
    //: 6 QoI: Assert precondition violations for 'bucketAtIndex' when
    //:   'size <= index' are detected in SAFE builds.
    //:
    //: 7 For any value of key, 'bucketIndexForKey' returns a bucket number
    //:   less than 'numBuckets'.
    //
    // Plan:
    //: 1 For each set of 'SPEC' of different length:
    //:
    //:   1 Value construct the object with various configuration:
    //:
    //:     1 Use the 'gg' function to populate the object based on the SPEC.
    //:
    //:     2 Verify the correct allocator is installed with the
    //:       'allocator' method.
    //:
    //:     3 Verify the object all attributes are as expected.
    //:
    //:     4 Use 'verifyListContents' to validate the list rooted at
    //:       'elementListRoot'.
    //:
    //:     5 TBD: Use 'validateBucket to validate the buckets returned by
    //:       'bucketAtIndex'.
    //:
    //:     6 Monitor the memory allocated from both the default and object
    //:       allocators before and after calling the accessor; verify that
    //:       there is no change in total memory allocation.  (C-3)
    //:
    //: 2 Verify that, in appropriate build modes, defensive checks are
    //:   triggered for invalid attribute values, but not triggered for
    //:   adjacent valid ones (using the 'BSLS_ASSERTTEST_*' macros).  (C-6)
    //
    // Testing:
    //   allocator() const;
    //*  comparator() const;
    //*  hasher() const;
    //*  size() const;
    //*  numBuckets() const;
    //*  maxLoadFactor() const;
    //*  elementListRoot() const;
    //*  bucketAtIndex(SizeType index) const;
    //*  bucketIndexForKey(const KeyType& key) const;
    //*  countElementsInBucket(SizeType index) const;
    // ------------------------------------------------------------------------

    typedef typename KEY_CONFIG::ValueType Element;
    typedef bslalg::HashTableImpUtil       ImpUtil;
    typedef typename Obj::SizeType         SizeType;

    const bool VALUE_TYPE_USES_ALLOCATOR =
                                     bslma::UsesBslmaAllocator<Element>::value;

    if (verbose) { P(VALUE_TYPE_USES_ALLOCATOR); }

    static const struct {
        int         d_line;           // source line number
        const char *d_spec;           // specification string
        float       d_maxLoadFactor;  // max load factor
        size_t      d_numBuckets;     // number of buckets
        const char *d_results;        // expected results
    } DATA[] = {
        //line  spec                 result
        //----  --------             ------
        { L_,   "",       1.0f,   1,  ""       },
        { L_,   "A",      0.9f,   2,  "A"      },
        { L_,   "AB",     0.8f,   3,  "AB"     },
        { L_,   "ABC",    0.7f,   5,  "ABC"    },
        { L_,   "ABCD",   0.6f,   8,  "ABCD"   },
        { L_,   "ABCDE",  0.5f,  13,  "ABCDE"  }
    };
    const int NUM_DATA = sizeof DATA / sizeof *DATA;

    const HASHER     HASH  = MakeDefaultFunctor<HASHER>::make();
    const COMPARATOR EQUAL = MakeDefaultFunctor<COMPARATOR>::make();

    const char *ALLOC_SPEC = ObjMaker::specForBootstrapTests();

    if (verbose) {
        printf("\nCreate objects with various allocator configurations.\n");
    }
    {
        for (int ti = 0; ti < NUM_DATA; ++ti) {
            const int         LINE         = DATA[ti].d_line;
            const char *const SPEC         = DATA[ti].d_spec;
            const size_t      LENGTH       = strlen(DATA[ti].d_results);
            const float       MAX_LF       = DATA[ti].d_maxLoadFactor;
            const size_t      NUM_BUCKETS  = DATA[ti].d_numBuckets;

            bslma::TestAllocator tda("test values", veryVeryVeryVerbose);
            const TestValues  EXP(DATA[ti].d_results, &tda);

            // We can now provide a better estimate for number of buckets
//            const size_t NUM_BUCKETS = predictNumBuckets(LENGTH, MAX_LF);

            HASHER hash = HASH;
            COMPARATOR comp = EQUAL;
#if defined(AJM_HAS_IMPLMENTED_GENERIC_STATEFUL_FUNCTOR_CHECKS)
            setHasherState(bsls::Util::addressOf(hash), ti);
            setComparatorState(bsls::Util::addressOf(comp), ti);
#endif

            if (veryVerbose) { P_(LINE) P_(LENGTH) P(SPEC); }

            for (const char *cfg = ALLOC_SPEC; *cfg; ++cfg) {
                const char CONFIG = *cfg;  // how we specify the allocator

                bslma::TestAllocator da("default",   veryVeryVeryVerbose);
                bslma::TestAllocator fa("footprint", veryVeryVeryVerbose);
                bslma::TestAllocator sa("supplied",  veryVeryVeryVerbose);

                bslma::DefaultAllocatorGuard dag(&da);

                // There is no easy way to create this guard for the specific
                // test case of the stateless 'bsltf::StdTestAllocator', nor
                // without second guessing the allocator to use based upon the
                // 'cfg' code.  By the time we return from 'makeAllocator' the
                // test allocator will already have been installed, with no
                // easy way to restore at the end of the test case.

                bsltf::StdTestAllocatorConfigurationGuard bsltfAG('a' == CONFIG
                                                                       ? &sa
                                                                       : &da);

                // ------------------------------------------------------------

                if (veryVerbose) {
                    printf("\n\tTesting bootstrap constructor.\n");
                }

                Obj       *objPtr;
                ALLOCATOR  expAlloc = ObjMaker::makeObject(&objPtr,
                                                           CONFIG,
                                                           &fa,
                                                           &sa,
                                                           hash,
                                                           comp,
                                                           NUM_BUCKETS,
                                                           MAX_LF);

                // Verify any attribute allocators are installed properly.

                const bslma::TestAllocator  *oa =
                                                extractTestAllocator(expAlloc);
                const bslma::TestAllocator *noa = &sa == oa ? &da : &sa;

                // It is important that these allocators are found, or else the
                // following tests will break severely, dereferencing null
                // pointer.
                BSLS_ASSERT_OPT(oa);
                BSLS_ASSERT_OPT(noa);

                const unsigned INTIIAL_BLOCKS = 0 == NUM_BUCKETS ? 0 : 1;

                // Verify we are starting with a known, expected, number of
                // allocations based on the number of requested buckets.
                ASSERTV(MAX_LF, SPEC, LENGTH, CONFIG, oa->numBlocksTotal(),
                        INTIIAL_BLOCKS == oa->numBlocksTotal());
                ASSERTV(MAX_LF, SPEC, LENGTH, CONFIG, noa->numBlocksTotal(),
                        0 == noa->numBlocksTotal());

                Obj& mX = *objPtr;  const Obj& X = gg(&mX, SPEC);

                ASSERTV(MAX_LF, LENGTH, CONFIG, expAlloc == X.allocator());

                // --------------------------------------------------------

                // Verify basic accessors

                bslma::TestAllocatorMonitor oam(oa);

#if defined(AJM_HAS_IMPLMENTED_GENERIC_STATEFUL_FUNCTOR_CHECKS)
                ASSERTV(LINE, SPEC, CONFIG,
                        isEqualComparator(comp, X.comparator()));
                ASSERTV(LINE, SPEC, CONFIG,
                        isEqualHasher(hash, X.hasher()));
#endif
                ASSERTV(LINE, SPEC, CONFIG, NUM_BUCKETS, X.numBuckets(),
                        NUM_BUCKETS <= X.numBuckets());
                ASSERTV(LINE, SPEC, CONFIG, MAX_LF, X.maxLoadFactor(),
                        MAX_LF == X.maxLoadFactor());
                ASSERTV(LINE, SPEC, CONFIG, LENGTH, X.size(),
                        LENGTH == X.size());

                ASSERT(0 == verifyListContents<KEY_CONFIG>(X.elementListRoot(),
                                                           EQUAL,
                                                           EXP,
                                                           LENGTH));

                ASSERT(oam.isTotalSame());

                // --------------------------------------------------------

                // Reclaim dynamically allocated object under test.

                fa.deleteObject(objPtr);

                // Verify no allocation from the non-object allocator.

#if !defined(BDE_BUILD_TARGET_SAFE_2)
                // The invariant check in the destructor uses the default
                // allocator in SAFE_2 builds.
                ASSERTV(LINE, CONFIG, noa->numBlocksTotal(),
                        0 == noa->numBlocksTotal());
#endif

                // Verify all memory is released on object destruction.

                ASSERTV(LINE, CONFIG, da.numBlocksInUse(),
                        0 == da.numBlocksInUse());
                ASSERTV(LINE, CONFIG, fa.numBlocksInUse(),
                        0 == fa.numBlocksInUse());
                ASSERTV(LINE, CONFIG, sa.numBlocksInUse(),
                        0 == sa.numBlocksInUse());
            }
        }
    }

    // Create some fresh allocators to use validating final corners of the
    // constructor behavior.  These are special case tests, and will not need
    // to loop many times, or test the contents of the container, so one set of
    // allocators will suffice to the end of the test case.

    bslma::TestAllocator na("negative testing", veryVeryVeryVerbose);

    // There is no easy way to create this guard for the specific
    // test case of the stateless 'bsltf::StdTestAllocator', nor
    // without second guessing the allocator to use based upon the
    // 'cfg' code.  By the time we return from 'makeAllocator' the test
    // allocator will already have been installed, with no easy way to
    // restore at the end of the test case.

    bsltf::StdTestAllocatorConfigurationGuard bsltfAG(&na);
    ALLOCATOR objAlloc = MakeAllocator<ALLOCATOR>::make(&na);

    if (verbose) printf("\nNegative Testing.\n");
    {
        bsls::AssertTestHandlerGuard hG;

        if (veryVerbose) printf("\t'bucketAtIndex'\n");
        {
            Obj mX(HASH, EQUAL, 1, 1.0f, objAlloc);  const Obj& X = mX;
            size_t numBuckets = X.numBuckets();
            if (0 < numBuckets) { // always true, but needed for warnings
                ASSERT_SAFE_PASS(X.bucketAtIndex(numBuckets - 1));
                ASSERT_SAFE_FAIL(X.bucketAtIndex(numBuckets));
            }
        }
    }
}

template <class KEY_CONFIG, class HASHER, class COMPARATOR, class ALLOCATOR>
void TestDriver<KEY_CONFIG, HASHER, COMPARATOR, ALLOCATOR>::testCase3()
{
    // ------------------------------------------------------------------------
    // TESTING PRIMITIVE GENERATOR FUNCTIONS gg AND ggg:
    //   Having demonstrated that our primary manipulators work as expected
    //   under normal conditions
    //
    // Concerns:
    //: 1 Valid generator syntax produces expected results
    //:
    //: 2 Invalid syntax is detected and reported.
    //:
    //: 3 'verifyListContents' confirms there is a one-to-one mapping between
    //:   the supplied list and the expected values array, or both are empty.
    //:
    //: 4 'isValidHashTable' returns 'true' if the supplied arguments can
    //:   create a well-formed hash table anchor, and 'false' otherwise.
    //
    // Plan:
    //: 1 For each of an enumerated sequence of 'spec' values, ordered by
    //:   increasing 'spec' length:
    //:
    //:   1 Use the primitive generator function 'gg' to set the state of a
    //:     newly created object.
    //:
    //:   2 Verify that 'gg' returns a valid reference to the modified argument
    //:     object.
    //:
    //:   3 Use the basic accessors to verify that the value of the object is
    //:     as expected.  (C-1)
    //:
    //: 2 For each of an enumerated sequence of 'spec' values, ordered by
    //:   increasing 'spec' length, use the primitive generator function 'ggg'
    //:   to set the state of a newly created object.
    //:
    //:   1 Verify that 'ggg' returns the expected value corresponding to the
    //:     location of the first invalid value of the 'spec'.  (C-2)
    //
    // Testing:
    //*  int ggg(HashTable *object, const char *spec, int verbose = 1);
    //*  HashTable& gg(HashTable *object, const char *spec);
    //*  verifyListContents(Link *, const COMPARATOR&, const VALUES&, size_t);
    //*  bool isValidHashTable(Link *, const HashTableBucket&, int numBuckets);
    // ------------------------------------------------------------------------

    bslma::TestAllocator oa("generator allocator", veryVeryVerbose);

    // There is no easy way to create this guard for the specific
    // test case of the stateless 'bsltf::StdTestAllocator', nor
    // without second guessing the allocator to use based upon the
    // 'cfg' code.  By the time we return from 'makeAllocator' the test
    // allocator will already have been installed, with no easy way to
    // restore at the end of the test case.

    bsltf::StdTestAllocatorConfigurationGuard bsltfAG(&oa);
    ALLOCATOR objAlloc = MakeAllocator<ALLOCATOR>::make(&oa);

    const HASHER     HASH  = MakeDefaultFunctor<HASHER>::make();
    const COMPARATOR EQUAL = MakeDefaultFunctor<COMPARATOR>::make();

    if (verbose) printf("\nTesting generator on valid specs.\n");
    {
        static const struct {
            int         d_line;                 // source line number
            const char *d_spec;                 // specification string
            const char *d_results;  // expected element values
        } DATA[] = {
            //line  spec      results
            //----  --------  -------
            { L_,   "",       ""      },
            { L_,   "A",      "A"     },
            { L_,   "B",      "B"     },
            { L_,   "AB",     "AB"    },
            { L_,   "CD",     "CD"    },
            { L_,   "ABC",    "ABC"   },
            { L_,   "ABCD",   "ABCD"  },
            { L_,   "ABCDE",  "ABCDE" },

        };
        const int NUM_DATA = sizeof DATA / sizeof *DATA;

        int oldLen = -1;
        for (int ti = 0; ti < NUM_DATA ; ++ti) {
            const int         LINE   = DATA[ti].d_line;
            const char *const SPEC   = DATA[ti].d_spec;
            const size_t      LENGTH = strlen(DATA[ti].d_results);

            bslma::TestAllocator tda("test values", veryVeryVeryVerbose);
            const TestValues  EXP(DATA[ti].d_results, &tda);

            const int         curLen = (int)strlen(SPEC);

            Obj mX(HASH, EQUAL, LENGTH, 1.0f, objAlloc);
            const Obj& X = gg(&mX, SPEC);   // original spec

            if (curLen != oldLen) {
                if (verbose) printf("\tof length %d:\n", curLen);
                ASSERTV(LINE, oldLen <= curLen);  // non-decreasing
                oldLen = curLen;
            }

            if (veryVerbose) {
                printf("\t\tSpec = \"%s\"\n", SPEC);
                T_ T_ T_ P(X);
            }

            ASSERTV(LINE, LENGTH == X.size());
            ASSERT(0 == verifyListContents<KEY_CONFIG>(X.elementListRoot(),
                                                       EQUAL,
                                                       EXP,
                                                       LENGTH));
        }
    }

    if (verbose) printf("\nTesting generator on invalid specs.\n");
    {
        static const struct {
            int         d_line;     // source line number
            const char *d_spec;     // specification string
            int         d_index;    // offending character index
        } DATA[] = {
            //line  spec      index
            //----  --------  -----
            { L_,   "",       -1,     }, // control

            { L_,   "A",      -1,     }, // control
            { L_,   " ",       0,     },
            { L_,   ".",       0,     },
            { L_,   "E",       -1,    }, // control
            { L_,   "a",       0,     },
            { L_,   "z",       0,     },

            { L_,   "AE",     -1,     }, // control
            { L_,   "aE",      0,     },
            { L_,   "Ae",      1,     },
            { L_,   ".~",      0,     },
            { L_,   "~!",      0,     },
            { L_,   "  ",      0,     },

            { L_,   "ABC",    -1,     }, // control
            { L_,   " BC",     0,     },
            { L_,   "A C",     1,     },
            { L_,   "AB ",     2,     },
            { L_,   "?#:",     0,     },
            { L_,   "   ",     0,     },

            { L_,   "ABCDE",  -1,     }, // control
            { L_,   "aBCDE",   0,     },
            { L_,   "ABcDE",   2,     },
            { L_,   "ABCDe",   4,     },
            { L_,   "AbCdE",   1,     }
        };
        const int NUM_DATA = sizeof DATA / sizeof *DATA;

        size_t oldLen = 99;  // flag value longer than the longest 'SPEC'
        for (int ti = 0; ti != NUM_DATA ; ++ti) {
            const int         LINE   = DATA[ti].d_line;
            const char *const SPEC   = DATA[ti].d_spec;
            const int         INDEX  = DATA[ti].d_index;
            const size_t      LENGTH = strlen(SPEC);

            Obj mX(HASH, EQUAL, LENGTH, 1.5f, objAlloc);

            if (LENGTH != oldLen) {
                if (verbose) printf("\tof length " ZU ":\n", LENGTH);
                if (99 != oldLen) {  // i.e., not first pass
                    ASSERTV(LINE, oldLen,  LENGTH,
                                  oldLen < LENGTH);  // non-decreasing
                }
                oldLen = LENGTH;
            }

            if (veryVerbose) printf("\t\tSpec = \"%s\"\n", SPEC);

            int RESULT = ggg(&mX, SPEC, veryVerbose);

            ASSERTV(LINE, INDEX == RESULT);
        }
    }
}

template <class KEY_CONFIG, class HASHER, class COMPARATOR, class ALLOCATOR>
void TestDriver<KEY_CONFIG, HASHER, COMPARATOR, ALLOCATOR>::testCase2()
{
    // ------------------------------------------------------------------------
    // TESTING PRIMARY MANIPULATORS (BOOTSTRAP):
    //   The basic concern is that a 'HashTable' object can be constructed into
    //   a (valid) default state, then through use of manipulators brought into
    //   any other valid state default constructor, and finally that the object
    //   destroys all its elements and leaks no memory on destruction.  For the
    //   purposes of testing, the default state will be a 'HashTable' having no
    //   elements, having a default-constructed allocator, and having a hasher
    //   and comparator supplied by the 'makeDefaultFunctor' factory function
    //   (which provides a default-constructed functor where available, and is
    //   specialized to provide a standard functor object otherwise), and
    //   initially having no buckets.  The primary manipulators will be a
    //   free function that inserts an element of a specific type (created for
    //   the purpose of testing) and the 'removeAll' method.
    //
    // Concerns:
    //: 1 An object created with the value constructor (with or without a
    //:   supplied allocator) has the supplied hasher, comparator, allocator
    //:   and maxLoadFactor, and at least the supplied initial number of
    //:   buckets.
    //:
    //: 2 The number of buckets is 1 or a prime number.
    //:
    //: 3 If the allocator is a 'bsl::allocator' and an allocator is NOT
    //:   supplied to the value constructor, the default allocator in effect at
    //:   the time of construction becomes the object allocator for the
    //:   resulting object.
    //:
    //: 4 If the allocator is not a 'bsl::allocator' and an allocator is NOT
    //:   supplied to the value constructor, the default constructed allocator
    //:   becomes the object allocator for the resulting object.
    //:
    //: 5 If an allocator IS supplied to the default constructor, that
    //:   allocator becomes the object allocator for the resulting object.
    //:
    //: 6 If the allocator is a 'bsl::allocator', supplying a null allocator
    //:   address has the same effect as not supplying an allocator.
    //:
    //: 7 Supplying an allocator to the value constructor has no effect on
    //:   subsequent object values.
    //:
    //: 8 Any memory allocation is from the object allocator.
    //:
    //: 9 There is no temporary allocation from any allocator.
    //:
    //:10 Every object releases any allocated memory at destruction.
    //:
    //:11 QoI: The value constructor allocates no memory if the initial number
    //:   of bucket is 0.
    //:
    //:12 'insertElement' increase the size of the object by 1.
    //:
    //:13 'insertElement' returns the address of the newly added element.
    //:
    //:14 'insertElement' puts the element into the list of element defined by
    //:   'elementListRoot'.
    //:
    //:15 'insertElement' adds an additional element in the bucket returned by
    //:   the 'bucketFromKey' method.
    //:
    //:16 'insertElement' returns a null pointer if adding one more element
    //:   will exceed the 'maxLoadFactor'.
    //:
    //:17 Elements having the same keys (retrieved from the 'extractKey' method
    //:   of the KEY_CONFIG) according to the supplied comparator are inserted
    //:   contiguously of the beginning of the range of existing equivalent
    //:   elements, without changing their relative order.
    //:
    //:18 'removeAll' properly destroys each contained element value.
    //:
    //:19 'removeAll' does not allocate memory.
    //:
    //:20 Any argument can be 'const'.
    //:
    //:21 Any memory allocation is exception neutral.
    //:
    //:22 The constructor fails by throwing a 'std::length_error' if the
    //:   initial length of the bucket array cannot be computed.
    //:
    //:23 The constructor fails by the allocator throwing an exception if the
    //:   initial bucket array is too large to allocate.
    //
    // Plan:
    //: 1 For each value of increasing length, 'L':
    //:
    //:   2 Using a loop-based approach, value-construct three distinct empty
    //:     objects, in turn, but configured differently: (a) without passing
    //:     an allocator, (b) passing a null allocator address explicitly,
    //:     and (c) passing the address of a test allocator distinct from the
    //:     default.  For each of these three iterations:  (C-1..14)
    //:
    //:     1 Create three 'bslma::TestAllocator' objects, and install one as
    //:       the current default allocator (note that a ubiquitous test
    //:       allocator is already installed as the global allocator).
    //:
    //:     2 Use the default constructor to dynamically create an object
    //:       'X', with its object allocator configured appropriately (see
    //:       P-2); use a distinct test allocator for the object's footprint.
    //:
    //:     3 Use the (as yet unproven) 'allocator' to ensure that its
    //:       object allocator is properly installed.  (C-2..4)
    //:
    //:     4 Use the appropriate test allocators to verify that no memory is
    //:       allocated by the default constructor.  (C-9)
    //:
    //:     5 Use the individual (as yet unproven) salient attribute accessors
    //:       to verify the default-constructed value.  (C-1)
    //:
    //:     6 Insert 'L - 1' elements in order of increasing value into the
    //:       container.
    //:
    //:     7 Insert the 'L'th value in the presense of exception and use the
    //:       (as yet unproven) basic accessors to verify the container has the
    //:       expected values.  Verify the number of allocation is as expected.
    //:       (C-5..6, 14..15)
    //:
    //:     8 Verify that no temporary memory is allocated from the object
    //:       allocator.  (C-7)
    //:
    //:     9 Invoke 'clear' and verify that the container is empty.  Verify
    //:       that no memory is allocated.  (C-12..13)
    //:
    //:    10 Verify that all object memory is released when the object is
    //:       destroyed.  (C-8)
    //:
    //:    11 Insert 'L' distinct elements and record the iterators returned.
    //:
    //:    12 Insert the same 'L' elements again and verify that incrementing
    //:       the iterators returned gives the iterator to the next smallest
    //:       value.
    //:
    //:    13 Perform P-1.2.12 again.  (C-11)
    //
    //
    // Testing:
    //*  HashTable(HASHER, COMPARATOR, SizeType, float, ALLOC)
    //*  ~HashTable();
    //*  void removeAll();
    //*  insertElement      (test driver function, proxy for basic manipulator)
    // ------------------------------------------------------------------------

    typedef typename KEY_CONFIG::ValueType Element;
    typedef bslalg::HashTableImpUtil       ImpUtil;
    typedef typename Obj::SizeType         SizeType;

    const bool VALUE_TYPE_USES_ALLOCATOR =
                                     bslma::UsesBslmaAllocator<Element>::value;

    if (verbose) { P(VALUE_TYPE_USES_ALLOCATOR); }

    bslma::TestAllocator tda("test values", veryVeryVeryVerbose);
    const TestValues VALUES(&tda);  // Contains 52 distinct increasing values.
    const size_t MAX_LENGTH = 9;    // This should be sufficient to bootstrap.

    {
        // Reassert a global invariant, that should not be necessary to state,
        // but did indeed turn up a real bug.

        bslma::Allocator *installedAlloc =
                     bsltf::StdTestAllocatorConfiguration::delegateAllocator();
        ASSERTV(installedAlloc,   g_bsltfAllocator_p,
                installedAlloc == g_bsltfAllocator_p);
    }

    // Probably want to pick these up as values from some injected policy, so
    // that we can test with stateful variants.  Alternatively, pass some seed
    // to the 'make' function to support stateful functors actually having
    // different states.  Note that we need the 'make' function to supply a
    // default state for functors that are not default constructible.
    const HASHER     HASH    = MakeDefaultFunctor<HASHER>::make();
    const COMPARATOR COMPARE = MakeDefaultFunctor<COMPARATOR>::make();

    const char *ALLOC_SPEC = ObjMaker::specForBootstrapTests();

    if (verbose) printf("\nTesting with various allocator configurations.\n");

    for (int lfi = 0; lfi < DEFAULT_MAX_LOAD_FACTOR_SIZE; ++lfi) {
    for (size_t ti = 0; ti < MAX_LENGTH; ++ti) {
        const float    MAX_LF = DEFAULT_MAX_LOAD_FACTOR[lfi];
        const SizeType LENGTH = ti;

        for (const char *cfg = ALLOC_SPEC; *cfg; ++cfg) {
            const char CONFIG = *cfg;  // how we specify the allocator

            bslma::TestAllocator da("default",   veryVeryVeryVerbose);
            bslma::TestAllocator fa("footprint", veryVeryVeryVerbose);
            bslma::TestAllocator sa("supplied",  veryVeryVeryVerbose);

            bslma::DefaultAllocatorGuard dag(&da);

            // There is no easy way to create this guard for the specific
            // test case of the stateless 'bsltf::StdTestAllocator', nor
            // without second guessing the allocator to use based upon the
            // 'cfg' code.  By the time we return from 'makeAllocator' the test
            // allocator will already have been installed, with no easy way to
            // restore at the end of the test case.

            bsltf::StdTestAllocatorConfigurationGuard bsltfAG('a' == CONFIG
                                                                   ? &sa
                                                                   : &da);

            // ----------------------------------------------------------------

            if (veryVerbose) {
                printf("\n\tTesting bootstrap constructor.\n");
            }

            const size_t NUM_BUCKETS = predictNumBuckets(3*LENGTH, MAX_LF);

            Obj       *objPtr;
            ALLOCATOR  expAlloc = ObjMaker::makeObject(&objPtr,
                                                       CONFIG,
                                                       &fa,
                                                       &sa,
                                                       HASH,
                                                       COMPARE,
                                                       NUM_BUCKETS,
                                                       MAX_LF);
            Obj& mX = *objPtr;  const Obj& X = mX;

            // Verify any attribute allocators are installed properly.

            ASSERTV(MAX_LF, LENGTH, CONFIG, expAlloc == X.allocator());

            const bslma::TestAllocator  *oa = extractTestAllocator(expAlloc);
            const bslma::TestAllocator *noa = &sa == oa ? &da : &sa;

            // It is important that these allocators are found, or else the
            // following tests will break severely, dereferencing null
            // pointer.
            BSLS_ASSERT_OPT(oa);
            BSLS_ASSERT_OPT(noa);

            // QoI: Verify no allocation from the object/non-object allocators
            // if no buckets are requested (as per the default constructor).
            if (0 == LENGTH) {
                ASSERTV(MAX_LF, LENGTH, CONFIG, oa->numBlocksTotal(),
                        0 ==  oa->numBlocksTotal());
            }
            ASSERTV(MAX_LF, LENGTH, CONFIG, noa->numBlocksTotal(),
                    0 == noa->numBlocksTotal());

            // Record blocks used by the initial bucket array
            const bsls::Types::Int64 INITIAL_OA_BLOCKS  = oa->numBlocksTotal();

            // Verify attributes of an empty container.
            // Note that not all of these attributes are salient to value.
            // None of these accessors are deemed tested until their own test
            // case, but many witnesses give us some confidence in the state.
            ASSERTV(MAX_LF, LENGTH, CONFIG, 0 == X.size());
            ASSERTV(MAX_LF, LENGTH, CONFIG, 0 < X.numBuckets());
            ASSERTV(MAX_LF, LENGTH, CONFIG, 0 == X.elementListRoot());
            ASSERTV(MAX_LF, LENGTH, CONFIG, MAX_LF == X.maxLoadFactor());
            ASSERTV(MAX_LF, LENGTH, CONFIG, 0.0f == X.loadFactor());
            ASSERTV(MAX_LF, LENGTH, CONFIG, 0 == X.countElementsInBucket(0));

            const bslalg::HashTableBucket& bucket = X.bucketAtIndex(0);
            ASSERTV(MAX_LF, LENGTH, CONFIG, 0 == bucket.first());
            ASSERTV(MAX_LF, LENGTH, CONFIG, 0 == bucket.last());

            // Verify that remove-all on a default container has no effect.
            // Specifically, no memory allocated, and the root of list and
            // bucket array are unchanged.

            mX.removeAll();

            // Verify no allocation from the object/non-object allocators.

            ASSERTV(MAX_LF, LENGTH, CONFIG, oa->numBlocksTotal(),
                    INITIAL_OA_BLOCKS ==  oa->numBlocksTotal());
            ASSERTV(MAX_LF, LENGTH, CONFIG, noa->numBlocksTotal(),
                    0 == noa->numBlocksTotal());

            // Verify attributes of an empty container.
            // Note that not all of these attributes are salient to value.

            ASSERTV(MAX_LF, LENGTH, CONFIG, 0 == X.size());
            ASSERTV(MAX_LF, LENGTH, CONFIG, 0 < X.numBuckets());
            ASSERTV(MAX_LF, LENGTH, CONFIG, 0 == X.elementListRoot());
            ASSERTV(MAX_LF, LENGTH, CONFIG, MAX_LF == X.maxLoadFactor());
            ASSERTV(MAX_LF, LENGTH, CONFIG, 0.0f == X.loadFactor());
            ASSERTV(MAX_LF, LENGTH, CONFIG, 0 == X.countElementsInBucket(0));

            const bslalg::HashTableBucket& bucket2 = X.bucketAtIndex(0);
            ASSERTV(MAX_LF, LENGTH, CONFIG, 0 == bucket.first());
            ASSERTV(MAX_LF, LENGTH, CONFIG, 0 == bucket.last());

            ASSERTV(MAX_LF, LENGTH, CONFIG, &bucket == &bucket2);

            // ----------------------------------------------------------------

            if (veryVerbose) {
                printf("\n\tTesting 'insertElement' (bootstrap function).\n");
            }
            if (0 < LENGTH) {
                if (veryVerbose) printf(
                       "\t\tOn an object of initial length " ZU ".\n", LENGTH);

                ASSERTV(MAX_LF, LENGTH, CONFIG,
                        oa->numBlocksTotal(),   oa->numBlocksInUse(),
                        oa->numBlocksTotal() == oa->numBlocksInUse());

                for (size_t tj = 0; tj < LENGTH - 1; ++tj) {
                    Link *RESULT = insertElement(&mX, VALUES[tj]);
                    ASSERT(0 != RESULT);
                    ASSERTV(MAX_LF, LENGTH, tj, CONFIG,
                            BSL_TF_EQ(
                                     KEY_CONFIG::extractKey(VALUES[tj]),
                                     ImpUtil::extractKey<KEY_CONFIG>(RESULT)));
                    ASSERTV(MAX_LF, LENGTH, tj, CONFIG,
                            BSL_TF_EQ(
                                   VALUES[tj],
                                   ImpUtil::extractValue<KEY_CONFIG>(RESULT)));
                }

                Link *RESULT = insertElement(&mX, VALUES[LENGTH - 1]);
                ASSERT(0 != RESULT);
                ASSERTV(MAX_LF, LENGTH, CONFIG,
                        BSL_TF_EQ(KEY_CONFIG::extractKey(VALUES[LENGTH - 1]),
                                  ImpUtil::extractKey<KEY_CONFIG>(RESULT)));
                ASSERTV(MAX_LF, LENGTH, CONFIG,
                        BSL_TF_EQ(VALUES[LENGTH - 1],
                                  ImpUtil::extractValue<KEY_CONFIG>(RESULT)));

                ASSERTV(MAX_LF, LENGTH, CONFIG, X.size(),
                        LENGTH == X.size());

                ASSERTV(MAX_LF, LENGTH, CONFIG, X,
                       0 == verifyListContents<KEY_CONFIG>(X.elementListRoot(),
                                                           COMPARE,
                                                           VALUES,
                                                           LENGTH));
                // check elements with equivalent keys are contiguous
                // check expected elements are present in container, with
                // expected number of duplicates
                {
                    int *foundKeys = new int[X.size()];
                    for (SizeType j = 0;j != X.size(); ++j) {
                        foundKeys[j] = 0;
                    }

                    SizeType i = 0;
                    for (Link *it = X.elementListRoot();
                         0 != it;
                         it = it->nextLink(), ++i)
                    {
                        for (SizeType j = 0; j != X.size(); ++j) {
                            if (BSL_TF_EQ(
                                        KEY_CONFIG::extractKey(VALUES[j]),
                                        ImpUtil::extractKey<KEY_CONFIG>(it))) {
                                ASSERTV(MAX_LF, LENGTH, CONFIG, VALUES[j],
                                        !foundKeys[j]);
                                ++foundKeys[j];
                            }
                        }
                    }
                    SizeType missing = 0;
                    for (SizeType j = 0; j != X.size(); ++j) {
                        if (!foundKeys[j]) { ++missing; }
                    }
                    ASSERTV(MAX_LF, LENGTH, CONFIG, missing, 0 == missing);

                    delete[] foundKeys;

                    ASSERTV(MAX_LF, LENGTH, CONFIG, X.size() == i);
                }
            }

            // ----------------------------------------------------------------

            if (veryVerbose) { printf("\n\tTesting 'removeAll'.\n"); }
            {
                const bsls::Types::Int64 BB = oa->numBlocksTotal();

                mX.removeAll();

                ASSERTV(MAX_LF, LENGTH, CONFIG, 0 == X.size());
                ASSERTV(MAX_LF, LENGTH, CONFIG, 0  < X.numBuckets());
                ASSERTV(MAX_LF, LENGTH, CONFIG, 0 == X.elementListRoot());
                ASSERTV(MAX_LF, LENGTH, CONFIG, MAX_LF == X.maxLoadFactor());
                ASSERTV(MAX_LF, LENGTH, CONFIG, 0.0f == X.loadFactor());
                ASSERTV(MAX_LF, LENGTH, CONFIG,
                        0 == X.countElementsInBucket(0));

                const bsls::Types::Int64 AA = oa->numBlocksTotal();

                ASSERTV(MAX_LF, LENGTH, CONFIG, BB == AA);
            }

            // ----------------------------------------------------------------

            if (veryVerbose) { printf(
                  "\n\tRepeat testing 'insertElement', with memory checks.\n");
            }
            if (0 < LENGTH) {
                if (veryVerbose) printf(
                       "\t\tOn an object of initial length " ZU ".\n", LENGTH);

                for (SizeType tj = 0; tj < LENGTH - 1; ++tj) {
                    Link *RESULT = insertElement(&mX, VALUES[tj]);
                    ASSERT(0 != RESULT);
                    ASSERTV(MAX_LF, LENGTH, tj, CONFIG,
                            BSL_TF_EQ(
                                     KEY_CONFIG::extractKey(VALUES[tj]),
                                     ImpUtil::extractKey<KEY_CONFIG>(RESULT)));
                    ASSERTV(MAX_LF, LENGTH, tj, CONFIG,
                            BSL_TF_EQ(
                                   VALUES[tj],
                                   ImpUtil::extractValue<KEY_CONFIG>(RESULT)));
                }

                Link *RESULT = insertElement(&mX, VALUES[LENGTH - 1]);
                ASSERT(0 != RESULT);
                ASSERTV(MAX_LF, LENGTH, CONFIG,
                        BSL_TF_EQ(KEY_CONFIG::extractKey(VALUES[LENGTH - 1]),
                                  ImpUtil::extractKey<KEY_CONFIG>(RESULT)));
                ASSERTV(MAX_LF, LENGTH, CONFIG,
                        BSL_TF_EQ(VALUES[LENGTH - 1],
                                  ImpUtil::extractValue<KEY_CONFIG>(RESULT)));

                ASSERTV(MAX_LF, LENGTH, CONFIG, LENGTH == X.size());

                // check elements with equivalent keys are contiguous
                // check expected elements are present in container, with
                // expected number of duplicates
                {
                    int *foundKeys = new int[X.size()];
                    for (SizeType j = 0; j != X.size(); ++j) {
                        foundKeys[j] = 0;
                    }

                    size_t i = 0;
                    for (Link *it = X.elementListRoot();
                         0 != it;
                         it = it->nextLink(), ++i)
                    {
                        for (SizeType j = 0; j != X.size(); ++j) {
                            if (BSL_TF_EQ(
                                        KEY_CONFIG::extractKey(VALUES[j]),
                                        ImpUtil::extractKey<KEY_CONFIG>(it))) {
                                ASSERTV(MAX_LF, LENGTH, CONFIG, VALUES[j],
                                        !foundKeys[j]);
                                ++foundKeys[j];
                            }
                        }
                    }
                    SizeType missing = 0;
                    for (SizeType j = 0; j != X.size(); ++j) {
                        if (!foundKeys[j]) { ++missing; }
                    }
                    ASSERTV(MAX_LF, LENGTH, CONFIG, missing, 0 == missing);

                    delete[] foundKeys;

                    ASSERTV(MAX_LF, LENGTH, CONFIG, X.size() == i);
                }
            }

            // ----------------------------------------------------------------

            if (veryVerbose) { printf(
                                "\n\tTesting 'insert' duplicated values.\n"); }
            {
                Link *ITER[MAX_LENGTH + 1];

                // The first loop adds a duplicate in front of each already
                // inserted element
                for (SizeType tj = 0; tj < LENGTH; ++tj) {
                    ITER[tj] = insertElement(&mX, VALUES[tj]);
                    ASSERT(0 != ITER[tj]);
                    ASSERTV(MAX_LF, LENGTH, tj, CONFIG,
                            BSL_TF_EQ(
                                   KEY_CONFIG::extractKey(VALUES[tj]),
                                   ImpUtil::extractKey<KEY_CONFIG>(ITER[tj])));
                    ASSERTV(MAX_LF, LENGTH, tj, CONFIG,
                            BSL_TF_EQ(
                                 VALUES[tj],
                                 ImpUtil::extractValue<KEY_CONFIG>(ITER[tj])));
                }
                ITER[LENGTH] = 0;

                ASSERTV(MAX_LF, LENGTH, CONFIG, X.size(),
                        2 * LENGTH == X.size());

                // The second loop adds another duplicate in front of each
                // the items from the previous loop, and not in the middle of
                // any subranges.
                for (SizeType tj = 0; tj < LENGTH; ++tj) {
                    Link *RESULT = insertElement(&mX, VALUES[tj]);
                    ASSERT(0 != RESULT);
                    ASSERTV(MAX_LF, LENGTH, tj, CONFIG,
                            BSL_TF_EQ(
                                     KEY_CONFIG::extractKey(VALUES[tj]),
                                     ImpUtil::extractKey<KEY_CONFIG>(RESULT)));
                    ASSERTV(MAX_LF, LENGTH, tj, CONFIG,
                            BSL_TF_EQ(
                                   VALUES[tj],
                                   ImpUtil::extractValue<KEY_CONFIG>(RESULT)));
                    ASSERTV(MAX_LF, LENGTH, tj, CONFIG,
                            ITER[tj] == RESULT->nextLink());
                }

                ASSERTV(MAX_LF, LENGTH, CONFIG, X.size(),
                         3 * LENGTH == X.size());
            }

            // ----------------------------------------------------------------

            // Reclaim dynamically allocated object under test.

            fa.deleteObject(objPtr);

            // Verify all memory is released on object destruction.

            ASSERTV(MAX_LF, LENGTH, CONFIG, da.numBlocksInUse(),
                    0 == da.numBlocksInUse());
            ASSERTV(MAX_LF, LENGTH, CONFIG, fa.numBlocksInUse(),
                    0 == fa.numBlocksInUse());
            ASSERTV(MAX_LF, LENGTH, CONFIG, sa.numBlocksInUse(),
                    0 == sa.numBlocksInUse());
        }
    }
    }

    // ------------------------------------------------------------------------

    // Create some fresh allocators to use validating final corners of the
    // constructor behavior.  These are special case tests, and will not need
    // to loop many times, or test the contents of the container, so one set of
    // allocators will suffice to the end of the test case.

    bslma::TestAllocator da("corner-testing", veryVeryVeryVerbose);

    // There is no easy way to create this guard for the specific
    // test case of the stateless 'bsltf::StdTestAllocator', nor
    // without second guessing the allocator to use based upon the
    // 'cfg' code.  By the time we return from 'makeAllocator' the test
    // allocator will already have been installed, with no easy way to
    // restore at the end of the test case.

    bsltf::StdTestAllocatorConfigurationGuard bsltfAG(&da);
    ALLOCATOR objAlloc = MakeAllocator<ALLOCATOR>::make(&da);

#if defined BDE_BUILD_TARGET_EXC
    if (verbose) printf(
                  "\nTesting correct exceptions are thrown by constructor.\n");
    {
#if 0
        // This test shows up a non-conformance in 'bsl::allocator'
        // which has undefined behavior when asked for this many
        // buckets, rather than simply throwing a 'std::bad_alloc'.

        try {
            Obj mX(HASH,
                   COMPARE,
                   native_std::numeric_limits<int>::max(),
                   1e-30f,
                   objAlloc);
            ASSERT(false);
        }
        catch(const native_std::bad_allocr&) {
            // This is the expected code path
        }
        catch(...) {
            ASSERT(!!"The wrong exception type was thrown.");
        }
#endif

        try {
            Obj mBad(HASH,
                     COMPARE,
                     native_std::numeric_limits<SizeType>::max(),
                     1e-30f,
                     objAlloc);
            ASSERT(false);
        }
        catch(const native_std::length_error&) {
            // This is the expected code path
        }
        catch(...) {
            ASSERT(!!"The wrong exception type was thrown.");
        }

        Obj mR(HASH,
               COMPARE,
               3,
               1e-30f,
               objAlloc);
        try {
            mR.insert(VALUES[0]);

            P(mR.numBuckets())
            P(mR.size());

            ASSERT(false);
        }
        catch(const native_std::length_error& e) {
            // This is the expected code path
        }
        catch(...) {
            ASSERT(!!"The wrong exception type was thrown.");
        }

    }
#endif

    if (verbose) printf("\nNegative Testing.\n");
    {
        bsls::AssertTestHandlerGuard hG;

        const float FLT_NAN = std::numeric_limits<float>::quiet_NaN();
        const float FLT_INF = std::numeric_limits<float>::infinity();
        const float NEG_INF = -std::numeric_limits<float>::infinity();

        ASSERT_SAFE_PASS_RAW(Obj(HASH, COMPARE, 0, 1.0f,  objAlloc));
        ASSERT_SAFE_FAIL_RAW(Obj(HASH, COMPARE, 0, 0.0f,  objAlloc));
        ASSERT_SAFE_FAIL_RAW(Obj(HASH, COMPARE, 0, -0.0f, objAlloc));
        ASSERT_SAFE_FAIL_RAW(Obj(HASH, COMPARE, 0, -1.0f, objAlloc));
        ASSERT_SAFE_FAIL_RAW(Obj(HASH, COMPARE, 0, NEG_INF, objAlloc));
        ASSERT_SAFE_FAIL_RAW(Obj(HASH, COMPARE, 0, FLT_NAN, objAlloc));
        ASSERT_SAFE_PASS_RAW(Obj(HASH, COMPARE, 0, FLT_INF, objAlloc));
    }
}

//=============================================================================
//                              TEST CASE FUNCTIONS
//-----------------------------------------------------------------------------
// In order to reduce the complexity of the 'switch' statement in 'main' that
// was getting to large for some compilers to handle, we have migrated the
// invokation of each test case into its own function.
//-----------------------------------------------------------------------------
void mainTestCaseUsageExample()
{
        // This case number will rise as remaining tests are implemented.

        // --------------------------------------------------------------------
        // USAGE EXAMPLE
        //   Extracted from component header file.
        //
        // Concerns:
        //: 1 The usage example provided in the component header file compiles,
        //:   links, and runs as shown.
        //
        // Plan:
        //: 1 Incorporate usage example from header into test driver, remove
        //:   leading comment characters, and replace 'assert' with 'ASSERT'.
        //:   (C-1)
        //
        // Testing:
        //   USAGE EXAMPLE
        // --------------------------------------------------------------------

        if (verbose) printf("USAGE EXAMPLE\n"
                            "=============\n");

        UsageExamples::main1();
        UsageExamples::main2();
        UsageExamples::main3();
        UsageExamples::main4();

}
#if 0  // Planned test cases, not yet implemented
static
void mainTestCase23()
{
        // --------------------------------------------------------------------
        // TESTING PUBLIC TYPEDEFS
        // --------------------------------------------------------------------

        RUN_EACH_TYPE(TestDriver_BasicConfiguation,
                      testCase23,
                      BSLTF_TEMPLATETESTFACILITY_TEST_TYPES_REGULAR);

        RUN_EACH_TYPE(TestDriver_StatefulConfiguation,
                      testCase23,
                      BSLTF_TEMPLATETESTFACILITY_TEST_TYPES_REGULAR);

}

static
void mainTestCase22()
{
        // --------------------------------------------------------------------
        // TESTING "max" FUNCTIONS
        // --------------------------------------------------------------------

        RUN_EACH_TYPE(TestDriver_BasicConfiguation,
                      testCase22,
                      BSLTF_TEMPLATETESTFACILITY_TEST_TYPES_REGULAR);

        RUN_EACH_TYPE(TestDriver_StatefulConfiguation,
                      testCase22,
                      BSLTF_TEMPLATETESTFACILITY_TEST_TYPES_REGULAR);

}

static
void mainTestCase21()
{
        // --------------------------------------------------------------------
        // TESTING 'countElementsInBucket'
        // --------------------------------------------------------------------

        RUN_EACH_TYPE(TestDriver_BasicConfiguation,
                      testCase21,
                      BSLTF_TEMPLATETESTFACILITY_TEST_TYPES_REGULAR);

        RUN_EACH_TYPE(TestDriver_StatefulConfiguation,
                      testCase21,
                      BSLTF_TEMPLATETESTFACILITY_TEST_TYPES_REGULAR);

}

static
void mainTestCase20()
{
        // --------------------------------------------------------------------
        // TESTING 'findRange'
        // --------------------------------------------------------------------

        RUN_EACH_TYPE(TestDriver_BasicConfiguation,
                      testCase20,
                      BSLTF_TEMPLATETESTFACILITY_TEST_TYPES_REGULAR);

        RUN_EACH_TYPE(TestDriver_StatefulConfiguation,
                      testCase20,
                      BSLTF_TEMPLATETESTFACILITY_TEST_TYPES_REGULAR);

}

static
void mainTestCase19()
{
        // --------------------------------------------------------------------
        // TESTING 'find'
        // --------------------------------------------------------------------

        RUN_EACH_TYPE(TestDriver_BasicConfiguation,
                      testCase19,
                      BSLTF_TEMPLATETESTFACILITY_TEST_TYPES_REGULAR);

        RUN_EACH_TYPE(TestDriver_StatefulConfiguation,
                      testCase19,
                      BSLTF_TEMPLATETESTFACILITY_TEST_TYPES_REGULAR);

}

static
void mainTestCase18()
{
        // --------------------------------------------------------------------
        // TESTING 'insertIfMissing(const KeyType& key);
        // --------------------------------------------------------------------

        RUN_EACH_TYPE(TestDriver_BasicConfiguation,
                      testCase18,
                      BSLTF_TEMPLATETESTFACILITY_TEST_TYPES_REGULAR);

        RUN_EACH_TYPE(TestDriver_StatefulConfiguation,
                      testCase18,
                      BSLTF_TEMPLATETESTFACILITY_TEST_TYPES_REGULAR);

}

static
void mainTestCase17()
{
        // --------------------------------------------------------------------
        // TESTING 'insertIfMissing(bool *, VALUE)'
        // --------------------------------------------------------------------

        RUN_EACH_TYPE(TestDriver_BasicConfiguation,
                      testCase17,
                      BSLTF_TEMPLATETESTFACILITY_TEST_TYPES_REGULAR);

        RUN_EACH_TYPE(TestDriver_StatefulConfiguation,
                      testCase17,
                      BSLTF_TEMPLATETESTFACILITY_TEST_TYPES_REGULAR);

}

static
void mainTestCase16()
{
        // --------------------------------------------------------------------
        // TESTING 'insert'
        // --------------------------------------------------------------------

        RUN_EACH_TYPE(TestDriver_BasicConfiguation,
                      testCase16,
                      BSLTF_TEMPLATETESTFACILITY_TEST_TYPES_REGULAR);

        RUN_EACH_TYPE(TestDriver_StatefulConfiguation,
                      testCase16,
                      BSLTF_TEMPLATETESTFACILITY_TEST_TYPES_REGULAR);

}

static
void mainTestCase15()
{
        // --------------------------------------------------------------------
        // TESTING 'setMaxLoadFactor'
        // --------------------------------------------------------------------

        RUN_EACH_TYPE(TestDriver_BasicConfiguation,
                      testCase15,
                      BSLTF_TEMPLATETESTFACILITY_TEST_TYPES_REGULAR);

        RUN_EACH_TYPE(TestDriver_StatefulConfiguation,
                      testCase15,
                      BSLTF_TEMPLATETESTFACILITY_TEST_TYPES_REGULAR);

}

#endif

static
void mainTestCase14()
{
        // --------------------------------------------------------------------
        // DEFAULT CONSTRUCTOR
        // --------------------------------------------------------------------

        if (verbose) printf("\nTesting default constructor"
                            "\n===========================\n");

        if (verbose) printf("\nTesting basic configurations"
                            "\n----------------------------\n");
        RUN_EACH_TYPE(TestDriver_BasicConfiguation,
                      testCase14,
                      BSLTF_TEMPLATETESTFACILITY_TEST_TYPES_REGULAR,
                      bsltf::NonAssignableTestType,
                      bsltf::NonDefaultConstructibleTestType);

        if (verbose) printf("\nTesting non-copyable functors"
                            "\n-----------------------------\n");
        // This is the use case we are most concerned about.
        // We probably want to test with a smattering of the following
        // concerns as well, notably with the different allocator patterns.
        RUN_EACH_TYPE(TestDriver_DefaultOnlyFunctors,
                      testCase14,
                      BSLTF_TEMPLATETESTFACILITY_TEST_TYPES_REGULAR,
                      bsltf::NonAssignableTestType,
                      bsltf::NonDefaultConstructibleTestType);

#if !defined(BSLS_PLATFORM_CMP_IBM)
        // We need to limit the test coverage on IBM as the compiler cannot
        // cope with so many template instantiations.

        if (verbose) printf("\nTesting stateful functors"
                            "\n-------------------------\n");
        RUN_EACH_TYPE(TestDriver_StatefulConfiguation,
                      testCase14,
                      BSLTF_TEMPLATETESTFACILITY_TEST_TYPES_REGULAR,
                      bsltf::NonAssignableTestType,
                      bsltf::NonDefaultConstructibleTestType);

#if 0
        // These configurations not available, as functors are not default
        // constructible.

        if (verbose) printf("\nTesting degenerate functors"
                            "\n---------------------------\n");
        RUN_EACH_TYPE(TestDriver_DegenerateConfiguation,
                      testCase14,
                      BSLTF_TEMPLATETESTFACILITY_TEST_TYPES_REGULAR,
                      bsltf::NonAssignableTestType,
                      bsltf::NonDefaultConstructibleTestType);

        if (verbose) printf("\nTesting degenerate functors without swap"
                            "\n----------------------------------------\n");
        RUN_EACH_TYPE(TestDriver_DegenerateConfiguationWithNoSwap,
                      testCase14,
                      BSLTF_TEMPLATETESTFACILITY_TEST_TYPES_REGULAR,
                      bsltf::NonAssignableTestType,
                      bsltf::NonDefaultConstructibleTestType);
#endif

        if (verbose) printf("\nTesting 'bsltf' configuration"
                            "\n-----------------------------\n");
        RUN_EACH_TYPE(TestDriver_BsltfConfiguation,
                      testCase14,
                      BSLTF_TEMPLATETESTFACILITY_TEST_TYPES_REGULAR,
                      bsltf::NonAssignableTestType,
                      bsltf::NonDefaultConstructibleTestType);

#if 0
        // Function pointers do not give usable defaults for functors.

        if (verbose) printf("\nTesting pointers for functors"
                            "\n-----------------------------\n");
        RUN_EACH_TYPE(TestDriver_FunctionPointers,
                      testCase14,
                      BSLTF_TEMPLATETESTFACILITY_TEST_TYPES_REGULAR,
                      bsltf::NonAssignableTestType,
                      bsltf::NonDefaultConstructibleTestType);
#endif

        if (verbose) printf("\nTesting functors taking generic arguments"
                            "\n-----------------------------------------\n");
        RUN_EACH_TYPE(TestDriver_GenericFunctors,
                      testCase14,
                      BSLTF_TEMPLATETESTFACILITY_TEST_TYPES_REGULAR,
                      bsltf::NonAssignableTestType,
                      bsltf::NonDefaultConstructibleTestType);

#if 0
        // The stateless allocator flags issues installing the chosen allocator
        // when it is not the default.

        if (verbose) printf("\nTesting stateless STL allocators"
                            "\n--------------------------------\n");
        RUN_EACH_TYPE(TestDriver_StdAllocatorConfiguation,
                      testCase14,
                      BSLTF_TEMPLATETESTFACILITY_TEST_TYPES_REGULAR,
                      bsltf::NonAssignableTestType,
                      bsltf::NonDefaultConstructibleTestType);
#endif

        if (verbose) printf("\nTesting stateful STL allocators"
                            "\n-------------------------------\n");
        RUN_EACH_TYPE(TestDriver_StatefulAllocatorConfiguation1,
                      testCase14,
                      BSLTF_TEMPLATETESTFACILITY_TEST_TYPES_REGULAR,
                      bsltf::NonAssignableTestType,
                      bsltf::NonDefaultConstructibleTestType);

        RUN_EACH_TYPE(TestDriver_StatefulAllocatorConfiguation2,
                      testCase14,
                      BSLTF_TEMPLATETESTFACILITY_TEST_TYPES_REGULAR,
                      bsltf::NonAssignableTestType,
                      bsltf::NonDefaultConstructibleTestType);

        RUN_EACH_TYPE(TestDriver_StatefulAllocatorConfiguation3,
                      testCase14,
                      BSLTF_TEMPLATETESTFACILITY_TEST_TYPES_REGULAR,
                      bsltf::NonAssignableTestType,
                      bsltf::NonDefaultConstructibleTestType);

        // Be sure to bootstrap the special 'grouped' configurations used in
        // test case 6.
        if (verbose) printf("\nTesting grouped hash with unique key values"
                            "\n-------------------------------------------\n");

        // These 3 cases do not have unique keys, which fools the final part of
        // the basic test case.  Will review test logic later, to re-enable
        // these tests.
        RUN_EACH_TYPE(TestCase_GroupedUniqueKeys,
                      testCase14,
                      BSLTF_TEMPLATETESTFACILITY_TEST_TYPES_REGULAR,
                      bsltf::NonAssignableTestType,
                      bsltf::NonDefaultConstructibleTestType);

#if 0
        RUN_EACH_TYPE(TestCase6_DegenerateConfiguration,
                      testCase11,
                      BSLTF_TEMPLATETESTFACILITY_TEST_TYPES_REGULAR,
                      bsltf::NonAssignableTestType,
                      bsltf::NonDefaultConstructibleTestType);

        RUN_EACH_TYPE(TestCase6_DegenerateConfigurationNoSwap,
                      testCase11,
                      BSLTF_TEMPLATETESTFACILITY_TEST_TYPES_REGULAR,
                      bsltf::NonAssignableTestType,
                      bsltf::NonDefaultConstructibleTestType);
#endif

#endif

    // Remaining special cases
        if (verbose) printf("\nTesting degenerate map-like"
                            "\n---------------------------\n");
        TestDriver_AwkwardMaplike::testCase14();
        TestDriver_AwkwardMaplikeForDefault::testCase14();
}

static
void mainTestCase13()
{
        // --------------------------------------------------------------------
        //  TESTING 'setMaxLoadFactor'
        // --------------------------------------------------------------------

        if (verbose) printf("\nTesting 'setMaxLoadFactor'"
                            "\n==========================\n");

        RUN_EACH_TYPE(TestDriver_BasicConfiguation,
                      testCase14,
                      BSLTF_TEMPLATETESTFACILITY_TEST_TYPES_REGULAR);

#if !defined(BSLS_PLATFORM_CMP_IBM)
        // We need to limit the test coverage on IBM as the compiler cannot
        // cope with so many template instantiations.

        RUN_EACH_TYPE(TestDriver_StatefulConfiguation,
                      testCase13,
                      BSLTF_TEMPLATETESTFACILITY_TEST_TYPES_REGULAR);

        RUN_EACH_TYPE(TestDriver_DegenerateConfiguation,
                      testCase13,
                      BSLTF_TEMPLATETESTFACILITY_TEST_TYPES_REGULAR);

        RUN_EACH_TYPE(TestDriver_DegenerateConfiguationWithNoSwap,
                      testCase13,
                      BSLTF_TEMPLATETESTFACILITY_TEST_TYPES_REGULAR);

#endif

        // Remaining special cases
        TestDriver_AwkwardMaplike::testCase13();
}

static
void mainTestCase12()
{
        // --------------------------------------------------------------------
        // TESTING 'insert'
        // --------------------------------------------------------------------

        if (verbose) printf("\nTesting 'insert'"
                            "\n==========================\n");

        RUN_EACH_TYPE(TestDriver_BasicConfiguation,
                      testCase12,
                      BSLTF_TEMPLATETESTFACILITY_TEST_TYPES_REGULAR);

        RUN_EACH_TYPE(TestDriver_StatefulConfiguation,
                      testCase12,
                      BSLTF_TEMPLATETESTFACILITY_TEST_TYPES_REGULAR);

}

static
void mainTestCase11()
{
        // --------------------------------------------------------------------
        // TESTING 'rehashFor...' FUNCTIONS
        // --------------------------------------------------------------------

        if (verbose) printf("\nTesting 'rehashFor...' functions"
                            "\n================================\n");

        if (verbose) printf("\nTesting basic configurations"
                            "\n----------------------------\n");
        RUN_EACH_TYPE(TestDriver_BasicConfiguation,
                      testCase11,
                      BSLTF_TEMPLATETESTFACILITY_TEST_TYPES_REGULAR,
                      bsltf::NonAssignableTestType,
                      bsltf::NonDefaultConstructibleTestType);

#if !defined(BSLS_PLATFORM_CMP_IBM)
        // We need to limit the test coverage on IBM as the compiler cannot
        // cope with so many template instantiations.

        if (verbose) printf("\nTesting stateful functors"
                            "\n-------------------------\n");
        RUN_EACH_TYPE(TestDriver_StatefulConfiguation,
                      testCase11,
                      BSLTF_TEMPLATETESTFACILITY_TEST_TYPES_REGULAR,
                      bsltf::NonAssignableTestType,
                      bsltf::NonDefaultConstructibleTestType);

        if (verbose) printf("\nTesting degenerate functors"
                            "\n---------------------------\n");
        RUN_EACH_TYPE(TestDriver_DegenerateConfiguation,
                      testCase11,
                      BSLTF_TEMPLATETESTFACILITY_TEST_TYPES_REGULAR,
                      bsltf::NonAssignableTestType,
                      bsltf::NonDefaultConstructibleTestType);

        if (verbose) printf("\nTesting degenerate functors without swap"
                            "\n----------------------------------------\n");
        RUN_EACH_TYPE(TestDriver_DegenerateConfiguationWithNoSwap,
                      testCase11,
                      BSLTF_TEMPLATETESTFACILITY_TEST_TYPES_REGULAR,
                      bsltf::NonAssignableTestType,
                      bsltf::NonDefaultConstructibleTestType);

        if (verbose) printf("\nTesting 'bsltf' configuration"
                            "\n-----------------------------\n");
        RUN_EACH_TYPE(TestDriver_BsltfConfiguation,
                      testCase11,
                      BSLTF_TEMPLATETESTFACILITY_TEST_TYPES_REGULAR,
                      bsltf::NonAssignableTestType,
                      bsltf::NonDefaultConstructibleTestType);

        if (verbose) printf("\nTesting pointers for functors"
                            "\n-----------------------------\n");
        RUN_EACH_TYPE(TestDriver_FunctionPointers,
                      testCase11,
                      BSLTF_TEMPLATETESTFACILITY_TEST_TYPES_REGULAR,
                      bsltf::NonAssignableTestType,
                      bsltf::NonDefaultConstructibleTestType);

        if (verbose) printf("\nTesting functors taking generic arguments"
                            "\n-----------------------------------------\n");
        RUN_EACH_TYPE(TestDriver_GenericFunctors,
                      testCase11,
                      BSLTF_TEMPLATETESTFACILITY_TEST_TYPES_REGULAR,
                      bsltf::NonAssignableTestType,
                      bsltf::NonDefaultConstructibleTestType);

#if 0
        if (verbose) printf("\nTesting stateless STL allocators"
                            "\n--------------------------------\n");
        RUN_EACH_TYPE(TestDriver_StdAllocatorConfiguation,
                      testCase11,
                      BSLTF_TEMPLATETESTFACILITY_TEST_TYPES_REGULAR,
                      bsltf::NonAssignableTestType,
                      bsltf::NonDefaultConstructibleTestType);
#endif

        if (verbose) printf("\nTesting stateful STL allocators"
                            "\n-------------------------------\n");
        RUN_EACH_TYPE(TestDriver_StatefulAllocatorConfiguation1,
                      testCase11,
                      BSLTF_TEMPLATETESTFACILITY_TEST_TYPES_REGULAR,
                      bsltf::NonAssignableTestType,
                      bsltf::NonDefaultConstructibleTestType);

        RUN_EACH_TYPE(TestDriver_StatefulAllocatorConfiguation2,
                      testCase11,
                      BSLTF_TEMPLATETESTFACILITY_TEST_TYPES_REGULAR,
                      bsltf::NonAssignableTestType,
                      bsltf::NonDefaultConstructibleTestType);

        RUN_EACH_TYPE(TestDriver_StatefulAllocatorConfiguation3,
                      testCase11,
                      BSLTF_TEMPLATETESTFACILITY_TEST_TYPES_REGULAR,
                      bsltf::NonAssignableTestType,
                      bsltf::NonDefaultConstructibleTestType);

        // Be sure to bootstrap the special 'grouped' configurations used in
        // test case 6.
        if (verbose) printf("\nTesting grouped hash with unique key values"
                            "\n-------------------------------------------\n");

        // These 3 cases do not have unique keys, which fools the final part of
        // the basic test case.  Will review test logic later, to re-enable
        // these tests.
        RUN_EACH_TYPE(TestCase_GroupedUniqueKeys,
                      testCase11,
                      BSLTF_TEMPLATETESTFACILITY_TEST_TYPES_REGULAR,
                      bsltf::NonAssignableTestType,
                      bsltf::NonDefaultConstructibleTestType);

        RUN_EACH_TYPE(TestCase6_DegenerateConfiguration,
                      testCase11,
                      BSLTF_TEMPLATETESTFACILITY_TEST_TYPES_REGULAR,
                      bsltf::NonAssignableTestType,
                      bsltf::NonDefaultConstructibleTestType);

        RUN_EACH_TYPE(TestCase6_DegenerateConfigurationNoSwap,
                      testCase11,
                      BSLTF_TEMPLATETESTFACILITY_TEST_TYPES_REGULAR,
                      bsltf::NonAssignableTestType,
                      bsltf::NonDefaultConstructibleTestType);
#endif

        // Remaining special cases
        if (verbose) printf("\nTesting degenerate map-like"
                            "\n---------------------------\n");
        TestDriver_AwkwardMaplike::testCase11();
}

static
void mainTestCase10()
{
        // --------------------------------------------------------------------
        // STREAMING FUNCTIONALITY
        // --------------------------------------------------------------------

        if (verbose) printf("\nTesting Streaming Functionality"
                            "\n===============================\n");

        if (verbose) printf("There is no streaming for this component.\n");
}

static
void mainTestCase9()
{
        // --------------------------------------------------------------------
        // ASSIGNMENT OPERATOR
        // --------------------------------------------------------------------

        if (verbose) printf("\nTesting Assignment Operator"
                            "\n===========================\n");

        if (verbose) printf("\nTesting basic configurations"
                            "\n----------------------------\n");
        RUN_EACH_TYPE(TestDriver_BasicConfiguation,
                      testCase9,
                      BSLTF_TEMPLATETESTFACILITY_TEST_TYPES_REGULAR,
                      bsltf::NonAssignableTestType,
                      bsltf::NonDefaultConstructibleTestType);

#if !defined(BSLS_PLATFORM_CMP_IBM)
        // We need to limit the test coverage on IBM as the compiler cannot
        // cope with so many template instantiations.

        if (verbose) printf("\nTesting stateful functors"
                            "\n-------------------------\n");
        RUN_EACH_TYPE(TestDriver_StatefulConfiguation,
                      testCase9,
                      BSLTF_TEMPLATETESTFACILITY_TEST_TYPES_REGULAR,
                      bsltf::NonAssignableTestType,
                      bsltf::NonDefaultConstructibleTestType);

        if (verbose) printf("\nTesting degenerate functors"
                            "\n---------------------------\n");
        RUN_EACH_TYPE(TestDriver_DegenerateConfiguation,
                      testCase9,
                      BSLTF_TEMPLATETESTFACILITY_TEST_TYPES_REGULAR,
                      bsltf::NonAssignableTestType,
                      bsltf::NonDefaultConstructibleTestType);

#if 0
        // degenerate functors are not CopyAssignable, and rely on the
        // copy/swap idiom for the copy-assignment operator to function.

        if (verbose) printf("\nTesting degenerate functors without swap"
                            "\n----------------------------------------\n");
        RUN_EACH_TYPE(TestDriver_DegenerateConfiguationWithNoSwap,
                      testCase9,
                      BSLTF_TEMPLATETESTFACILITY_TEST_TYPES_REGULAR,
                      bsltf::NonAssignableTestType,
                      bsltf::NonDefaultConstructibleTestType);
#endif

        if (verbose) printf("\nTesting 'bsltf' configuration"
                            "\n-----------------------------\n");
        RUN_EACH_TYPE(TestDriver_BsltfConfiguation,
                      testCase9,
                      BSLTF_TEMPLATETESTFACILITY_TEST_TYPES_REGULAR,
                      bsltf::NonAssignableTestType,
                      bsltf::NonDefaultConstructibleTestType);

        if (verbose) printf("\nTesting pointers for functors"
                            "\n-----------------------------\n");
        RUN_EACH_TYPE(TestDriver_FunctionPointers,
                      testCase9,
                      BSLTF_TEMPLATETESTFACILITY_TEST_TYPES_REGULAR,
                      bsltf::NonAssignableTestType,
                      bsltf::NonDefaultConstructibleTestType);

        if (verbose) printf("\nTesting functors taking generic arguments"
                            "\n-----------------------------------------\n");
        RUN_EACH_TYPE(TestDriver_GenericFunctors,
                      testCase9,
                      BSLTF_TEMPLATETESTFACILITY_TEST_TYPES_REGULAR,
                      bsltf::NonAssignableTestType,
                      bsltf::NonDefaultConstructibleTestType);

#if 0
        // Revisit these tests once validated the rest.
        // Initial problem are testing the stateless allocator while trying
        // to separately configure a default and an object allocator.
        // Obvious problems with allocator-propagating tests, given the driver
        // currently expects to never propagate.
        if (verbose) printf("\nTesting stateless STL allocators"
                            "\n--------------------------------\n");
        RUN_EACH_TYPE(TestDriver_StdAllocatorConfiguation,
                      testCase9,
                      BSLTF_TEMPLATETESTFACILITY_TEST_TYPES_REGULAR,
                      bsltf::NonAssignableTestType,
                      bsltf::NonDefaultConstructibleTestType);
#endif

        // The non-BDE allocators do not propagate the container allocator to
        // their elements, and so will make use of the default allocator when
        // making copies.  Therefore, we use a slightly different list of types
        // when testing with these allocators.

        if (verbose) printf("\nTesting stateful STL allocators"
                            "\n-------------------------------\n");
        RUN_EACH_TYPE(TestDriver_StatefulAllocatorConfiguation1,
                      testCase9,
                      BSLTF_TEMPLATETESTFACILITY_TEST_TYPES_PRIMITIVE,
                      bsltf::EnumeratedTestType::Enum,
                      bsltf::UnionTestType,
                      bsltf::SimpleTestType,
                      bsltf::BitwiseMoveableTestType,
                      bsltf::NonTypicalOverloadsTestType,
                      bsltf::NonAssignableTestType,
                      bsltf::NonDefaultConstructibleTestType);

        RUN_EACH_TYPE(TestDriver_StatefulAllocatorConfiguation2,
                      testCase9,
                      BSLTF_TEMPLATETESTFACILITY_TEST_TYPES_PRIMITIVE,
                      bsltf::EnumeratedTestType::Enum,
                      bsltf::UnionTestType,
                      bsltf::SimpleTestType,
                      bsltf::BitwiseMoveableTestType,
                      bsltf::NonTypicalOverloadsTestType,
                      bsltf::NonAssignableTestType,
                      bsltf::NonDefaultConstructibleTestType);

        RUN_EACH_TYPE(TestDriver_StatefulAllocatorConfiguation3,
                      testCase9,
                      BSLTF_TEMPLATETESTFACILITY_TEST_TYPES_PRIMITIVE,
                      bsltf::EnumeratedTestType::Enum,
                      bsltf::UnionTestType,
                      bsltf::SimpleTestType,
                      bsltf::BitwiseMoveableTestType,
                      bsltf::NonTypicalOverloadsTestType,
                      bsltf::NonAssignableTestType,
                      bsltf::NonDefaultConstructibleTestType);

        // Be sure to bootstrap the special 'grouped' configurations used in
        // test case 6.
        if (verbose) printf("\nTesting grouped hash with unique key values"
                            "\n-------------------------------------------\n");
        RUN_EACH_TYPE(TestCase_GroupedUniqueKeys,
                      testCase9,
                      BSLTF_TEMPLATETESTFACILITY_TEST_TYPES_REGULAR,
                      bsltf::NonAssignableTestType,
                      bsltf::NonDefaultConstructibleTestType);

        RUN_EACH_TYPE(TestCase_GroupedUniqueKeys,
                      testCase9,
                      BSLTF_TEMPLATETESTFACILITY_TEST_TYPES_REGULAR,
                      bsltf::NonAssignableTestType,
                      bsltf::NonDefaultConstructibleTestType);

        RUN_EACH_TYPE(TestCase6_DegenerateConfiguration,
                      testCase9,
                      BSLTF_TEMPLATETESTFACILITY_TEST_TYPES_REGULAR,
                      bsltf::NonAssignableTestType,
                      bsltf::NonDefaultConstructibleTestType);

#if 0
        RUN_EACH_TYPE(TestCase6_DegenerateConfigurationNoSwap,
                      testCase9,
                      BSLTF_TEMPLATETESTFACILITY_TEST_TYPES_REGULAR,
                      bsltf::NonAssignableTestType,
                      bsltf::NonDefaultConstructibleTestType);
#endif

#endif  // IBM simplification

        // Remaining special cases
        if (verbose) printf("\nTesting degenerate map-like"
                            "\n---------------------------\n");
        TestDriver_AwkwardMaplike::testCase9();
}

static
void mainTestCase8()
{
        // --------------------------------------------------------------------
        // MANIPULATOR AND FREE FUNCTION 'swap'
        // --------------------------------------------------------------------

        if (verbose) printf("\nMANIPULATOR AND FREE FUNCTION 'swap'"
                            "\n====================================\n");

        if (verbose) printf("\nTesting basic configurations"
                            "\n----------------------------\n");
        RUN_EACH_TYPE(TestDriver_BasicConfiguation,
                      testCase8,
                      BSLTF_TEMPLATETESTFACILITY_TEST_TYPES_REGULAR,
                      bsltf::NonAssignableTestType,
                      bsltf::NonDefaultConstructibleTestType);

#if !defined(BSLS_PLATFORM_CMP_IBM)
        // We need to limit the test coverage on IBM as the compiler cannot
        // cope with so many template instantiations.

        if (verbose) printf("\nTesting stateful functors"
                            "\n-------------------------\n");
        RUN_EACH_TYPE(TestDriver_StatefulConfiguation,
                      testCase8,
                      BSLTF_TEMPLATETESTFACILITY_TEST_TYPES_REGULAR,
                      bsltf::NonAssignableTestType,
                      bsltf::NonDefaultConstructibleTestType);

        if (verbose) printf("\nTesting degenerate functors"
                            "\n---------------------------\n");
        RUN_EACH_TYPE(TestDriver_DegenerateConfiguation,
                      testCase8,
                      BSLTF_TEMPLATETESTFACILITY_TEST_TYPES_REGULAR,
                      bsltf::NonAssignableTestType,
                      bsltf::NonDefaultConstructibleTestType);

        if (verbose) printf("\nTesting 'bsltf' configuration"
                            "\n-----------------------------\n");
        RUN_EACH_TYPE(TestDriver_BsltfConfiguation,
                      testCase8,
                      BSLTF_TEMPLATETESTFACILITY_TEST_TYPES_REGULAR,
                      bsltf::NonAssignableTestType,
                      bsltf::NonDefaultConstructibleTestType);

        if (verbose) printf("\nTesting pointers for functors"
                            "\n-----------------------------\n");
        RUN_EACH_TYPE(TestDriver_FunctionPointers,
                      testCase8,
                      BSLTF_TEMPLATETESTFACILITY_TEST_TYPES_REGULAR,
                      bsltf::NonAssignableTestType,
                      bsltf::NonDefaultConstructibleTestType);

        if (verbose) printf("\nTesting functors taking generic arguments"
                            "\n-----------------------------------------\n");
        RUN_EACH_TYPE(TestDriver_GenericFunctors,
                      testCase8,
                      BSLTF_TEMPLATETESTFACILITY_TEST_TYPES_REGULAR,
                      bsltf::NonAssignableTestType,
                      bsltf::NonDefaultConstructibleTestType);

#if 0
        // Revisit these tests once validated the rest.
        // Initial problem are testing the stateless allocator while trying
        // to separately configure a default and an object allocator.
        // Obvious problems with allocator-propagating tests, given the driver
        // currently expects to never propagate.
        if (verbose) printf("\nTesting stateless STL allocators"
                            "\n--------------------------------\n");
        RUN_EACH_TYPE(TestDriver_StdAllocatorConfiguation,
                      testCase8,
                      BSLTF_TEMPLATETESTFACILITY_TEST_TYPES_REGULAR,
                      bsltf::NonAssignableTestType,
                      bsltf::NonDefaultConstructibleTestType);
#endif

        if (verbose) printf("\nTesting stateful STL allocators"
                            "\n-------------------------------\n");
        RUN_EACH_TYPE(TestDriver_StatefulAllocatorConfiguation1,
                      testCase8,
                      BSLTF_TEMPLATETESTFACILITY_TEST_TYPES_REGULAR,
                      bsltf::NonAssignableTestType,
                      bsltf::NonDefaultConstructibleTestType);

        RUN_EACH_TYPE(TestDriver_StatefulAllocatorConfiguation2,
                      testCase8,
                      BSLTF_TEMPLATETESTFACILITY_TEST_TYPES_REGULAR,
                      bsltf::NonAssignableTestType,
                      bsltf::NonDefaultConstructibleTestType);

        RUN_EACH_TYPE(TestDriver_StatefulAllocatorConfiguation3,
                      testCase8,
                      BSLTF_TEMPLATETESTFACILITY_TEST_TYPES_REGULAR,
                      bsltf::NonAssignableTestType,
                      bsltf::NonDefaultConstructibleTestType);

        // Be sure to bootstrap the special 'grouped' configurations used in
        // test case 6.
        if (verbose) printf("\nTesting grouped hash with unique key values"
                            "\n-------------------------------------------\n");
        RUN_EACH_TYPE(TestCase_GroupedUniqueKeys,
                      testCase8,
                      BSLTF_TEMPLATETESTFACILITY_TEST_TYPES_REGULAR,
                      bsltf::NonAssignableTestType,
                      bsltf::NonDefaultConstructibleTestType);

        RUN_EACH_TYPE(TestCase_GroupedUniqueKeys,
                      testCase8,
                      BSLTF_TEMPLATETESTFACILITY_TEST_TYPES_REGULAR,
                      bsltf::NonAssignableTestType,
                      bsltf::NonDefaultConstructibleTestType);

        RUN_EACH_TYPE(TestCase6_DegenerateConfiguration,
                      testCase8,
                      BSLTF_TEMPLATETESTFACILITY_TEST_TYPES_REGULAR,
                      bsltf::NonAssignableTestType,
                      bsltf::NonDefaultConstructibleTestType);
#endif

        // Remaining special cases
        if (verbose) printf("\nTesting degenerate map-like"
                            "\n---------------------------\n");
        TestDriver_AwkwardMaplike::testCase8();
}

static
void mainTestCase7()
{
        // --------------------------------------------------------------------
        // COPY CONSTRUCTOR
        // --------------------------------------------------------------------

        if (verbose) printf("\nTesting Copy Constructors"
                            "\n=========================\n");

        if (verbose) printf("\nTesting basic configurations"
                            "\n----------------------------\n");
        RUN_EACH_TYPE(TestDriver_BasicConfiguation,
                      testCase7,
                      BSLTF_TEMPLATETESTFACILITY_TEST_TYPES_REGULAR,
                      bsltf::NonAssignableTestType,
                      bsltf::NonDefaultConstructibleTestType);

#if !defined(BSLS_PLATFORM_CMP_IBM)
        // We need to limit the test coverage on IBM as the compiler cannot
        // cope with so many template instantiations.

        if (verbose) printf("\nTesting stateful functors"
                            "\n-------------------------\n");
        RUN_EACH_TYPE(TestDriver_StatefulConfiguation,
                      testCase7,
                      BSLTF_TEMPLATETESTFACILITY_TEST_TYPES_REGULAR,
                      bsltf::NonAssignableTestType,
                      bsltf::NonDefaultConstructibleTestType);

        if (verbose) printf("\nTesting degenerate functors"
                            "\n---------------------------\n");
        RUN_EACH_TYPE(TestDriver_DegenerateConfiguation,
                      testCase7,
                      BSLTF_TEMPLATETESTFACILITY_TEST_TYPES_REGULAR,
                      bsltf::NonAssignableTestType,
                      bsltf::NonDefaultConstructibleTestType);

        if (verbose) printf("\nTesting degenerate functors without swap"
                            "\n----------------------------------------\n");
        RUN_EACH_TYPE(TestDriver_DegenerateConfiguationWithNoSwap,
                      testCase7,
                      BSLTF_TEMPLATETESTFACILITY_TEST_TYPES_REGULAR,
                      bsltf::NonAssignableTestType,
                      bsltf::NonDefaultConstructibleTestType);

        if (verbose) printf("\nTesting 'bsltf' configuration"
                            "\n-----------------------------\n");
        RUN_EACH_TYPE(TestDriver_BsltfConfiguation,
                      testCase7,
                      BSLTF_TEMPLATETESTFACILITY_TEST_TYPES_REGULAR,
                      bsltf::NonAssignableTestType,
                      bsltf::NonDefaultConstructibleTestType);

        if (verbose) printf("\nTesting pointers for functors"
                            "\n-----------------------------\n");
        RUN_EACH_TYPE(TestDriver_FunctionPointers,
                      testCase7,
                      BSLTF_TEMPLATETESTFACILITY_TEST_TYPES_REGULAR,
                      bsltf::NonAssignableTestType,
                      bsltf::NonDefaultConstructibleTestType);

        if (verbose) printf("\nTesting functors taking generic arguments"
                            "\n-----------------------------------------\n");
        RUN_EACH_TYPE(TestDriver_GenericFunctors,
                      testCase7,
                      BSLTF_TEMPLATETESTFACILITY_TEST_TYPES_REGULAR,
                      bsltf::NonAssignableTestType,
                      bsltf::NonDefaultConstructibleTestType);

#if 0
        // Revisit these tests once validated the rest.
        // Initial problem are testing the stateless allocator while trying
        // to separately configure a default and an object allocator.
        // Obvious problems with allocator-propagating tests, given the driver
        // currently expects to never propagate.
        if (verbose) printf("\nTesting stateless STL allocators"
                            "\n--------------------------------\n");
        RUN_EACH_TYPE(TestDriver_StdAllocatorConfiguation,
                      testCase7,
                      BSLTF_TEMPLATETESTFACILITY_TEST_TYPES_REGULAR,
                      bsltf::NonAssignableTestType,
                      bsltf::NonDefaultConstructibleTestType);
#endif

        if (verbose) printf("\nTesting stateful STL allocators"
                            "\n-------------------------------\n");
        RUN_EACH_TYPE(TestDriver_StatefulAllocatorConfiguation1,
                      testCase7,
                      BSLTF_TEMPLATETESTFACILITY_TEST_TYPES_REGULAR,
                      bsltf::NonAssignableTestType,
                      bsltf::NonDefaultConstructibleTestType);

        RUN_EACH_TYPE(TestDriver_StatefulAllocatorConfiguation2,
                      testCase7,
                      BSLTF_TEMPLATETESTFACILITY_TEST_TYPES_REGULAR,
                      bsltf::NonAssignableTestType,
                      bsltf::NonDefaultConstructibleTestType);

        RUN_EACH_TYPE(TestDriver_StatefulAllocatorConfiguation3,
                      testCase7,
                      BSLTF_TEMPLATETESTFACILITY_TEST_TYPES_REGULAR,
                      bsltf::NonAssignableTestType,
                      bsltf::NonDefaultConstructibleTestType);

        // Be sure to bootstrap the special 'grouped' configurations used in
        // test case 6.
        if (verbose) printf("\nTesting grouped hash with unique key values"
                            "\n-------------------------------------------\n");
        RUN_EACH_TYPE(TestCase_GroupedUniqueKeys,
                      testCase7,
                      BSLTF_TEMPLATETESTFACILITY_TEST_TYPES_REGULAR,
                      bsltf::NonAssignableTestType,
                      bsltf::NonDefaultConstructibleTestType);

        RUN_EACH_TYPE(TestCase_GroupedUniqueKeys,
                      testCase7,
                      BSLTF_TEMPLATETESTFACILITY_TEST_TYPES_REGULAR,
                      bsltf::NonAssignableTestType,
                      bsltf::NonDefaultConstructibleTestType);

        RUN_EACH_TYPE(TestCase6_DegenerateConfiguration,
                      testCase7,
                      BSLTF_TEMPLATETESTFACILITY_TEST_TYPES_REGULAR,
                      bsltf::NonAssignableTestType,
                      bsltf::NonDefaultConstructibleTestType);

        RUN_EACH_TYPE(TestCase6_DegenerateConfigurationNoSwap,
                      testCase7,
                      BSLTF_TEMPLATETESTFACILITY_TEST_TYPES_REGULAR,
                      bsltf::NonAssignableTestType,
                      bsltf::NonDefaultConstructibleTestType);
#endif

        // Remaining special cases
        if (verbose) printf("\nTesting degenerate map-like"
                            "\n---------------------------\n");
        TestDriver_AwkwardMaplike::testCase7();
}

static
void mainTestCase6()
{
        // --------------------------------------------------------------------
        // EQUALITY OPERATORS
        // --------------------------------------------------------------------

        if (verbose) printf("\nTesting Equality Operators"
                            "\n==========================\n");

        // Note that the 'NonEqualComparableTestType' is not appropriate here.
        RUN_EACH_TYPE(TestDriver_BasicConfiguation,
                      testCase6,
                      BSLTF_TEMPLATETESTFACILITY_TEST_TYPES_REGULAR,
                      bsltf::NonAssignableTestType,
                      bsltf::NonDefaultConstructibleTestType);

#if !defined(BSLS_PLATFORM_CMP_IBM)
        // We need to limit the test coverage on IBM as the compiler cannot
        // cope with so many template instantiations.

        RUN_EACH_TYPE(TestDriver_StatefulConfiguation,
                      testCase6,
                      BSLTF_TEMPLATETESTFACILITY_TEST_TYPES_REGULAR,
                      bsltf::NonAssignableTestType,
                      bsltf::NonDefaultConstructibleTestType);

        RUN_EACH_TYPE(TestDriver_DegenerateConfiguation,
                      testCase6,
                      BSLTF_TEMPLATETESTFACILITY_TEST_TYPES_REGULAR,
                      bsltf::NonAssignableTestType,
                      bsltf::NonDefaultConstructibleTestType);

        RUN_EACH_TYPE(TestDriver_DegenerateConfiguationWithNoSwap,
                      testCase6,
                      BSLTF_TEMPLATETESTFACILITY_TEST_TYPES_REGULAR,
                      bsltf::NonAssignableTestType,
                      bsltf::NonDefaultConstructibleTestType);

        // Grouped tests
        RUN_EACH_TYPE(TestCase_GroupedUniqueKeys,
                      testCase6,
                      BSLTF_TEMPLATETESTFACILITY_TEST_TYPES_REGULAR,
                      bsltf::NonAssignableTestType,
                      bsltf::NonDefaultConstructibleTestType);

        RUN_EACH_TYPE(TestCase_GroupedSharedKeys,
                      testCase6,
                      BSLTF_TEMPLATETESTFACILITY_TEST_TYPES_REGULAR,
                      bsltf::NonAssignableTestType,
                      bsltf::NonDefaultConstructibleTestType);

        RUN_EACH_TYPE(TestCase6_DegenerateConfiguration,
                      testCase6,
                      BSLTF_TEMPLATETESTFACILITY_TEST_TYPES_REGULAR,
                      bsltf::NonAssignableTestType,
                      bsltf::NonDefaultConstructibleTestType);

        RUN_EACH_TYPE(TestCase6_DegenerateConfigurationNoSwap,
                      testCase6,
                      BSLTF_TEMPLATETESTFACILITY_TEST_TYPES_REGULAR,
                      bsltf::NonAssignableTestType,
                      bsltf::NonDefaultConstructibleTestType);
#endif

        // Remaining special cases
        TestDriverForCase6_AwkwardMaplike::testCase6();
}

static
void mainTestCase5()
{
        // --------------------------------------------------------------------
        // TESTING OUTPUT (<<) OPERATOR
        // --------------------------------------------------------------------

        if (verbose) printf("\nTesting Output (<<) Operator"
                            "\n============================\n");

        if (verbose)
                   printf("There is no output operator for this component.\n");
}

static
void mainTestCase4()
{
        // --------------------------------------------------------------------
        // BASIC ACCESSORS
        // --------------------------------------------------------------------

        if (verbose) printf("\nTesting Basic Accessors"
                            "\n=======================\n");

        if (verbose) printf("\nTesting basic configurations"
                            "\n----------------------------\n");
        RUN_EACH_TYPE(TestDriver_BasicConfiguation,
                      testCase4,
                      BSLTF_TEMPLATETESTFACILITY_TEST_TYPES_ALL);

        if (verbose) printf("\nTesting stateful functors"
                            "\n-------------------------\n");
        RUN_EACH_TYPE(TestDriver_StatefulConfiguation,
                      testCase4,
                      BSLTF_TEMPLATETESTFACILITY_TEST_TYPES_ALL);

        if (verbose) printf("\nTesting degenerate functors"
                            "\n---------------------------\n");
        RUN_EACH_TYPE(TestDriver_DegenerateConfiguation,
                      testCase4,
                      BSLTF_TEMPLATETESTFACILITY_TEST_TYPES_ALL);

        if (verbose) printf("\nTesting degenerate functors without swap"
                            "\n----------------------------------------\n");
        RUN_EACH_TYPE(TestDriver_DegenerateConfiguationWithNoSwap,
                      testCase4,
                      BSLTF_TEMPLATETESTFACILITY_TEST_TYPES_ALL);

        if (verbose) printf("\nTesting 'bsltf' configuration"
                            "\n-----------------------------\n");
        RUN_EACH_TYPE(TestDriver_BsltfConfiguation,
                      testCase4,
                      BSLTF_TEMPLATETESTFACILITY_TEST_TYPES_ALL);

        if (verbose) printf("\nTesting pointers for functors"
                            "\n-----------------------------\n");
        RUN_EACH_TYPE(TestDriver_FunctionPointers,
                      testCase4,
                      BSLTF_TEMPLATETESTFACILITY_TEST_TYPES_ALL);

        if (verbose) printf("\nTesting functors taking generic arguments"
                            "\n-----------------------------------------\n");
        RUN_EACH_TYPE(TestDriver_GenericFunctors,
                      testCase4,
                      BSLTF_TEMPLATETESTFACILITY_TEST_TYPES_ALL);

        if (verbose) printf("\nTesting stateless STL allocators"
                            "\n--------------------------------\n");
        RUN_EACH_TYPE(TestDriver_StdAllocatorConfiguation,
                      testCase4,
                      BSLTF_TEMPLATETESTFACILITY_TEST_TYPES_ALL);

        if (verbose) printf("\nTesting stateful STL allocators"
                            "\n-------------------------------\n");
        RUN_EACH_TYPE(TestDriver_StatefulAllocatorConfiguation1,
                      testCase4,
                      BSLTF_TEMPLATETESTFACILITY_TEST_TYPES_ALL);

        RUN_EACH_TYPE(TestDriver_StatefulAllocatorConfiguation2,
                      testCase4,
                      BSLTF_TEMPLATETESTFACILITY_TEST_TYPES_ALL);

        RUN_EACH_TYPE(TestDriver_StatefulAllocatorConfiguation3,
                      testCase4,
                      BSLTF_TEMPLATETESTFACILITY_TEST_TYPES_ALL);


        // Be sure to bootstrap the special 'grouped' configurations used in
        // test case 6.
        if (verbose) printf("\nTesting grouped hash with unique key values"
                            "\n-------------------------------------------\n");
        RUN_EACH_TYPE(TestCase_GroupedUniqueKeys,
                      testCase4,
                      BSLTF_TEMPLATETESTFACILITY_TEST_TYPES_ALL);

        RUN_EACH_TYPE(TestCase_GroupedUniqueKeys,
                      testCase4,
                      BSLTF_TEMPLATETESTFACILITY_TEST_TYPES_ALL);

        RUN_EACH_TYPE(TestCase6_DegenerateConfiguration,
                      testCase4,
                      BSLTF_TEMPLATETESTFACILITY_TEST_TYPES_ALL);

        RUN_EACH_TYPE(TestCase6_DegenerateConfigurationNoSwap,
                      testCase4,
                      BSLTF_TEMPLATETESTFACILITY_TEST_TYPES_ALL);

        // Remaining special cases
        if (verbose) printf("\nTesting degenerate map-like"
                            "\n---------------------------\n");
        TestDriver_AwkwardMaplike::testCase4();

}

static
void mainTestCase3()
{
        // --------------------------------------------------------------------
        // GENERATOR FUNCTIONS 'gg' and 'ggg'
        // --------------------------------------------------------------------

        if (verbose) printf("\nTesting generators and test machinery"
                            "\n=====================================\n");

        if (verbose) printf("\nTesting basic configurations"
                            "\n----------------------------\n");
        RUN_EACH_TYPE(TestDriver_BasicConfiguation,
                      testCase3,
                      BSLTF_TEMPLATETESTFACILITY_TEST_TYPES_ALL);

        if (verbose) printf("\nTesting stateful functors"
                            "\n-------------------------\n");
        RUN_EACH_TYPE(TestDriver_StatefulConfiguation,
                      testCase3,
                      BSLTF_TEMPLATETESTFACILITY_TEST_TYPES_ALL);

        if (verbose) printf("\nTesting degenerate functors"
                            "\n---------------------------\n");
        RUN_EACH_TYPE(TestDriver_DegenerateConfiguation,
                      testCase3,
                      BSLTF_TEMPLATETESTFACILITY_TEST_TYPES_ALL);

        if (verbose) printf("\nTesting degenerate functors without swap"
                            "\n----------------------------------------\n");
        RUN_EACH_TYPE(TestDriver_DegenerateConfiguationWithNoSwap,
                      testCase3,
                      BSLTF_TEMPLATETESTFACILITY_TEST_TYPES_ALL);

        if (verbose) printf("\nTesting 'bsltf' configuration"
                            "\n-----------------------------\n");
        RUN_EACH_TYPE(TestDriver_BsltfConfiguation,
                      testCase3,
                      BSLTF_TEMPLATETESTFACILITY_TEST_TYPES_ALL);

        if (verbose) printf("\nTesting pointers for functors"
                            "\n-----------------------------\n");
        RUN_EACH_TYPE(TestDriver_FunctionPointers,
                      testCase3,
                      BSLTF_TEMPLATETESTFACILITY_TEST_TYPES_ALL);

        if (verbose) printf("\nTesting functors taking generic arguments"
                            "\n-----------------------------------------\n");
        RUN_EACH_TYPE(TestDriver_GenericFunctors,
                      testCase3,
                      BSLTF_TEMPLATETESTFACILITY_TEST_TYPES_ALL);

        if (verbose) printf("\nTesting stateless STL allocators"
                            "\n--------------------------------\n");
        RUN_EACH_TYPE(TestDriver_StdAllocatorConfiguation,
                      testCase3,
                      BSLTF_TEMPLATETESTFACILITY_TEST_TYPES_ALL);

        if (verbose) printf("\nTesting stateful STL allocators"
                            "\n-------------------------------\n");
        RUN_EACH_TYPE(TestDriver_StatefulAllocatorConfiguation1,
                      testCase3,
                      BSLTF_TEMPLATETESTFACILITY_TEST_TYPES_ALL);

        RUN_EACH_TYPE(TestDriver_StatefulAllocatorConfiguation2,
                      testCase3,
                      BSLTF_TEMPLATETESTFACILITY_TEST_TYPES_ALL);

        RUN_EACH_TYPE(TestDriver_StatefulAllocatorConfiguation3,
                      testCase3,
                      BSLTF_TEMPLATETESTFACILITY_TEST_TYPES_ALL);


        // Be sure to bootstrap the special 'grouped' configurations used in
        // test case 6.
        if (verbose) printf("\nTesting grouped hash with unique key values"
                            "\n-------------------------------------------\n");
        RUN_EACH_TYPE(TestCase_GroupedUniqueKeys,
                      testCase3,
                      BSLTF_TEMPLATETESTFACILITY_TEST_TYPES_ALL);

        RUN_EACH_TYPE(TestCase_GroupedUniqueKeys,
                      testCase3,
                      BSLTF_TEMPLATETESTFACILITY_TEST_TYPES_ALL);

        RUN_EACH_TYPE(TestCase6_DegenerateConfiguration,
                      testCase3,
                      BSLTF_TEMPLATETESTFACILITY_TEST_TYPES_ALL);

        RUN_EACH_TYPE(TestCase6_DegenerateConfigurationNoSwap,
                      testCase3,
                      BSLTF_TEMPLATETESTFACILITY_TEST_TYPES_ALL);

        // Remaining special cases
        if (verbose) printf("\nTesting degenerate map-like"
                            "\n---------------------------\n");
        TestDriver_AwkwardMaplike::testCase3();

        // Further, need to validate the basic test facilities:
        //   verifyListContents
}

static
void mainTestCase2()
{
        // --------------------------------------------------------------------
        // BOOTSTRAP CONSTRUCTOR AND PRIMARY MANIPULATORS
        //   This case is implemented as a method of a template test harness,
        //   where the runtime concerns and test plan are documented.  The test
        //   harness will be instantiated and run with a variety of types to
        //   address the template parameter concerns below.  We note that the
        //   bootstrap case has the widest variety of parameterizing concerns
        //   to test, as latest test cases may be able to place additional
        //   requirements on the types that they operate with, but the primary
        //   bootstrap has to validate bringing any valid container into any
        //   valid state for any of the later cases.
        //
        // Concerns:
        //: 1 The class bootstraps with the default template arguments for the
        //:   unordered containers as policy parameters
        //:
        //: 2 The class supports a wide variety of troublesome element types,
        //:   as covered extensively in the template test facility, 'bsltf'.
        //:
        //: 3 STL allocators that are not (BDE) polymorphic, and that never
        //:   propagate on any operations, just like BDE
        //:
        //: 4 STL allocators that are not (BDE) polymorphic, and propagate on
        //:   all possible operations.
        //:
        //: 5 functors that do not const-qualify 'operator()'
        //:
        //: 6 stateful functors
        //:
        //: 7 function pointers as functors
        //:
        //: 8 non-default-constructible functors
        //:
        //: 9 functors overloading 'operator&'
        //:
        //:10 functors overloading 'operator,'
        //:
        //:11 functors that cannot be swapped ('swap' is required to support
        //:   assignment, not bootstrap, default constructor, or most methods)
        //:
        //:12 functors whose argument(s) are convertible-form the key-type
        //:
        //:13 functors with templated function-call operators
        //:
        //:14 support for simple set-like policy
        //:
        //:15 support for basic map-like policy, where key is a sub-state of
        //:   the element's value
        //:
        //:16 support for a minimal key type, with equality-comparable element
        //:   type
        //:
        //:17 support for comparison functors returning an evil boolean-like
        //:    type
        //:
        // Additional concerns (deferred for full allocator_traits support)
        //:18 support for STL allocators returning smart pointers
        //:
        //:19 that the STL allocator functions are called if the STL allocator
        //:   supplies them (rather than always using a default incantation in
        //:   allocator_traits, for example).
        //:
        // Plan:
        //: 1 Run the test harness in a variety of configurations that each, in
        //:   turn, address the concerns and verify that the behavior is as
        //:   expected.
        //
        // Testing:
        //   BOOTSTRAP
        // --------------------------------------------------------------------

        if (verbose) printf("\nTesting Primary Manipulators"
                            "\n============================\n");

        if (verbose) printf("\nTesting basic configurations"
                            "\n----------------------------\n");
        RUN_EACH_TYPE(TestDriver_BasicConfiguation,
                      testCase2,
                      BSLTF_TEMPLATETESTFACILITY_TEST_TYPES_ALL);

        if (verbose) printf("\nTesting stateful functors"
                            "\n-------------------------\n");
        RUN_EACH_TYPE(TestDriver_StatefulConfiguation,
                      testCase2,
                      BSLTF_TEMPLATETESTFACILITY_TEST_TYPES_ALL);

        if (verbose) printf("\nTesting degenerate functors"
                            "\n---------------------------\n");
        RUN_EACH_TYPE(TestDriver_DegenerateConfiguation,
                      testCase2,
                      BSLTF_TEMPLATETESTFACILITY_TEST_TYPES_ALL);

        if (verbose) printf("\nTesting degenerate functors without swap"
                            "\n----------------------------------------\n");
        RUN_EACH_TYPE(TestDriver_DegenerateConfiguationWithNoSwap,
                      testCase2,
                      BSLTF_TEMPLATETESTFACILITY_TEST_TYPES_ALL);

        if (verbose) printf("\nTesting 'bsltf' configuration"
                            "\n-----------------------------\n");
        RUN_EACH_TYPE(TestDriver_BsltfConfiguation,
                      testCase2,
                      BSLTF_TEMPLATETESTFACILITY_TEST_TYPES_ALL);

        if (verbose) printf("\nTesting pointers for functors"
                            "\n-----------------------------\n");
        RUN_EACH_TYPE(TestDriver_FunctionPointers,
                      testCase2,
                      BSLTF_TEMPLATETESTFACILITY_TEST_TYPES_ALL);

        if (verbose) printf("\nTesting functors taking generic arguments"
                            "\n-----------------------------------------\n");
        RUN_EACH_TYPE(TestDriver_GenericFunctors,
                      testCase2,
                      BSLTF_TEMPLATETESTFACILITY_TEST_TYPES_ALL);

        if (verbose) printf("\nTesting stateless STL allocators"
                            "\n--------------------------------\n");
        RUN_EACH_TYPE(TestDriver_StdAllocatorConfiguation,
                      testCase2,
                      BSLTF_TEMPLATETESTFACILITY_TEST_TYPES_ALL);

        if (verbose) printf("\nTesting stateful STL allocators"
                            "\n-------------------------------\n");
        RUN_EACH_TYPE(TestDriver_StatefulAllocatorConfiguation1,
                      testCase2,
                      BSLTF_TEMPLATETESTFACILITY_TEST_TYPES_ALL);

        RUN_EACH_TYPE(TestDriver_StatefulAllocatorConfiguation2,
                      testCase2,
                      BSLTF_TEMPLATETESTFACILITY_TEST_TYPES_ALL);

        RUN_EACH_TYPE(TestDriver_StatefulAllocatorConfiguation3,
                      testCase2,
                      BSLTF_TEMPLATETESTFACILITY_TEST_TYPES_ALL);

        // Be sure to bootstrap the special 'grouped' configurations used in
        // test case 6.
        if (verbose) printf("\nTesting grouped hash with unique key values"
                            "\n-------------------------------------------\n");
        RUN_EACH_TYPE(TestCase_GroupedUniqueKeys,
                      testCase2,
                      BSLTF_TEMPLATETESTFACILITY_TEST_TYPES_ALL);

#if 0
        // These 3 cases do not have unique keys, which fools the final part of
        // the basic test case.  Will review test logic later, to re-enable
        // these tests.
        RUN_EACH_TYPE(TestCase_GroupedUniqueKeys,
                      testCase2,
                      BSLTF_TEMPLATETESTFACILITY_TEST_TYPES_ALL);

        RUN_EACH_TYPE(TestCase6_DegenerateConfiguration,
                      testCase2,
                      BSLTF_TEMPLATETESTFACILITY_TEST_TYPES_ALL);

        RUN_EACH_TYPE(TestCase6_DegenerateConfigurationNoSwap,
                      testCase2,
                      BSLTF_TEMPLATETESTFACILITY_TEST_TYPES_ALL);
#endif

        // Remaining special cases
        if (verbose) printf("\nTesting degenerate map-like"
                            "\n---------------------------\n");
        TestDriver_AwkwardMaplike::testCase2();
}

static
void mainTestCase1()
{
    // ------------------------------------------------------------------------
    // BREATHING TEST
    //   This case exercises (but does not fully test) basic functionality.
    //
    // Concerns:
    //: 1 The class is sufficiently functional to enable comprehensive testing
    //:   in subsequent test cases.
    //
    // Plan:
    //: 1 Execute each method to verify functionality for simple case.
    //
    // Testing:
    //   BREATHING TEST
    // ------------------------------------------------------------------------

    if (verbose) printf("\nBREATHING TEST"
                        "\n==============\n");

    typedef BasicKeyConfig<int>  KEY_CONFIG;

    typedef bslstl::HashTable<BasicKeyConfig<int>,
                              ::bsl::hash<int>,
                              ::bsl::equal_to<int> > Obj;

    int INT_VALUES[] = { INT_MIN, -2, -1, 0, 1, 2, INT_MAX };  // *not* 'const'
    const size_t NUM_INT_VALUES = sizeof(INT_VALUES) / sizeof(*INT_VALUES);

    const ::bsl::hash<int> HASHER = ::bsl::hash<int>();
    const ::bsl::equal_to<int> COMPARATOR = ::bsl::equal_to<int>();

    bslma::TestAllocator defaultAllocator("defaultAllocator",
                                          veryVeryVeryVerbose);
    bslma::DefaultAllocatorGuard defaultGuard(&defaultAllocator);

    bslma::TestAllocator objectAllocator("objectAllocator",
                                         veryVeryVeryVerbose);

    // - - - - - - - - - - - - - - - - - - - - - - - - - - - - - - - - - - - -

    if (veryVerbose) printf("Construct an empty HashTable.\n");
    {
        bslma::TestAllocator dummyAllocator("dummyAllocator",
                                            veryVeryVeryVerbose);

        // Note that 'HashTable' does not have a default constructor, so we
        // must explicitly supply a default for each attribute.
        Obj mX(HASHER, COMPARATOR, 0, 1.0f, &dummyAllocator);
        const Obj& X = mX;
        ASSERTV(0    == X.size());
        ASSERTV(0    <  X.maxSize());
        ASSERTV(0    == defaultAllocator.numBytesInUse());
        ASSERTV(0    == dummyAllocator.numBytesInUse());

        if (veryVeryVerbose) printf("Call *all* 'const' functions.\n");
        // As a simple compile-check of the template, call every 'const'
        // function member, unless they require a non-empty container.
        ::bsl::hash<int>     h = X.hasher();      (void)h;
        ::bsl::equal_to<int> c = X.comparator();  (void)c;
        bsl::allocator<int>  a = X.allocator();
        ASSERTV(&dummyAllocator == a.mechanism());

        ASSERTV(0 == X.loadFactor());
        ASSERTV(1.0f == X.maxLoadFactor());

        //const int K = 0;
        (void)X.bucketIndexForKey(42);

        bslalg::BidirectionalLink *first, *last;
        X.findRange(&first, &last, 42);
        ASSERTV(0 == first);
        ASSERTV(0 == last);

        first = X.elementListRoot();
        last  = X.find(42);
        ASSERTV(0 == first);
        ASSERTV(0 == last);

        ASSERTV(X.numBuckets() < X.maxNumBuckets());

        bslalg::HashTableBucket bkt = X.bucketAtIndex(0); (void)bkt;
        ASSERTV(0 == X.countElementsInBucket(0));

        ASSERTV(X == X);
        ASSERTV(!(X != X));

        if (veryVeryVerbose) printf("Call *all* modifier functions.\n");
        // As a simple compile-check of the template, call every remaining
        // function member.
        swap(mX, mX);
        ASSERTV(mX == X);
        ASSERTV(!(X != mX));

        bslalg::BidirectionalLink *newLink = mX.insert(INT_VALUES[0]);
        newLink = X.findEndOfRange(newLink);  // last 'const' method to check
        newLink = mX.insert(INT_VALUES[0], X.elementListRoot());
        mX = X;
        mX.swap(mX);
        ASSERTV(mX == X);
        ASSERTV(!(X != mX));

        bool missing;
        newLink = mX.insertIfMissing(&missing, INT_VALUES[0]);
        ASSERTV(!missing);
        ASSERTV(X.elementListRoot() == newLink);

        const bsltf::ConvertibleValueWrapper<int> val(INT_VALUES[0]);
        newLink = mX.insertIfMissing(&missing, val);
        ASSERTV(!missing);
        ASSERTV(X.elementListRoot() == newLink);

       // This makes sense only if 'Value' is a 'pair'.
 //        (void)mX.insertIfMissing(K);

        newLink = mX.remove(newLink);
        mX.removeAll();

        mX.rehashForNumBuckets(0);
        mX.reserveForNumElements(0);

#if defined(BDE_BUILD_TARGET_EXC)
        // The call to 'setMaxLoadFactor' may try to allocate a lot of memory
        // and is known to throw 'bad_alloc' exceptions on AIX test runners.
        try {
            mX.setMaxLoadFactor(9e-9);
        }
        catch(const std::exception& e) {
            if (veryVeryVerbose) {
                printf("exception: '%s'\n", e.what());
            }
        }
#endif
    }

    // - - - - - - - - - - - - - - - - - - - - - - - - - - - - - - - - - - - -

    if (veryVerbose) printf("Test use of allocators.\n");
    {
        bslma::TestAllocator objectAllocator1("objectAllocator1",
                                              veryVeryVeryVerbose);
        bslma::TestAllocator objectAllocator2("objectAllocator2",
                                              veryVeryVeryVerbose);

        Obj o1(HASHER, COMPARATOR, 0, 1.0f, &objectAllocator1);
        const Obj& O1 = o1;
        ASSERTV(&objectAllocator1 == O1.allocator().mechanism());

        for (size_t i = 0; i != NUM_INT_VALUES; ++i) {
            o1.insert(INT_VALUES[i]);
        }
        ASSERTV(NUM_INT_VALUES == O1.size());
        ASSERTV(0 <  objectAllocator1.numBytesInUse());
        ASSERTV(0 == objectAllocator2.numBytesInUse());
    }
    {
        bslma::TestAllocator objectAllocator1("objectAllocator1",
                                              veryVeryVeryVerbose);
        bslma::TestAllocator objectAllocator2("objectAllocator2",
                                              veryVeryVeryVerbose);

        Obj o1(HASHER, COMPARATOR, 0, 1.0f, &objectAllocator1);
        const Obj& O1 = o1;
        ASSERTV(&objectAllocator1 == O1.allocator().mechanism());

        for (size_t i = 0; i != NUM_INT_VALUES; ++i) {
            bool isInsertedFlag = false;
            o1.insertIfMissing(&isInsertedFlag, INT_VALUES[i]);
            ASSERTV(isInsertedFlag, true == isInsertedFlag);
        }
        ASSERTV(NUM_INT_VALUES == O1.size());
        ASSERTV(0 <  objectAllocator1.numBytesInUse());
        ASSERTV(0 == objectAllocator2.numBytesInUse());


        // Copied code from below, under evaluation
        if (veryVerbose) printf("Use a different allocator\n");
        {
            bslma::TestAllocatorMonitor monitor(&objectAllocator1);
            Obj o2(O1, &objectAllocator2); const Obj& O2 = o2;
            ASSERTV(&objectAllocator2 == O2.allocator().mechanism());
            ASSERTV(monitor.isInUseSame());
            ASSERTV(monitor.isTotalSame());
            ASSERTV(0 <  objectAllocator1.numBytesInUse());
            ASSERTV(0 <  objectAllocator2.numBytesInUse());
        }
        ASSERTV(0 ==  objectAllocator2.numBytesInUse());


        if (veryVerbose) printf("Copy construct O2(O1)\n");

        Obj o2(O1, &objectAllocator1); const Obj& O2 = o2;

        ASSERTV(&objectAllocator1 == O2.allocator().mechanism());

        ASSERTV(NUM_INT_VALUES == O1.size());
        ASSERTV(NUM_INT_VALUES == O2.size());
        ASSERTV(0 <  objectAllocator1.numBytesInUse());

        if (veryVerbose) printf("Default construct O3 and swap with O1\n");
        Obj o3(HASHER, COMPARATOR, 0, 1.0f, &objectAllocator1);
        const Obj& O3 = o3;
        ASSERTV(&objectAllocator1 == O3.allocator().mechanism());

        ASSERTV(NUM_INT_VALUES == O1.size());
        ASSERTV(NUM_INT_VALUES == O2.size());
        ASSERTV(0         == O3.size());
        ASSERTV(0 <  objectAllocator1.numBytesInUse());

        bslma::TestAllocatorMonitor monitor1(&objectAllocator1);
        o1.swap(o3);
        ASSERTV(0         == O1.size());
        ASSERTV(NUM_INT_VALUES == O2.size());
        ASSERTV(NUM_INT_VALUES == O3.size());
        ASSERTV(monitor1.isInUseSame());
        ASSERTV(monitor1.isTotalSame());
        ASSERTV(0 <  objectAllocator1.numBytesInUse());

        if (veryVerbose) printf("swap O3 with O2\n");
        o3.swap(o2);
        ASSERTV(0         == O1.size());
        ASSERTV(NUM_INT_VALUES == O2.size());
        ASSERTV(NUM_INT_VALUES == O3.size());
        ASSERTV(!monitor1.isInUseUp());  // Memory usage may go down depending
                                         // on implementation
        ASSERTV(!monitor1.isTotalUp());
        ASSERTV(0 <  objectAllocator1.numBytesInUse());

        ASSERTV(&objectAllocator1 == O1.allocator().mechanism());
        ASSERTV(&objectAllocator1 == O2.allocator().mechanism());
        ASSERTV(&objectAllocator1 == O3.allocator().mechanism());
    }

    // - - - - - - - - - - - - - - - - - - - - - - - - - - - - - - - - - - - -

    if (veryVerbose) {
        printf("Test primary manipulators/accessors on every permutation.\n");
    }

    // Assume that the array 'INT_VALUES' is initially sorted.  That is true
    // when this test case was initially written, and should be maintained
    // through any future edits.  Otherwise, sort the array at this point.
    do {
        // For each possible permutation of values, insert values, iterate over
        // the resulting container, find values, and then erase values.

        Obj x(HASHER, COMPARATOR, 0, 1.0f, &objectAllocator);
        const Obj& X = x;
        for (size_t i = 0; i != NUM_INT_VALUES; ++i) {
            Obj y(X, &objectAllocator); const Obj& Y = y;
            ASSERTV(X == Y);
            ASSERTV(!(X != Y));

            ASSERTV(i, 0 == X.find(KEY_CONFIG::extractKey(INT_VALUES[i])));

            // Test 'insert'.
            int value = INT_VALUES[i];
            bool isInsertedFlag = false;
            Link *link = x.insertIfMissing(&isInsertedFlag, value);
            ASSERTV(0             != link);
            ASSERTV(true          == isInsertedFlag);
            ASSERTV(KEY_CONFIG::extractKey(INT_VALUES[i] ==
                                       ImpUtil::extractKey<KEY_CONFIG>(link)));
            ASSERTV(INT_VALUES[i] == ImpUtil::extractValue<KEY_CONFIG>(link));

            // Test size, empty.
            ASSERTV(i + 1 == X.size());
            ASSERTV(0 != X.size());

            // Test insert duplicate key
            ASSERTV(link    == x.insertIfMissing(&isInsertedFlag, value));
            ASSERTV(false   == isInsertedFlag);
            ASSERTV(i + 1   == X.size());

            // Test find
            Link *it     = X.find(KEY_CONFIG::extractKey(INT_VALUES[i]));
            ASSERTV(ImpUtil::extractKey<KEY_CONFIG>(link) ==
                    ImpUtil::extractKey<KEY_CONFIG>(it));

            ASSERTV(X != Y);
            ASSERTV(!(X == Y));

            y = x;
            ASSERTV(X == Y);
            ASSERTV(!(X != Y));
        }

        ASSERTV(0 != objectAllocator.numBytesInUse());
        ASSERTV(0 == defaultAllocator.numBytesInUse());

        // Use remove(link) on all the elements.
        for (size_t i = 0; i != NUM_INT_VALUES; ++i) {
            Link *it     = x.find(KEY_CONFIG::extractKey(INT_VALUES[i]));
            Link *nextIt = it->nextLink();

            ASSERTV(0       != it);
            ASSERTV(KEY_CONFIG::extractKey(INT_VALUES[i] ==
                                         ImpUtil::extractKey<KEY_CONFIG>(it)));
            ASSERTV(INT_VALUES[i] == ImpUtil::extractValue<KEY_CONFIG>(it));
            Link *resIt = x.remove(it);
            ASSERTV(resIt == nextIt);

            Link *resFind = x.find(KEY_CONFIG::extractKey(INT_VALUES[i]));
            ASSERTV(0 == resFind);

            ASSERTV(NUM_INT_VALUES - i - 1 == X.size());
        }
    } while (native_std::next_permutation(INT_VALUES,
                                          INT_VALUES + NUM_INT_VALUES));

    // - - - - - - - - - - - - - - - - - - - - - - - - - - - - - - - - - - - -

    if (veryVerbose) printf("Test 'remove(bslalg::BidirectionalLink *)'.\n");
    {
        native_std::random_shuffle(INT_VALUES,  INT_VALUES + NUM_INT_VALUES);

        Obj x(HASHER, COMPARATOR, 0, 1.0f, &objectAllocator);
        const Obj& X = x;
        for (size_t i = 0; i != NUM_INT_VALUES; ++i) {
            int value = INT_VALUES[i];
            Link *result1 = x.insert(value);
            ASSERTV(0 != result1);
            Link *result2 = x.insert(value);
            ASSERTV(0 != result2);
            ASSERTV(result1 != result2);
            ASSERTV(2 * (i + 1) == X.size());

            Link *start;
            Link *end;
            int key = KEY_CONFIG::extractKey(INT_VALUES[i]);
            x.findRange(&start, &end, key);
            ASSERTV(ImpUtil::extractKey<KEY_CONFIG>(start) == key);
            ASSERTV(ImpUtil::extractKey<KEY_CONFIG>(start->nextLink()) == key);
            ASSERTV(start->nextLink()->nextLink() == end);
        }

        for (size_t i = 0; i != NUM_INT_VALUES; ++i) {
            Link *const initialRoot = X.elementListRoot();
            int key = ImpUtil::extractKey<KEY_CONFIG>(initialRoot);
            Link *resIt1 = x.remove(X.elementListRoot());
            ASSERTV(initialRoot != resIt1);
            ASSERTV(initialRoot != X.elementListRoot());
            ASSERTV(X.elementListRoot() == resIt1);
            ASSERTV(X.find(key) == resIt1);

            ASSERTV((2 * (NUM_INT_VALUES - i) - 1),   X.size(),
                    (2 * (NUM_INT_VALUES - i) - 1) == X.size());
            Link *resIt2 = x.remove(x.elementListRoot());
            ASSERTV(x.elementListRoot() == resIt2);
            ASSERTV(resIt2 != resIt1);
            ASSERTV(X.find(key) == 0);
            ASSERTV((2 * (NUM_INT_VALUES - i - 1)),   X.size(),
                    (2 * (NUM_INT_VALUES - i - 1)) == X.size());
        }
    }
}

//=============================================================================
//                              MAIN PROGRAM
//-----------------------------------------------------------------------------

int main(int argc, char *argv[])
{
    int test            = argc > 1 ? atoi(argv[1]) : 0;
    verbose             = argc > 2;
    veryVerbose         = argc > 3;
    veryVeryVerbose     = argc > 4;
    veryVeryVeryVerbose = argc > 5;

    printf("TEST " __FILE__ " CASE %d\n", test);

    bslma::TestAllocator globalAllocator("global", veryVeryVeryVerbose);
    bslma::Default::setGlobalAllocator(&globalAllocator);

    bslma::TestAllocator defaultAllocator("default", veryVeryVeryVerbose);
    bslma::Default::setDefaultAllocator(&defaultAllocator);

    // Set this test allocator globally, up front, to avoid multiple static
    // allocator references on AIX.  This allocator should always be swapped
    // out by an allocator guard during any specific test case.

    bslma::TestAllocator bsltfAllocator("bsltf-default", veryVeryVeryVerbose);
    g_bsltfAllocator_p = &bsltfAllocator;
    bsltf::StdTestAllocatorConfiguration::setDelegateAllocatorRaw(
                                                           g_bsltfAllocator_p);

    ASSERT(bsltf::StdTestAllocatorConfiguration::delegateAllocator() ==
                                                           g_bsltfAllocator_p);

    switch (test) { case 0:
      case 15: mainTestCaseUsageExample(); break;
//      case 17: mainTestCase17(); break;
//      case 16: mainTestCase16(); break;
//      case 15: mainTestCase15(); break;
      case 14: mainTestCase14(); break;
      case 13: mainTestCase13(); break;
      case 12: mainTestCase12(); break;
      case 11: mainTestCase11(); break;
      case 10: mainTestCase10(); break;
      case  9: mainTestCase9 (); break;
      case  8: mainTestCase8 (); break;
      case  7: mainTestCase7 (); break;
      case  6: mainTestCase6 (); break;
      case  5: mainTestCase5 (); break;
      case  4: mainTestCase4 (); break;
      case  3: mainTestCase3 (); break;
      case  2: mainTestCase2 (); break;
      case  1: mainTestCase1 (); break;
      default: {
        fprintf(stderr, "WARNING: CASE `%d' NOT FOUND.\n", test);
        testStatus = -1;
      }
    }

    // There should be no allocations for the "default STL-test allocator"
    ASSERTV(bsltfAllocator.numBlocksTotal(),
            0 == bsltfAllocator.numBlocksTotal());

    // CONCERN: In no case does memory come from the global allocator.
    ASSERTV(globalAllocator.numBlocksTotal(),
            0 == globalAllocator.numBlocksTotal());

    if (testStatus > 0) {
        fprintf(stderr, "Error, non-zero test status = %d.\n", testStatus);
    }
    return testStatus;
}

// ---------------------------------------------------------------------------
// NOTICE:
//      Copyright (C) Bloomberg L.P., 2012
//      All Rights Reserved.
//      Property of Bloomberg L.P. (BLP)
//      This software is made available solely pursuant to the
//      terms of a BLP license agreement which governs its use.
// ----------------------------- END-OF-FILE ---------------------------------<|MERGE_RESOLUTION|>--- conflicted
+++ resolved
@@ -166,15 +166,9 @@
 //*[16] insertIfMissing(const KeyType& key);
 //*[  ] remove(bslalg::BidirectionalLink *node);
 //*[ 2] removeAll();
-<<<<<<< HEAD
-//*[12] rehashForNumBuckets(SizeType newNumBuckets);
-//*[12] reserveForNumElements(SizeType numElements);
-//*[14] setMaxLoadFactor(float loadFactor);
-=======
 //*[11] rehashForNumBuckets(SizeType newNumBuckets);
 //*[11] reserveForNumElements(SizeType numElements);
 //*[13] setMaxLoadFactor(float loadFactor);
->>>>>>> 34affe25
 //*[ 8] swap(HashTable& other);
 //
 //      ACCESSORS
@@ -2217,11 +2211,7 @@
 template <class TYPE>
 class DefaultOnlyComparator {
     // This test class provides a mechanism that defines a function-call
-<<<<<<< HEAD
-    // operator that compares two objects of the parameterized 'TYPE'.  Hoever
-=======
     // operator that compares two objects of the parameterized 'TYPE'.  However
->>>>>>> 34affe25
     // it is a perverse type intended for testing templates against their
     // minimum requirements, and as such is neither copyable nor swappable, and
     // is only default constructible.  The function call operator will return
@@ -2273,12 +2263,8 @@
     size_t operator() (const TYPE& value)
         // Return the hash of the specified 'value'.
     {
-<<<<<<< HEAD
-        return bsl::hash<TYPE>().operator()(value);
-=======
         return bsl::hash<int>().operator()(
                       bsltf::TemplateTestFacility::getIdentifier<TYPE>(value));
->>>>>>> 34affe25
     }
 };
 
@@ -2871,7 +2857,6 @@
 template <class TYPE>
 inline
 int TestEqualityComparator<TYPE>::id() const
-<<<<<<< HEAD
 {
     return d_id;
 }
@@ -2881,33 +2866,10 @@
 size_t TestEqualityComparator<TYPE>::count() const
 {
     return d_count;
-=======
-{
-    return d_id;
->>>>>>> 34affe25
 }
 
 template <class TYPE>
 inline
-<<<<<<< HEAD
-bool operator==(const TestEqualityComparator<TYPE>& lhs,
-                const TestEqualityComparator<TYPE>& rhs)
-{
-    return lhs.id() == rhs.id();
-=======
-size_t TestEqualityComparator<TYPE>::count() const
-{
-    return d_count;
->>>>>>> 34affe25
-}
-
-template <class TYPE>
-inline
-<<<<<<< HEAD
-bool operator!=(const TestEqualityComparator<TYPE>& lhs,
-                const TestEqualityComparator<TYPE>& rhs)
-{
-=======
 bool operator==(const TestEqualityComparator<TYPE>& lhs,
                 const TestEqualityComparator<TYPE>& rhs)
 {
@@ -2919,7 +2881,6 @@
 bool operator!=(const TestEqualityComparator<TYPE>& lhs,
                 const TestEqualityComparator<TYPE>& rhs)
 {
->>>>>>> 34affe25
     return lhs.id() != rhs.id();
 }
 
@@ -4399,11 +4360,7 @@
     //   to test all the other methods of this class work with such a type,
     //   although we are not really adding anything new other than constructing
     //   into this state - therefore, the default constructor should be the
-<<<<<<< HEAD
-    //   last method tested, so that it can check every other method beging
-=======
     //   last method tested, so that it can check every other method being
->>>>>>> 34affe25
     //   called for a type that is only default constructible, relying on their
     //   otherwise validated behavior from known states.
     //
@@ -4470,39 +4427,16 @@
 
     if (verbose) printf("\nTesting with various allocator configurations.\n");
 
-<<<<<<< HEAD
-#if 0
-    // Create an object that all default constructed 'HashTable' objects should
-    // have the same value as.  Note that value does not depend on allocator or
-    // the ordering functors, so we take the simplest form that we have already
-    // tested back in test case 2.
-#else
-    // Change of plan, as we cannot assume that the two functor objects are
-    // copy-constructible.l
-#endif
-
-    bslma::TestAllocator da("default",   veryVeryVeryVerbose);
-    bslma::DefaultAllocatorGuard dag(&da);
-
-    const ALLOCATOR dfltAlloc = MakeAllocator<ALLOCATOR>::make(&da);
-//    const Obj DEFAULT(HASHER(), COMPARATOR(), 0, 1.0, dfltAlloc);
+    bslma::TestAllocator tda("test values", veryVeryVeryVerbose);
+    const TestValues VALUES(&tda);  // Contains 52 distinct increasing values.
 
     const char *ALLOC_SPEC = ObjMaker::specForDefaultTests();
 
     for (const char *cfg = ALLOC_SPEC; *cfg; ++cfg) {
         const char CONFIG = *cfg;  // how we specify the allocator
-=======
-    bslma::TestAllocator tda("test values", veryVeryVeryVerbose);
-    const TestValues VALUES(&tda);  // Contains 52 distinct increasing values.
-
-    const char *ALLOC_SPEC = ObjMaker::specForDefaultTests();
-
-    for (const char *cfg = ALLOC_SPEC; *cfg; ++cfg) {
-        const char CONFIG = *cfg;  // how we specify the allocator
 
         bslma::TestAllocator da("default",   veryVeryVeryVerbose);
         bslma::DefaultAllocatorGuard dag(&da);
->>>>>>> 34affe25
 
         bslma::TestAllocator fa("footprint", veryVeryVeryVerbose);
         bslma::TestAllocator sa("supplied",  veryVeryVeryVerbose);
@@ -4512,8 +4446,6 @@
         if (veryVerbose) {
             printf("\n\tTesting default constructor.\n");
         }
-<<<<<<< HEAD
-=======
 
         Obj       *objPtr;
         ALLOCATOR  expAlloc = ObjMaker::makeObject(&objPtr,
@@ -4590,109 +4522,6 @@
         ASSERTV(CONFIG, 0.0f < X.loadFactor());
 
         // -----------------------------------------------------------------
-
-        // Reclaim dynamically allocated object under test.
-
-        fa.deleteObject(objPtr);
-
-        // Verify all memory is released on object destruction.
-
-        ASSERTV(CONFIG, da.numBlocksInUse(), 0 == da.numBlocksInUse());
-        ASSERTV(CONFIG, fa.numBlocksInUse(), 0 == fa.numBlocksInUse());
-        ASSERTV(CONFIG, sa.numBlocksInUse(), 0 == sa.numBlocksInUse());
-    }
-}
-
-template <class KEY_CONFIG, class HASHER, class COMPARATOR, class ALLOCATOR>
-void TestDriver<KEY_CONFIG, HASHER, COMPARATOR, ALLOCATOR>::testCase13()
-{
-    // ------------------------------------------------------------------------
-    // TESTING setMaxLoadFactor METHOD
-    //
-    // Concerns:
-    //: 1 ...
-    //:
-    //
-    // Plan:
-    //: 1 For each value of increasing length, 'L':
-    //:
-    //
-    // Testing:
-    //*  setMaxLoadFactor
-    // ------------------------------------------------------------------------
-
-    if (verbose) {
-        printf("\nTesting 'setMaxLoadFactor'.\n");
-    }
-
-    bslma::TestAllocator         da("default", veryVeryVeryVerbose);
-    bslma::DefaultAllocatorGuard dag(&da);
-
-    bslma::TestAllocator scratch("scratch", veryVeryVeryVerbose);
-    ALLOCATOR scratchAlloc = MakeAllocator<ALLOCATOR>::make(&scratch);
-
-    const HASHER     HASH    = MakeDefaultFunctor<HASHER>::make();
-    const COMPARATOR COMPARE = MakeDefaultFunctor<COMPARATOR>::make();
-
-    if (verbose) printf("Testing exteme values.\n");
-    {
-
-        Obj mX(HASH, COMPARE, 1, 1.0f, scratchAlloc);  const Obj& X = mX;
-
-        mX.setMaxLoadFactor(std::numeric_limits<float>::max());
-        ASSERT(std::numeric_limits<float>::max() == X.maxLoadFactor());
-
-        mX.setMaxLoadFactor(std::numeric_limits<float>::infinity());
-        ASSERT(std::numeric_limits<float>::infinity() == X.maxLoadFactor());
-    }
->>>>>>> 34affe25
-
-        Obj       *objPtr;
-        ALLOCATOR  expAlloc = ObjMaker::makeObject(&objPtr,
-                                                   CONFIG,
-                                                   &fa,
-                                                   &sa);
-        Obj& mX = *objPtr;  const Obj& X = mX;
-
-        // Verify any attribute allocators are installed properly.
-
-        ASSERTV(CONFIG, expAlloc == X.allocator());
-
-        const bslma::TestAllocator  *oa = extractTestAllocator(expAlloc);
-        const bslma::TestAllocator *noa = &sa == oa ? &da : &sa;
-
-        // It is important that these allocators are found, or else the
-        // following tests will break severely, dereferencing null
-        // pointer.
-
-        BSLS_ASSERT_OPT(oa);
-        BSLS_ASSERT_OPT(noa);
-
-        // Confirm the expected state.
-
-        ASSERTV(CONFIG, 0 == X.size());
-        ASSERTV(CONFIG, 1 == X.numBuckets());
-        ASSERTV(CONFIG, 0 == X.elementListRoot());
-        ASSERTV(CONFIG, 1.0f == X.maxLoadFactor());
-        ASSERTV(CONFIG, 0.0f == X.loadFactor());
-        ASSERTV(CONFIG, 0 == X.countElementsInBucket(0));
-
-        const bslalg::HashTableBucket& bucket = X.bucketAtIndex(0);
-        ASSERTV(CONFIG, 0 == bucket.first());
-        ASSERTV(CONFIG, 0 == bucket.last());
-
-//        ASSERTV(CONFIG, isEqualComparator(COMPARATOR(), X.comparator()));
-//        ASSERTV(CONFIG, isEqualHasher(HASHER(), X.hasher()));
-
-        // Add any additional fine-grained tests that might be interesting.
-
-
-        // Verify no allocation from the object/non-object allocators.
-
-        ASSERTV(CONFIG,  oa->numBlocksTotal(), 0 ==  oa->numBlocksTotal());
-        ASSERTV(CONFIG, noa->numBlocksTotal(), 0 == noa->numBlocksTotal());
-
-        // ----------------------------------------------------------------
 
         // Reclaim dynamically allocated object under test.
 
@@ -5348,15 +5177,9 @@
     //: 5 'rehashForNumBuckets' is a no-op if the requested number of buckets
     //:   is less than the current 'numBuckets' in the object.
     //:
-<<<<<<< HEAD
-    //: 6 'reserveForNumElements' is a no-op if the requested number of elements
-    //:   can already be accommodated without exceeding the 'maxLoadFactor' of
-    //:   the object.
-=======
     //: 6 'reserveForNumElements' is a no-op if the requested number of
     //:   elements can already be accommodated without exceeding the
     //:   'maxLoadFactor' of the object.
->>>>>>> 34affe25
     //:
     //: 7 Any memory allocation is from the object allocator.
     //:
@@ -5370,13 +5193,8 @@
     //:10 'rehashForNumBuckets' will reset the object to an empty container,
     //:   without leaking memory or objects, if a hasher throws.
     //:
-<<<<<<< HEAD
-    //:11 'reserveForNumElements' provides the strong exception guarantee if the
-    //:   hasher does not throw.
-=======
     //:11 'reserveForNumElements' provides the strong exception guarantee if
     //:   the hasher does not throw.
->>>>>>> 34affe25
     //:
     //:12 'reserveForNumElements' will reset the object to an empty container,
     //:   without leaking memory or objects, if a hasher throws.
