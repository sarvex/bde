// bslstl_hash.h                                                      -*-C++-*-
#ifndef INCLUDED_BSLSTL_HASH
#define INCLUDED_BSLSTL_HASH

#ifndef INCLUDED_BSLS_IDENT
#include <bsls_ident.h>
#endif
BSLS_IDENT("$Id: $")

//@PURPOSE: Provide a namespace for hash functions.
//
//@CLASSES:
//  bsl::hash: hash function for fundamental types
//
//@SEE_ALSO: bsl+stdhdrs
//
//@AUTHOR: Arthur Chiu (achiu21), Alisdair Meredith (ameredith1)
//         Stefano Pacifico (spacifico1)
//
//@DESCRIPTION: This component provides a template unary functor,
//'bsl::hash', implementing the 'std::hash' functor.  'bsl::hash' applies a C++
//standard compliant, implementation defined, hash function to fundamental
//types returning the result of such application.
//
/// Standard Hash Function
// According to the C++ standard the requirements of a standard hash function
// 'h' are:
//
//: 1 Return a 'size_t' value between 0 and
//:   'numeric_limits<std::size_t>::max()'
//:
//: 2 The value returned must depend only on the argument 'k'.  For multiple
//:   evaluations with the same argument 'k', the value returned must be
//:   always the same.
//:
//: 3 The function should not modify it's argument.
//
///Usage
///-----
// This component is for use by the 'bsl+stdhdrs' package.


// Prevent 'bslstl' headers from being included directly in 'BSL_OVERRIDES_STD'
// mode.  Doing so is unsupported, and is likely to cause compilation errors.
#if defined(BSL_OVERRIDES_STD) && !defined(BSL_STDHDRS_PROLOGUE_IN_EFFECT)
#error "<bslstl_hash.h> header can't be included directly in \
BSL_OVERRIDES_STD mode"
#endif

#ifndef INCLUDED_BSLSCM_VERSION
#include <bslscm_version.h>
#endif

<<<<<<< HEAD
#ifndef INCLUDED_BSLALG_HASHUTIL
#include <bslalg_hashutil.h>
#endif

#ifndef INCLUDED_BSLALG_TYPETRAITS
#include <bslalg_typetraits.h>
=======
#ifndef INCLUDED_BSLMF_NESTEDTRAITDECLARATION
#include <bslmf_nestedtraitdeclaration.h>
#endif

#ifndef INCLUDED_BSLMF_ISTRIVIALLYCOPYABLE
#include <bslmf_istriviallycopyable.h>
>>>>>>> ff51101b
#endif

#ifndef INCLUDED_BSLS_COMPILERFEATURES
#include <bsls_compilerfeatures.h>
#endif

#ifndef INCLUDED_CSTDDEF
#include <cstddef>  // for 'std::size_t'
#define INCLUDED_CSTDDEF
#endif

namespace bsl {

                          // ==================
                          // class bslstl::hash
                          // ==================

template <class BSLSTL_KEY>
struct hash;
    // Empty base class for hashing.  No general hash struct defined, each type
    // requires a specialization.  Leaving this struct declared but undefined
    // will generate error messages that are more clear when someone tries to
    // use a key that does not have a corresponding hash function.

template <class BSLSTL_KEY>
struct hash<const BSLSTL_KEY> : hash<BSLSTL_KEY> {
    // This class provides hashing functionality for constant key types, by
    // delegating to the same function for non-constant key types.
};

template <class TYPE>
struct hash<TYPE *> {
    // Specialization of 'hash' for pointers.

    // TRAITS
<<<<<<< HEAD
    BSLALG_DECLARE_NESTED_TRAITS(hash,
                                 BloombergLP::bslalg::TypeTraitsGroupPod);

    // STANDARD TYPEDEFS
    typedef TYPE *argument_type;
    typedef std::size_t result_type;

    //! hash() = default;
        // Create a 'hash' object.

    //! hash(const hash& original) = default;
        // Create a 'hash' object.  Note that as 'hash' is an empty (stateless)
        // type, this operation will have no observable effect.

    //! ~hash() = default;
        // Destroy this object.

    // MANIPULATORS
    //! hash& operator=(const hash& rhs) = default;
        // Assign to this object the value of the specified 'rhs' object, and
        // return a reference providing modifiable access to this object.  Note
        // that as 'hash' is an empty (stateless) type, this operation will
        // have no observable effect.
=======
    BSLMF_NESTED_TRAIT_DECLARATION(hash, bsl::is_trivially_copyable);
>>>>>>> ff51101b

    // ACCESSORS
    std::size_t operator()(TYPE *x) const;
        // Return a hash value computed using the specified 'x'.
};

template <>
struct hash<bool> {
    // Specialization of 'hash' for 'bool' values.

    // TRAITS
<<<<<<< HEAD
    BSLALG_DECLARE_NESTED_TRAITS(hash,
                                 BloombergLP::bslalg::TypeTraitsGroupPod);

    // STANDARD TYPEDEFS
    typedef bool argument_type;
    typedef std::size_t result_type;

    //! hash() = default;
        // Create a 'hash' object.

    //! hash(const hash& original) = default;
        // Create a 'hash' object.  Note that as 'hash' is an empty (stateless)
        // type, this operation will have no observable effect.

    //! ~hash() = default;
        // Destroy this object.

    // MANIPULATORS
    //! hash& operator=(const hash& rhs) = default;
        // Assign to this object the value of the specified 'rhs' object, and
        // return a reference providing modifiable access to this object.  Note
        // that as 'hash' is an empty (stateless) type, this operation will
        // have no observable effect.
=======
    BSLMF_NESTED_TRAIT_DECLARATION(hash, bsl::is_trivially_copyable);
>>>>>>> ff51101b

    // ACCESSORS
    std::size_t operator()(bool x) const;
        // Return a hash value computed using the specified 'x'.
};

template <>
struct hash<char> {
    // Specialization of 'hash' for 'char' values.

    // TRAITS
<<<<<<< HEAD
    BSLALG_DECLARE_NESTED_TRAITS(hash,
                                 BloombergLP::bslalg::TypeTraitsGroupPod);

    // STANDARD TYPEDEFS
    typedef char argument_type;
    typedef std::size_t result_type;

    //! hash() = default;
        // Create a 'hash' object.

    //! hash(const hash& original) = default;
        // Create a 'hash' object.  Note that as 'hash' is an empty (stateless)
        // type, this operation will have no observable effect.

    //! ~hash() = default;
        // Destroy this object.

    // MANIPULATORS
    //! hash& operator=(const hash& rhs) = default;
        // Assign to this object the value of the specified 'rhs' object, and
        // return a reference providing modifiable access to this object.  Note
        // that as 'hash' is an empty (stateless) type, this operation will
        // have no observable effect.
=======
    BSLMF_NESTED_TRAIT_DECLARATION(hash, bsl::is_trivially_copyable);
>>>>>>> ff51101b

    // ACCESSORS
    std::size_t operator()(char x) const;
        // Return a hash value computed using the specified 'x'.
};

template <>
struct hash<signed char> {
    // Specialization of 'hash' for 'signed' 'char' values.

    // TRAITS
<<<<<<< HEAD
    BSLALG_DECLARE_NESTED_TRAITS(hash,
                                 BloombergLP::bslalg::TypeTraitsGroupPod);

    // STANDARD TYPEDEFS
    typedef signed char argument_type;
    typedef std::size_t result_type;

    //! hash() = default;
        // Create a 'hash' object.

    //! hash(const hash& original) = default;
        // Create a 'hash' object.  Note that as 'hash' is an empty (stateless)
        // type, this operation will have no observable effect.

    //! ~hash() = default;
        // Destroy this object.

    // MANIPULATORS
    //! hash& operator=(const hash& rhs) = default;
        // Assign to this object the value of the specified 'rhs' object, and
        // return a reference providing modifiable access to this object.  Note
        // that as 'hash' is an empty (stateless) type, this operation will
        // have no observable effect.
=======
    BSLMF_NESTED_TRAIT_DECLARATION(hash, bsl::is_trivially_copyable);
>>>>>>> ff51101b

    // ACCESSORS
    std::size_t operator()(signed char x) const;
        // Return a hash value computed using the specified 'x'.
};

template <>
struct hash<unsigned char> {
    // Specialization of 'hash' for 'unsigned' 'char' values.

    // TRAITS
<<<<<<< HEAD
    BSLALG_DECLARE_NESTED_TRAITS(hash,
                                 BloombergLP::bslalg::TypeTraitsGroupPod);

    // STANDARD TYPEDEFS
    typedef unsigned char argument_type;
    typedef std::size_t result_type;

    //! hash() = default;
        // Create a 'hash' object.

    //! hash(const hash& original) = default;
        // Create a 'hash' object.  Note that as 'hash' is an empty (stateless)
        // type, this operation will have no observable effect.

    //! ~hash() = default;
        // Destroy this object.

    // MANIPULATORS
    //! hash& operator=(const hash& rhs) = default;
        // Assign to this object the value of the specified 'rhs' object, and
        // return a reference providing modifiable access to this object.  Note
        // that as 'hash' is an empty (stateless) type, this operation will
        // have no observable effect.
=======
    BSLMF_NESTED_TRAIT_DECLARATION(hash, bsl::is_trivially_copyable);
>>>>>>> ff51101b

    // ACCESSORS
    std::size_t operator()(unsigned char x) const;
        // Return a hash value computed using the specified 'x'.
};

template <>
struct hash<wchar_t> {
    // Specialization of 'hash' for 'wchar_t' values.

    // TRAITS
    BSLALG_DECLARE_NESTED_TRAITS(hash,
                                 BloombergLP::bslalg::TypeTraitsGroupPod);

    // STANDARD TYPEDEFS
    typedef wchar_t argument_type;
    typedef std::size_t result_type;

    //! hash() = default;
        // Create a 'hash' object.

    //! hash(const hash& original) = default;
        // Create a 'hash' object.  Note that as 'hash' is an empty (stateless)
        // type, this operation will have no observable effect.

    //! ~hash() = default;
        // Destroy this object.

    // MANIPULATORS
    //! hash& operator=(const hash& rhs) = default;
        // Assign to this object the value of the specified 'rhs' object, and
        // return a reference providing modifiable access to this object.  Note
        // that as 'hash' is an empty (stateless) type, this operation will
        // have no observable effect.

    // ACCESSORS
    std::size_t operator()(wchar_t x) const;
        // Return a hash value computed using the specified 'x'.
};

#if defined BSLS_COMPILERFEATURES_SUPPORT_UNICODE_CHAR_TYPES
template <>
struct hash<char16_t> {
    // Specialization of 'hash' for 'char16_t' values.

    // TRAITS
<<<<<<< HEAD
    BSLALG_DECLARE_NESTED_TRAITS(hash,
                                 BloombergLP::bslalg::TypeTraitsGroupPod);

    // STANDARD TYPEDEFS
    typedef char16_t argument_type;
    typedef std::size_t result_type;

    //! hash() = default;
        // Create a 'hash' object.

    //! hash(const hash& original) = default;
        // Create a 'hash' object.  Note that as 'hash' is an empty (stateless)
        // type, this operation will have no observable effect.

    //! ~hash() = default;
        // Destroy this object.

    // MANIPULATORS
    //! hash& operator=(const hash& rhs) = default;
        // Assign to this object the value of the specified 'rhs' object, and
        // return a reference providing modifiable access to this object.  Note
        // that as 'hash' is an empty (stateless) type, this operation will
        // have no observable effect.
=======
    BSLMF_NESTED_TRAIT_DECLARATION(hash, bsl::is_trivially_copyable);
>>>>>>> ff51101b

    // ACCESSORS
    std::size_t operator()(char16_t x) const;
        // Return a hash value computed using the specified 'x'.
};

template <>
struct hash<char32_t> {
    // Specialization of 'hash' for 'char32_t' values.

    // TRAITS
    BSLALG_DECLARE_NESTED_TRAITS(hash,
                                 BloombergLP::bslalg::TypeTraitsGroupPod);

    // STANDARD TYPEDEFS
    typedef char32_t argument_type;
    typedef std::size_t result_type;

    //! hash() = default;
        // Create a 'hash' object.

    //! hash(const hash& original) = default;
        // Create a 'hash' object.  Note that as 'hash' is an empty (stateless)
        // type, this operation will have no observable effect.

    //! ~hash() = default;
        // Destroy this object.

    // MANIPULATORS
    //! hash& operator=(const hash& rhs) = default;
        // Assign to this object the value of the specified 'rhs' object, and
        // return a reference providing modifiable access to this object.  Note
        // that as 'hash' is an empty (stateless) type, this operation will
        // have no observable effect.

    // ACCESSORS
    std::size_t operator()(char32_t x) const;
        // Return a hash value computed using the specified 'x'.
};
#endif

template <>
struct hash<short> {
    // Specialization of 'hash' for 'short' values.

    // TRAITS
<<<<<<< HEAD
    BSLALG_DECLARE_NESTED_TRAITS(hash,
                                 BloombergLP::bslalg::TypeTraitsGroupPod);

    // STANDARD TYPEDEFS
    typedef short argument_type;
    typedef std::size_t result_type;

    //! hash() = default;
        // Create a 'hash' object.

    //! hash(const hash& original) = default;
        // Create a 'hash' object.  Note that as 'hash' is an empty (stateless)
        // type, this operation will have no observable effect.

    //! ~hash() = default;
        // Destroy this object.

    // MANIPULATORS
    //! hash& operator=(const hash& rhs) = default;
        // Assign to this object the value of the specified 'rhs' object, and
        // return a reference providing modifiable access to this object.  Note
        // that as 'hash' is an empty (stateless) type, this operation will
        // have no observable effect.
=======
    BSLMF_NESTED_TRAIT_DECLARATION(hash, bsl::is_trivially_copyable);
>>>>>>> ff51101b

    // ACCESSORS
    std::size_t operator()(short x) const;
        // Return a hash value computed using the specified 'x'.
};

template <>
struct hash<unsigned short> {
    // Specialization of 'hash' for 'unsigned' 'short' values.

    // TRAITS
<<<<<<< HEAD
    BSLALG_DECLARE_NESTED_TRAITS(hash,
                                 BloombergLP::bslalg::TypeTraitsGroupPod);

    // STANDARD TYPEDEFS
    typedef unsigned short argument_type;
    typedef std::size_t result_type;

    //! hash() = default;
        // Create a 'hash' object.

    //! hash(const hash& original) = default;
        // Create a 'hash' object.  Note that as 'hash' is an empty (stateless)
        // type, this operation will have no observable effect.

    //! ~hash() = default;
        // Destroy this object.

    // MANIPULATORS
    //! hash& operator=(const hash& rhs) = default;
        // Assign to this object the value of the specified 'rhs' object, and
        // return a reference providing modifiable access to this object.  Note
        // that as 'hash' is an empty (stateless) type, this operation will
        // have no observable effect.
=======
    BSLMF_NESTED_TRAIT_DECLARATION(hash, bsl::is_trivially_copyable);
>>>>>>> ff51101b

    // ACCESSORS
    std::size_t operator()(unsigned short x) const;
        // Return a hash value computed using the specified 'x'.
};

template <>
struct hash<int> {
    // Specialization of 'hash' for 'int' values.

    // TRAITS
<<<<<<< HEAD
    BSLALG_DECLARE_NESTED_TRAITS(hash,
                                 BloombergLP::bslalg::TypeTraitsGroupPod);

    // STANDARD TYPEDEFS
    typedef int argument_type;
    typedef std::size_t result_type;

    //! hash() = default;
        // Create a 'hash' object.

    //! hash(const hash& original) = default;
        // Create a 'hash' object.  Note that as 'hash' is an empty (stateless)
        // type, this operation will have no observable effect.

    //! ~hash() = default;
        // Destroy this object.

    // MANIPULATORS
    //! hash& operator=(const hash& rhs) = default;
        // Assign to this object the value of the specified 'rhs' object, and
        // return a reference providing modifiable access to this object.  Note
        // that as 'hash' is an empty (stateless) type, this operation will
        // have no observable effect.
=======
    BSLMF_NESTED_TRAIT_DECLARATION(hash, bsl::is_trivially_copyable);
>>>>>>> ff51101b

    // ACCESSORS
    std::size_t operator()(int x) const;
        // Return a hash value computed using the specified 'x'.
};

template <>
struct hash<unsigned int> {
    // Specialization of 'hash' for 'unsigned' 'int' values.

    // TRAITS
<<<<<<< HEAD
    BSLALG_DECLARE_NESTED_TRAITS(hash,
                                 BloombergLP::bslalg::TypeTraitsGroupPod);

    // STANDARD TYPEDEFS
    typedef unsigned int argument_type;
    typedef std::size_t result_type;

    //! hash() = default;
        // Create a 'hash' object.

    //! hash(const hash& original) = default;
        // Create a 'hash' object.  Note that as 'hash' is an empty (stateless)
        // type, this operation will have no observable effect.

    //! ~hash() = default;
        // Destroy this object.

    // MANIPULATORS
    //! hash& operator=(const hash& rhs) = default;
        // Assign to this object the value of the specified 'rhs' object, and
        // return a reference providing modifiable access to this object.  Note
        // that as 'hash' is an empty (stateless) type, this operation will
        // have no observable effect.
=======
    BSLMF_NESTED_TRAIT_DECLARATION(hash, bsl::is_trivially_copyable);
>>>>>>> ff51101b

    // ACCESSORS
    std::size_t operator()(unsigned int x) const;
        // Return a hash value computed using the specified 'x'.
};

template <>
struct hash<long> {
    // Specialization of 'hash' for 'long' values.

    // TRAITS
<<<<<<< HEAD
    BSLALG_DECLARE_NESTED_TRAITS(hash,
                                 BloombergLP::bslalg::TypeTraitsGroupPod);

    // STANDARD TYPEDEFS
    typedef long argument_type;
    typedef std::size_t result_type;

    //! hash() = default;
        // Create a 'hash' object.

    //! hash(const hash& original) = default;
        // Create a 'hash' object.  Note that as 'hash' is an empty (stateless)
        // type, this operation will have no observable effect.

    //! ~hash() = default;
        // Destroy this object.

    // MANIPULATORS
    //! hash& operator=(const hash& rhs) = default;
        // Assign to this object the value of the specified 'rhs' object, and
        // return a reference providing modifiable access to this object.  Note
        // that as 'hash' is an empty (stateless) type, this operation will
        // have no observable effect.
=======
    BSLMF_NESTED_TRAIT_DECLARATION(hash, bsl::is_trivially_copyable);
>>>>>>> ff51101b

    // ACCESSORS
    std::size_t operator()(long x) const;
        // Return a hash value computed using the specified 'x'.
};

template <>
struct hash<unsigned long> {
    // Specialization of 'hash' for 'unsigned' 'long' values.

    // TRAITS
<<<<<<< HEAD
    BSLALG_DECLARE_NESTED_TRAITS(hash,
                                 BloombergLP::bslalg::TypeTraitsGroupPod);

    // STANDARD TYPEDEFS
    typedef unsigned long argument_type;
    typedef std::size_t result_type;

    //! hash() = default;
        // Create a 'hash' object.

    //! hash(const hash& original) = default;
        // Create a 'hash' object.  Note that as 'hash' is an empty (stateless)
        // type, this operation will have no observable effect.

    //! ~hash() = default;
        // Destroy this object.

    // MANIPULATORS
    //! hash& operator=(const hash& rhs) = default;
        // Assign to this object the value of the specified 'rhs' object, and
        // return a reference providing modifiable access to this object.  Note
        // that as 'hash' is an empty (stateless) type, this operation will
        // have no observable effect.
=======
    BSLMF_NESTED_TRAIT_DECLARATION(hash, bsl::is_trivially_copyable);
>>>>>>> ff51101b

    // ACCESSORS
    std::size_t operator()(unsigned long x) const;
        // Return a hash value computed using the specified 'x'.
};

template <>
struct hash<long long> {
    // Specialization of 'hash' for 'long long' values.

    // TRAITS
<<<<<<< HEAD
    BSLALG_DECLARE_NESTED_TRAITS(hash,
                                 BloombergLP::bslalg::TypeTraitsGroupPod);

    // STANDARD TYPEDEFS
    typedef long long argument_type;
    typedef std::size_t result_type;

    //! hash() = default;
        // Create a 'hash' object.

    //! hash(const hash& original) = default;
        // Create a 'hash' object.  Note that as 'hash' is an empty (stateless)
        // type, this operation will have no observable effect.

    //! ~hash() = default;
        // Destroy this object.

    // MANIPULATORS
    //! hash& operator=(const hash& rhs) = default;
        // Assign to this object the value of the specified 'rhs' object, and
        // return a reference providing modifiable access to this object.  Note
        // that as 'hash' is an empty (stateless) type, this operation will
        // have no observable effect.
=======
    BSLMF_NESTED_TRAIT_DECLARATION(hash, bsl::is_trivially_copyable);
>>>>>>> ff51101b

    // ACCESSORS
    std::size_t operator()(long long x) const;
        // Return a hash value computed using the specified 'x'.
};

template <>
struct hash<unsigned long long> {
    // Specialization of 'hash' for 'unsigned' 'long long' values.

    // TRAITS
<<<<<<< HEAD
    BSLALG_DECLARE_NESTED_TRAITS(hash,
                                 BloombergLP::bslalg::TypeTraitsGroupPod);

    // STANDARD TYPEDEFS
    typedef unsigned long long argument_type;
    typedef std::size_t result_type;

    //! hash() = default;
        // Create a 'hash' object.

    //! hash(const hash& original) = default;
        // Create a 'hash' object.  Note that as 'hash' is an empty (stateless)
        // type, this operation will have no observable effect.

    //! ~hash() = default;
        // Destroy this object.

    // MANIPULATORS
    //! hash& operator=(const hash& rhs) = default;
        // Assign to this object the value of the specified 'rhs' object, and
        // return a reference providing modifiable access to this object.  Note
        // that as 'hash' is an empty (stateless) type, this operation will
        // have no observable effect.
=======
    BSLMF_NESTED_TRAIT_DECLARATION(hash, bsl::is_trivially_copyable);
>>>>>>> ff51101b

    // ACCESSORS
    std::size_t operator()(unsigned long long x) const;
        // Return a hash value computed using the specified 'x'.
};

template <>
struct hash<float> {
    // Specialization of 'hash' for 'float' values.

    // TRAITS
    BSLALG_DECLARE_NESTED_TRAITS(hash,
                                 BloombergLP::bslalg::TypeTraitsGroupPod);

    // STANDARD TYPEDEFS
    typedef float argument_type;
    typedef std::size_t result_type;

    //! hash() = default;
        // Create a 'hash' object.

    //! hash(const hash& original) = default;
        // Create a 'hash' object.  Note that as 'hash' is an empty (stateless)
        // type, this operation will have no observable effect.

    //! ~hash() = default;
        // Destroy this object.

    // MANIPULATORS
    //! hash& operator=(const hash& rhs) = default;
        // Assign to this object the value of the specified 'rhs' object, and
        // return a reference providing modifiable access to this object.  Note
        // that as 'hash' is an empty (stateless) type, this operation will
        // have no observable effect.

    // ACCESSORS
    std::size_t operator()(float x) const;
        // Return a hash value computed using the specified 'x'.
};

template <>
struct hash<double> {
    // Specialization of 'hash' for 'double' values.

    // TRAITS
<<<<<<< HEAD
    BSLALG_DECLARE_NESTED_TRAITS(hash,
                                 BloombergLP::bslalg::TypeTraitsGroupPod);

    // STANDARD TYPEDEFS
    typedef double argument_type;
    typedef std::size_t result_type;

    //! hash() = default;
        // Create a 'hash' object.

    //! hash(const hash& original) = default;
        // Create a 'hash' object.  Note that as 'hash' is an empty (stateless)
        // type, this operation will have no observable effect.

    //! ~hash() = default;
        // Destroy this object.

    // MANIPULATORS
    //! hash& operator=(const hash& rhs) = default;
        // Assign to this object the value of the specified 'rhs' object, and
        // return a reference providing modifiable access to this object.  Note
        // that as 'hash' is an empty (stateless) type, this operation will
        // have no observable effect.
=======
    BSLMF_NESTED_TRAIT_DECLARATION(hash, bsl::is_trivially_copyable);
>>>>>>> ff51101b

    // ACCESSORS
    std::size_t operator()(double x) const;
        // Return a hash value computed using the specified 'x'.
};

template <>
struct hash<long double> {
    // Specialization of 'hash' for 'long double' values.

    // TRAITS
<<<<<<< HEAD
    BSLALG_DECLARE_NESTED_TRAITS(hash,
                                 BloombergLP::bslalg::TypeTraitsGroupPod);

    // STANDARD TYPEDEFS
    typedef long double argument_type;
    typedef std::size_t result_type;

    //! hash() = default;
        // Create a 'hash' object.

    //! hash(const hash& original) = default;
        // Create a 'hash' object.  Note that as 'hash' is an empty (stateless)
        // type, this operation will have no observable effect.

    //! ~hash() = default;
        // Destroy this object.

    // MANIPULATORS
    //! hash& operator=(const hash& rhs) = default;
        // Assign to this object the value of the specified 'rhs' object, and
        // return a reference providing modifiable access to this object.  Note
        // that as 'hash' is an empty (stateless) type, this operation will
        // have no observable effect.
=======
    BSLMF_NESTED_TRAIT_DECLARATION(hash, bsl::is_trivially_copyable);
>>>>>>> ff51101b

    // ACCESSORS
    std::size_t operator()(long double x) const;
        // Return a hash value computed using the specified 'x'.
};

// ===========================================================================
//                  TEMPLATE AND INLINE FUNCTION DEFINITIONS
// ===========================================================================

template<typename TYPE>
inline
std::size_t hash<TYPE *>::operator()(TYPE *x) const
{
    return ::BloombergLP::bslalg::HashUtil::computeHash(x);
}

inline
std::size_t hash<bool>::operator()(bool x) const
{
    return ::BloombergLP::bslalg::HashUtil::computeHash(x);
}

inline
std::size_t hash<char>::operator()(char x) const
{
    return ::BloombergLP::bslalg::HashUtil::computeHash(x);
}

inline
std::size_t hash<signed char>::operator()(signed char x) const
{
    return ::BloombergLP::bslalg::HashUtil::computeHash(x);
}

inline
std::size_t hash<unsigned char>::operator()(unsigned char x) const
{
    return ::BloombergLP::bslalg::HashUtil::computeHash(x);
}

inline
std::size_t hash<wchar_t>::operator()(wchar_t x) const
{
    return ::BloombergLP::bslalg::HashUtil::computeHash(x);
}

#if defined BSLS_COMPILERFEATURES_SUPPORT_UNICODE_CHAR_TYPES
inline
std::size_t hash<char>::operator()(char16_t x) const
{
    return ::BloombergLP::bslalg::HashUtil::computeHash(x);
}

inline
std::size_t hash<char>::operator()(char32_t x) const
{
    return ::BloombergLP::bslalg::HashUtil::computeHash(x);
}
#endif

inline
std::size_t hash<short>::operator()(short x) const
{
    return ::BloombergLP::bslalg::HashUtil::computeHash(x);
}

inline
std::size_t hash<unsigned short>::operator()(unsigned short x) const
{
    return ::BloombergLP::bslalg::HashUtil::computeHash(x);
}

inline
std::size_t hash<int>::operator()(int x) const
{
    return ::BloombergLP::bslalg::HashUtil::computeHash(x);
}

inline
std::size_t hash<unsigned int>::operator()(unsigned int x) const
{
    return ::BloombergLP::bslalg::HashUtil::computeHash(x);
}

inline
std::size_t hash<long>::operator()(long x) const
{
    return ::BloombergLP::bslalg::HashUtil::computeHash(x);
}

inline
std::size_t hash<unsigned long>::operator()(unsigned long x) const
{
    return ::BloombergLP::bslalg::HashUtil::computeHash(x);
}

inline
std::size_t hash<long long>::operator()(long long x) const
{
    return ::BloombergLP::bslalg::HashUtil::computeHash(x);
}

inline
std::size_t hash<unsigned long long>::operator()(unsigned long long x) const
{
    return ::BloombergLP::bslalg::HashUtil::computeHash(x);
}

inline
std::size_t hash<float>::operator()(float x) const
{
    return ::BloombergLP::bslalg::HashUtil::computeHash(x);
}

inline
std::size_t hash<double>::operator()(double x) const
{
    return ::BloombergLP::bslalg::HashUtil::computeHash(x);
}

inline
std::size_t hash<long double>::operator()(long double x) const
{
    return ::BloombergLP::bslalg::HashUtil::computeHash((double)x);
}

}  // close namespace bsl

#endif

// ---------------------------------------------------------------------------
// NOTICE:
//      Copyright (C) Bloomberg L.P., 2012
//      All Rights Reserved.
//      Property of Bloomberg L.P. (BLP)
//      This software is made available solely pursuant to the
//      terms of a BLP license agreement which governs its use.
// ----------------------------- END-OF-FILE ---------------------------------<|MERGE_RESOLUTION|>--- conflicted
+++ resolved
@@ -51,22 +51,22 @@
 #include <bslscm_version.h>
 #endif
 
-<<<<<<< HEAD
 #ifndef INCLUDED_BSLALG_HASHUTIL
 #include <bslalg_hashutil.h>
 #endif
 
-#ifndef INCLUDED_BSLALG_TYPETRAITS
-#include <bslalg_typetraits.h>
-=======
-#ifndef INCLUDED_BSLMF_NESTEDTRAITDECLARATION
-#include <bslmf_nestedtraitdeclaration.h>
+#ifndef INCLUDED_BSLMF_ISBITWISEMOVEABLE
+#include <bslmf_isbitwisemoveable.h>
 #endif
 
 #ifndef INCLUDED_BSLMF_ISTRIVIALLYCOPYABLE
 #include <bslmf_istriviallycopyable.h>
->>>>>>> ff51101b
-#endif
+#endif
+
+#ifndef INCLUDED_BSLMF_ISTRIVIALLYDEFAULTCONSTRUCTIBLE
+#include <bslmf_istriviallydefaultconstructible.h>
+#endif
+
 
 #ifndef INCLUDED_BSLS_COMPILERFEATURES
 #include <bsls_compilerfeatures.h>
@@ -83,13 +83,53 @@
                           // class bslstl::hash
                           // ==================
 
-template <class BSLSTL_KEY>
+template <class TYPE>
 struct hash;
     // Empty base class for hashing.  No general hash struct defined, each type
     // requires a specialization.  Leaving this struct declared but undefined
     // will generate error messages that are more clear when someone tries to
     // use a key that does not have a corresponding hash function.
 
+// ============================================================================
+//                                TYPE TRAITS
+// ============================================================================
+
+// Type traits for STL *sequence* containers:
+//: o A sequence container defines STL iterators.
+//: o A sequence container is bitwise moveable if the allocator is bitwise
+//:     moveable.
+//: o A sequence container uses 'bslma' allocators if the parameterized
+//:     'ALLOCATOR' is convertible from 'bslma::Allocator*'.
+
+template <class TYPE>
+struct is_trivially_default_constructible<hash<TYPE> >
+: bsl::true_type
+{};
+
+template <class TYPE>
+struct is_trivially_copyable<hash<TYPE> >
+: bsl::true_type
+{};
+
+}  // close namespace bsl
+
+namespace BloombergLP {
+namespace bslmf {
+
+template <class TYPE>
+struct IsBitwiseMoveable<bsl::hash<TYPE> >
+: bsl::true_type
+{};
+
+}
+}  // namespace BloombergLP
+
+namespace bsl {
+
+// ============================================================================
+//                  SPECIALIZATIONS FOR FUNDAMENTAL TYPES
+// ============================================================================
+
 template <class BSLSTL_KEY>
 struct hash<const BSLSTL_KEY> : hash<BSLSTL_KEY> {
     // This class provides hashing functionality for constant key types, by
@@ -100,11 +140,6 @@
 struct hash<TYPE *> {
     // Specialization of 'hash' for pointers.
 
-    // TRAITS
-<<<<<<< HEAD
-    BSLALG_DECLARE_NESTED_TRAITS(hash,
-                                 BloombergLP::bslalg::TypeTraitsGroupPod);
-
     // STANDARD TYPEDEFS
     typedef TYPE *argument_type;
     typedef std::size_t result_type;
@@ -125,9 +160,6 @@
         // return a reference providing modifiable access to this object.  Note
         // that as 'hash' is an empty (stateless) type, this operation will
         // have no observable effect.
-=======
-    BSLMF_NESTED_TRAIT_DECLARATION(hash, bsl::is_trivially_copyable);
->>>>>>> ff51101b
 
     // ACCESSORS
     std::size_t operator()(TYPE *x) const;
@@ -138,11 +170,6 @@
 struct hash<bool> {
     // Specialization of 'hash' for 'bool' values.
 
-    // TRAITS
-<<<<<<< HEAD
-    BSLALG_DECLARE_NESTED_TRAITS(hash,
-                                 BloombergLP::bslalg::TypeTraitsGroupPod);
-
     // STANDARD TYPEDEFS
     typedef bool argument_type;
     typedef std::size_t result_type;
@@ -163,9 +190,6 @@
         // return a reference providing modifiable access to this object.  Note
         // that as 'hash' is an empty (stateless) type, this operation will
         // have no observable effect.
-=======
-    BSLMF_NESTED_TRAIT_DECLARATION(hash, bsl::is_trivially_copyable);
->>>>>>> ff51101b
 
     // ACCESSORS
     std::size_t operator()(bool x) const;
@@ -176,11 +200,6 @@
 struct hash<char> {
     // Specialization of 'hash' for 'char' values.
 
-    // TRAITS
-<<<<<<< HEAD
-    BSLALG_DECLARE_NESTED_TRAITS(hash,
-                                 BloombergLP::bslalg::TypeTraitsGroupPod);
-
     // STANDARD TYPEDEFS
     typedef char argument_type;
     typedef std::size_t result_type;
@@ -201,9 +220,6 @@
         // return a reference providing modifiable access to this object.  Note
         // that as 'hash' is an empty (stateless) type, this operation will
         // have no observable effect.
-=======
-    BSLMF_NESTED_TRAIT_DECLARATION(hash, bsl::is_trivially_copyable);
->>>>>>> ff51101b
 
     // ACCESSORS
     std::size_t operator()(char x) const;
@@ -214,11 +230,6 @@
 struct hash<signed char> {
     // Specialization of 'hash' for 'signed' 'char' values.
 
-    // TRAITS
-<<<<<<< HEAD
-    BSLALG_DECLARE_NESTED_TRAITS(hash,
-                                 BloombergLP::bslalg::TypeTraitsGroupPod);
-
     // STANDARD TYPEDEFS
     typedef signed char argument_type;
     typedef std::size_t result_type;
@@ -239,9 +250,6 @@
         // return a reference providing modifiable access to this object.  Note
         // that as 'hash' is an empty (stateless) type, this operation will
         // have no observable effect.
-=======
-    BSLMF_NESTED_TRAIT_DECLARATION(hash, bsl::is_trivially_copyable);
->>>>>>> ff51101b
 
     // ACCESSORS
     std::size_t operator()(signed char x) const;
@@ -252,11 +260,6 @@
 struct hash<unsigned char> {
     // Specialization of 'hash' for 'unsigned' 'char' values.
 
-    // TRAITS
-<<<<<<< HEAD
-    BSLALG_DECLARE_NESTED_TRAITS(hash,
-                                 BloombergLP::bslalg::TypeTraitsGroupPod);
-
     // STANDARD TYPEDEFS
     typedef unsigned char argument_type;
     typedef std::size_t result_type;
@@ -277,9 +280,6 @@
         // return a reference providing modifiable access to this object.  Note
         // that as 'hash' is an empty (stateless) type, this operation will
         // have no observable effect.
-=======
-    BSLMF_NESTED_TRAIT_DECLARATION(hash, bsl::is_trivially_copyable);
->>>>>>> ff51101b
 
     // ACCESSORS
     std::size_t operator()(unsigned char x) const;
@@ -290,10 +290,6 @@
 struct hash<wchar_t> {
     // Specialization of 'hash' for 'wchar_t' values.
 
-    // TRAITS
-    BSLALG_DECLARE_NESTED_TRAITS(hash,
-                                 BloombergLP::bslalg::TypeTraitsGroupPod);
-
     // STANDARD TYPEDEFS
     typedef wchar_t argument_type;
     typedef std::size_t result_type;
@@ -325,11 +321,6 @@
 struct hash<char16_t> {
     // Specialization of 'hash' for 'char16_t' values.
 
-    // TRAITS
-<<<<<<< HEAD
-    BSLALG_DECLARE_NESTED_TRAITS(hash,
-                                 BloombergLP::bslalg::TypeTraitsGroupPod);
-
     // STANDARD TYPEDEFS
     typedef char16_t argument_type;
     typedef std::size_t result_type;
@@ -350,9 +341,6 @@
         // return a reference providing modifiable access to this object.  Note
         // that as 'hash' is an empty (stateless) type, this operation will
         // have no observable effect.
-=======
-    BSLMF_NESTED_TRAIT_DECLARATION(hash, bsl::is_trivially_copyable);
->>>>>>> ff51101b
 
     // ACCESSORS
     std::size_t operator()(char16_t x) const;
@@ -363,10 +351,6 @@
 struct hash<char32_t> {
     // Specialization of 'hash' for 'char32_t' values.
 
-    // TRAITS
-    BSLALG_DECLARE_NESTED_TRAITS(hash,
-                                 BloombergLP::bslalg::TypeTraitsGroupPod);
-
     // STANDARD TYPEDEFS
     typedef char32_t argument_type;
     typedef std::size_t result_type;
@@ -398,11 +382,6 @@
 struct hash<short> {
     // Specialization of 'hash' for 'short' values.
 
-    // TRAITS
-<<<<<<< HEAD
-    BSLALG_DECLARE_NESTED_TRAITS(hash,
-                                 BloombergLP::bslalg::TypeTraitsGroupPod);
-
     // STANDARD TYPEDEFS
     typedef short argument_type;
     typedef std::size_t result_type;
@@ -423,9 +402,6 @@
         // return a reference providing modifiable access to this object.  Note
         // that as 'hash' is an empty (stateless) type, this operation will
         // have no observable effect.
-=======
-    BSLMF_NESTED_TRAIT_DECLARATION(hash, bsl::is_trivially_copyable);
->>>>>>> ff51101b
 
     // ACCESSORS
     std::size_t operator()(short x) const;
@@ -436,11 +412,6 @@
 struct hash<unsigned short> {
     // Specialization of 'hash' for 'unsigned' 'short' values.
 
-    // TRAITS
-<<<<<<< HEAD
-    BSLALG_DECLARE_NESTED_TRAITS(hash,
-                                 BloombergLP::bslalg::TypeTraitsGroupPod);
-
     // STANDARD TYPEDEFS
     typedef unsigned short argument_type;
     typedef std::size_t result_type;
@@ -461,9 +432,6 @@
         // return a reference providing modifiable access to this object.  Note
         // that as 'hash' is an empty (stateless) type, this operation will
         // have no observable effect.
-=======
-    BSLMF_NESTED_TRAIT_DECLARATION(hash, bsl::is_trivially_copyable);
->>>>>>> ff51101b
 
     // ACCESSORS
     std::size_t operator()(unsigned short x) const;
@@ -474,11 +442,6 @@
 struct hash<int> {
     // Specialization of 'hash' for 'int' values.
 
-    // TRAITS
-<<<<<<< HEAD
-    BSLALG_DECLARE_NESTED_TRAITS(hash,
-                                 BloombergLP::bslalg::TypeTraitsGroupPod);
-
     // STANDARD TYPEDEFS
     typedef int argument_type;
     typedef std::size_t result_type;
@@ -499,9 +462,6 @@
         // return a reference providing modifiable access to this object.  Note
         // that as 'hash' is an empty (stateless) type, this operation will
         // have no observable effect.
-=======
-    BSLMF_NESTED_TRAIT_DECLARATION(hash, bsl::is_trivially_copyable);
->>>>>>> ff51101b
 
     // ACCESSORS
     std::size_t operator()(int x) const;
@@ -512,11 +472,6 @@
 struct hash<unsigned int> {
     // Specialization of 'hash' for 'unsigned' 'int' values.
 
-    // TRAITS
-<<<<<<< HEAD
-    BSLALG_DECLARE_NESTED_TRAITS(hash,
-                                 BloombergLP::bslalg::TypeTraitsGroupPod);
-
     // STANDARD TYPEDEFS
     typedef unsigned int argument_type;
     typedef std::size_t result_type;
@@ -537,9 +492,6 @@
         // return a reference providing modifiable access to this object.  Note
         // that as 'hash' is an empty (stateless) type, this operation will
         // have no observable effect.
-=======
-    BSLMF_NESTED_TRAIT_DECLARATION(hash, bsl::is_trivially_copyable);
->>>>>>> ff51101b
 
     // ACCESSORS
     std::size_t operator()(unsigned int x) const;
@@ -550,11 +502,6 @@
 struct hash<long> {
     // Specialization of 'hash' for 'long' values.
 
-    // TRAITS
-<<<<<<< HEAD
-    BSLALG_DECLARE_NESTED_TRAITS(hash,
-                                 BloombergLP::bslalg::TypeTraitsGroupPod);
-
     // STANDARD TYPEDEFS
     typedef long argument_type;
     typedef std::size_t result_type;
@@ -575,9 +522,6 @@
         // return a reference providing modifiable access to this object.  Note
         // that as 'hash' is an empty (stateless) type, this operation will
         // have no observable effect.
-=======
-    BSLMF_NESTED_TRAIT_DECLARATION(hash, bsl::is_trivially_copyable);
->>>>>>> ff51101b
 
     // ACCESSORS
     std::size_t operator()(long x) const;
@@ -588,11 +532,6 @@
 struct hash<unsigned long> {
     // Specialization of 'hash' for 'unsigned' 'long' values.
 
-    // TRAITS
-<<<<<<< HEAD
-    BSLALG_DECLARE_NESTED_TRAITS(hash,
-                                 BloombergLP::bslalg::TypeTraitsGroupPod);
-
     // STANDARD TYPEDEFS
     typedef unsigned long argument_type;
     typedef std::size_t result_type;
@@ -613,9 +552,6 @@
         // return a reference providing modifiable access to this object.  Note
         // that as 'hash' is an empty (stateless) type, this operation will
         // have no observable effect.
-=======
-    BSLMF_NESTED_TRAIT_DECLARATION(hash, bsl::is_trivially_copyable);
->>>>>>> ff51101b
 
     // ACCESSORS
     std::size_t operator()(unsigned long x) const;
@@ -626,11 +562,6 @@
 struct hash<long long> {
     // Specialization of 'hash' for 'long long' values.
 
-    // TRAITS
-<<<<<<< HEAD
-    BSLALG_DECLARE_NESTED_TRAITS(hash,
-                                 BloombergLP::bslalg::TypeTraitsGroupPod);
-
     // STANDARD TYPEDEFS
     typedef long long argument_type;
     typedef std::size_t result_type;
@@ -651,9 +582,6 @@
         // return a reference providing modifiable access to this object.  Note
         // that as 'hash' is an empty (stateless) type, this operation will
         // have no observable effect.
-=======
-    BSLMF_NESTED_TRAIT_DECLARATION(hash, bsl::is_trivially_copyable);
->>>>>>> ff51101b
 
     // ACCESSORS
     std::size_t operator()(long long x) const;
@@ -664,11 +592,6 @@
 struct hash<unsigned long long> {
     // Specialization of 'hash' for 'unsigned' 'long long' values.
 
-    // TRAITS
-<<<<<<< HEAD
-    BSLALG_DECLARE_NESTED_TRAITS(hash,
-                                 BloombergLP::bslalg::TypeTraitsGroupPod);
-
     // STANDARD TYPEDEFS
     typedef unsigned long long argument_type;
     typedef std::size_t result_type;
@@ -689,9 +612,6 @@
         // return a reference providing modifiable access to this object.  Note
         // that as 'hash' is an empty (stateless) type, this operation will
         // have no observable effect.
-=======
-    BSLMF_NESTED_TRAIT_DECLARATION(hash, bsl::is_trivially_copyable);
->>>>>>> ff51101b
 
     // ACCESSORS
     std::size_t operator()(unsigned long long x) const;
@@ -702,10 +622,6 @@
 struct hash<float> {
     // Specialization of 'hash' for 'float' values.
 
-    // TRAITS
-    BSLALG_DECLARE_NESTED_TRAITS(hash,
-                                 BloombergLP::bslalg::TypeTraitsGroupPod);
-
     // STANDARD TYPEDEFS
     typedef float argument_type;
     typedef std::size_t result_type;
@@ -736,11 +652,6 @@
 struct hash<double> {
     // Specialization of 'hash' for 'double' values.
 
-    // TRAITS
-<<<<<<< HEAD
-    BSLALG_DECLARE_NESTED_TRAITS(hash,
-                                 BloombergLP::bslalg::TypeTraitsGroupPod);
-
     // STANDARD TYPEDEFS
     typedef double argument_type;
     typedef std::size_t result_type;
@@ -761,9 +672,6 @@
         // return a reference providing modifiable access to this object.  Note
         // that as 'hash' is an empty (stateless) type, this operation will
         // have no observable effect.
-=======
-    BSLMF_NESTED_TRAIT_DECLARATION(hash, bsl::is_trivially_copyable);
->>>>>>> ff51101b
 
     // ACCESSORS
     std::size_t operator()(double x) const;
@@ -774,11 +682,6 @@
 struct hash<long double> {
     // Specialization of 'hash' for 'long double' values.
 
-    // TRAITS
-<<<<<<< HEAD
-    BSLALG_DECLARE_NESTED_TRAITS(hash,
-                                 BloombergLP::bslalg::TypeTraitsGroupPod);
-
     // STANDARD TYPEDEFS
     typedef long double argument_type;
     typedef std::size_t result_type;
@@ -799,9 +702,6 @@
         // return a reference providing modifiable access to this object.  Note
         // that as 'hash' is an empty (stateless) type, this operation will
         // have no observable effect.
-=======
-    BSLMF_NESTED_TRAIT_DECLARATION(hash, bsl::is_trivially_copyable);
->>>>>>> ff51101b
 
     // ACCESSORS
     std::size_t operator()(long double x) const;
