--- conflicted
+++ resolved
@@ -119,15 +119,9 @@
                                           bslscm::Version::BSLSCM_S_VERSION);
 
 #ifndef BDE_OPENSOURCE_PUBLICATION  // BACKWARD_COMPATIBILITY
-<<<<<<< HEAD
-// ===========================================================================
-//                           BACKWARD COMPATIBILITY
-// ===========================================================================
-=======
 // ============================================================================
 //                           BACKWARD COMPATIBILITY
 // ============================================================================
->>>>>>> 377fd5f6
 
 typedef bslscm::Version bslscm_Version;
     // This alias is defined for backward compatibility.
