// bslma_infrequentdeleteblocklist.t.cpp                              -*-C++-*-

#ifndef BDE_OMIT_TRANSITIONAL // DEPRECATED

#include <bslma_infrequentdeleteblocklist.h>

#include <bslma_allocator.h>          // for testing only
#include <bslma_testallocator.h>      // for testing only

#include <bsls_alignmentutil.h>
#include <bsls_bsltestutil.h>

#include <stdio.h>
#include <stdlib.h>

using namespace BloombergLP;

//=============================================================================
//                                  TEST PLAN
//-----------------------------------------------------------------------------
//                                  Overview
//                                  --------
// The goals of this 'bslma::InfrequentDeleteBlockList' test suite are to
// verify that 1) the 'allocate' method allocates memory blocks of the correct
// size; 2) the returned memory address is properly offset to reserve room for
// internal data; 3) the returned memory is maximally aligned; 4) the
// allocated memory blocks are chained together into a list; and 5) both the
// 'release' method and the destructor deallocate all associated memory
// blocks.
//
// To achieve Goals 1 and 2, varying memory request sizes supplied to the
// 'allocate' method are compared with the corresponding sizes recorded by the
// test allocator.  Each recorded size is verified to equal the least integral
// value that can satisfy the requested memory plus the internal data used by
// the memory manager.  Goal 3 is achieved by using the method
// 'calculateAlignmentOffset' to verify that memory addresses returned by the
// 'allocate' method yield 0 offset.  Goals 4 and 5 are achieved by ensuring
// that, when the the block list is destroyed or its 'release' method is
// invoked, the test allocator indicates that all allocated memory is
// deallocated.
//-----------------------------------------------------------------------------
// [1] bslma::InfrequentDeleteBlockList(basicAllocator);
// [2] ~bslma::InfrequentDeleteBlockList();
// [1] void *allocate(numBytes);
// [2] void release();
//-----------------------------------------------------------------------------
// [4] USAGE EXAMPLE

//=============================================================================
//                  STANDARD BDE ASSERT TEST MACRO
//-----------------------------------------------------------------------------
// NOTE: THIS IS A LOW-LEVEL COMPONENT AND MAY NOT USE ANY C++ LIBRARY
// FUNCTIONS, INCLUDING IOSTREAMS.
static int testStatus = 0;

static void aSsErT(bool b, const char *s, int i) {
    if (b) {
        printf("Error " __FILE__ "(%d): %s    (failed)\n", i, s);
        if (testStatus >= 0 && testStatus <= 100) ++testStatus;
    }
}

//=============================================================================
//                       STANDARD BDE TEST DRIVER MACROS
//-----------------------------------------------------------------------------

#define ASSERT       BSLS_BSLTESTUTIL_ASSERT
#define LOOP_ASSERT  BSLS_BSLTESTUTIL_LOOP_ASSERT
#define LOOP0_ASSERT BSLS_BSLTESTUTIL_LOOP0_ASSERT
#define LOOP1_ASSERT BSLS_BSLTESTUTIL_LOOP1_ASSERT
#define LOOP2_ASSERT BSLS_BSLTESTUTIL_LOOP2_ASSERT
#define LOOP3_ASSERT BSLS_BSLTESTUTIL_LOOP3_ASSERT
#define LOOP4_ASSERT BSLS_BSLTESTUTIL_LOOP4_ASSERT
#define LOOP5_ASSERT BSLS_BSLTESTUTIL_LOOP5_ASSERT
#define LOOP6_ASSERT BSLS_BSLTESTUTIL_LOOP6_ASSERT
#define ASSERTV      BSLS_BSLTESTUTIL_ASSERTV

#define Q   BSLS_BSLTESTUTIL_Q   // Quote identifier literally.
#define P   BSLS_BSLTESTUTIL_P   // Print identifier and value.
#define P_  BSLS_BSLTESTUTIL_P_  // P(X) without '\n'.
#define T_  BSLS_BSLTESTUTIL_T_  // Print a tab (w/o newline).
#define L_  BSLS_BSLTESTUTIL_L_  // current Line number

// ============================================================================
//                  NEGATIVE-TEST MACRO ABBREVIATIONS
// ----------------------------------------------------------------------------

#define ASSERT_SAFE_PASS(EXPR) BSLS_ASSERTTEST_ASSERT_SAFE_PASS(EXPR)
#define ASSERT_SAFE_FAIL(EXPR) BSLS_ASSERTTEST_ASSERT_SAFE_FAIL(EXPR)
#define ASSERT_PASS(EXPR)      BSLS_ASSERTTEST_ASSERT_PASS(EXPR)
#define ASSERT_FAIL(EXPR)      BSLS_ASSERTTEST_ASSERT_FAIL(EXPR)
#define ASSERT_OPT_PASS(EXPR)  BSLS_ASSERTTEST_ASSERT_OPT_PASS(EXPR)
#define ASSERT_OPT_FAIL(EXPR)  BSLS_ASSERTTEST_ASSERT_OPT_FAIL(EXPR)

//=============================================================================
//                               GLOBAL TYPEDEF
//-----------------------------------------------------------------------------

typedef bslma::InfrequentDeleteBlockList Obj;

// This type is copied from the 'bslma_infrequentdeleteblocklist.h' for testing
// purposes.

struct InfrequentDeleteBlock {
    InfrequentDeleteBlock               *d_next_p;
    bsls::AlignmentUtil::MaxAlignedType  d_memory;  // force alignment
};
//=============================================================================
//                   HELPER CLASSES AND FUNCTIONS FOR TESTING
//-----------------------------------------------------------------------------

static int blockSize(int numBytes)
    // Return the adjusted block size based on the specified 'numBytes' using
    // the calculation performed by the
    // 'bslma::InfrequentDeleteBlockList::allocate' method.
{
    ASSERT(0 <= numBytes);

    if (numBytes) {
        numBytes += sizeof(InfrequentDeleteBlock) - 1;
        numBytes &= ~(bsls::AlignmentUtil::BSLS_MAX_ALIGNMENT - 1);
    }

    return numBytes;
}

//=============================================================================
//                                USAGE EXAMPLE
//-----------------------------------------------------------------------------

// my_strpool.h

class my_StrPool {
    int             d_blockSize; // size of current memory block
    char           *d_block_p;   // current free memory block
    int             d_cursor;    // offset to address of next available byte
    bslma::InfrequentDeleteBlockList d_blockList;
                                 // supplies managed memory blocks

  private:
    void *allocateBlock(int numBytes);
        // Request a new memory block of at least the specified 'numBytes'
        // size and allocate the initial 'numBytes' from this block.  Return
        // the address of the allocated memory.

  private: // not implemented
    my_StrPool(const my_StrPool&);
    my_StrPool& operator=(const my_StrPool&);

  public:
    my_StrPool(bslma::Allocator *basicAllocator = 0);
        // Create a memory manager using the specified 'basicAllocator' to
        // supply memory.  If 'basicAllocator' is 0, global operators 'new' and
        // 'delete' are used.

    ~my_StrPool();
        // Destroy this object and release all associated memory.

    void *allocate(int numBytes);
        // Allocate the specified 'numBytes' of memory and return its
        // address.

    void release();
        // Release all memory currently allocated through this instance.
};

inline
void *my_StrPool::allocate(int numBytes)
{
    if (numBytes <= 0) {
        return 0;
    }
    if (d_block_p && numBytes + d_cursor <= d_blockSize) {
        char *p = d_block_p + d_cursor;
        d_cursor += numBytes;
        return p;
    }
    else {
        return allocateBlock(numBytes);
    }
}

inline
void my_StrPool::release()
{
    d_blockList.release();
    d_block_p = 0;
}

// - - - - - - - - - - - - - - - - - - - - - - - - - - - - - - - - - - - - - -
// my_strpool.cpp

enum {
    INITIAL_SIZE = 128, // initial block size
    GROW_FACTOR  = 2,   // multiplicative factor to grow block size
    THRESHOLD    = 128  // Size beyond which an individual block may be
                        // allocated if it does not fit in the current block.
};

void *my_StrPool::allocateBlock(int numBytes)
{
    ASSERT(0 < numBytes);
    if (THRESHOLD < numBytes) { // Allocate separate block if above threshold.
        return d_blockList.allocate(numBytes);
    }
    else {
        if (d_block_p) { // Don't increase block size if no current block.
            d_blockSize *= GROW_FACTOR;
        }
        d_block_p = (char *) d_blockList.allocate(d_blockSize);
        d_cursor = numBytes;
        return d_block_p;
    }
}

my_StrPool::my_StrPool(bslma::Allocator *basicAllocator)
: d_blockSize(INITIAL_SIZE)
, d_block_p(0)
, d_blockList(basicAllocator)
{
}

my_StrPool::~my_StrPool()
{
    ASSERT(INITIAL_SIZE <= d_blockSize);
    ASSERT(d_block_p || 0 <= d_cursor && d_cursor <= d_blockSize);
}

//=============================================================================
//                                MAIN PROGRAM
//-----------------------------------------------------------------------------

int main(int argc, char *argv[])
{
    int test = argc > 1 ? atoi(argv[1]) : 0;
    int verbose = argc > 2;
    int veryVerbose = argc > 3;
    int veryVeryVerbose = argc > 4;

    printf("TEST " __FILE__ " CASE %d\n", test);

    switch (test) { case 0:
      case 4: {
        // --------------------------------------------------------------------
        // USAGE TEST:
        //   Create a 'my_StrPool' initialized with a test allocator.  Allocate
        //   memory of varying sizes and verify that memory addresses are
        //   returned (except when memory size is 0).  Also verify that when
        //   the memory manager is destroyed, the allocator indicates that all
        //   memory has been deallocated.
        //
        // Testing:
        //   Ensure usage example compiles and works.
        // --------------------------------------------------------------------

        if (verbose) printf("\nUSAGE EXAMPLE"
                            "\n=============\n");

        bslma::TestAllocator a(veryVeryVerbose);

        if (verbose) printf("Testing 'my_StrPool'.\n");
        {
            my_StrPool strPool(&a);

            const int SIZE[] = { 0, 10, 127, 128, 129, 1000 };
            const int NUM_DATA = sizeof SIZE / sizeof *SIZE;
            for (int di = 0; di < NUM_DATA; ++di) {
                void *p = strPool.allocate(SIZE[di]);
                if (veryVerbose) { T_ P_(SIZE[di]); P(p); }
                if (SIZE[di]) {
                    LOOP_ASSERT(di, p);
                } else {
                    LOOP_ASSERT(di, !p);
                }
            }
        }
        ASSERT(0 == a.numBytesInUse());
      } break;
      case 3: {
        // --------------------------------------------------------------------
        // DEALLOCATE TEST
        //   Create a block list allocator initialized with a test allocator.
        //   Request memory of varying sizes and then deallocate each memory.
        //   Verify that the number of bytes in use indicated by the test
        //   allocator does not decrease after each 'deallocate' method
        //   invocation.  Also ensure 'deallocate(0)' has no effect.
        //
        // Testing:
        //   void deallocate(address);
        // --------------------------------------------------------------------

        if (verbose) printf("\nDEALLOCATE TEST"
                            "\n===============\n");

        if (verbose) printf("Testing 'deallocate'.\n");

        const int DATA[] = { 0, 5, 12, 24, 32, 64, 256, 1000 };
        const int NUM_DATA = sizeof DATA / sizeof *DATA;

        bslma::TestAllocator ta(veryVeryVerbose);
        bslma::InfrequentDeleteBlockList sa(&ta);

        int lastNumBytesInUse = ta.numBytesInUse();

        for (int i = 0; i < NUM_DATA; ++i) {
            const int SIZE = DATA[i];
            void *p = sa.allocate(SIZE);
            const int numBytesInUse = ta.numBytesInUse();
            sa.deallocate(p);
            LOOP_ASSERT(i, numBytesInUse == ta.numBytesInUse());
            LOOP_ASSERT(i, lastNumBytesInUse <= ta.numBytesInUse());
            const int numBytesInUse2 = ta.numBytesInUse();
            sa.deallocate(0);
            LOOP_ASSERT(i, numBytesInUse2 == ta.numBytesInUse());
            lastNumBytesInUse = ta.numBytesInUse();
        }
      } break;
      case 2: {
        // --------------------------------------------------------------------
        // RELEASE TEST:
        //   Create a 'bslma::InfrequentDeleteBlockList' memory manager
        //   initialized with a 'TestAllocator' allocator.  Allocate memory of
        //   varying sizes from the memory manager and then invoke its
        //   'release' method.  Verify that the allocator indicates all memory
        //   has been deallocated.  To test the destructor, perform the same
        //   test again, but let the memory manager go out of scope without
        //   calling the 'release' method.
        //
        // Testing:
        //   ~bslma::InfrequentDeleteBlockList();
        //   void release();
        // --------------------------------------------------------------------

        if (verbose) printf("\nRELEASE TEST"
                            "\n============\n");

        const int DATA[] = { 0, 1, 10, 100, 1000 };
        const int NUM_DATA = sizeof DATA / sizeof *DATA;

        bslma::TestAllocator a(veryVeryVerbose);

        if (verbose) printf("Testing 'release'.\n");
        {
            Obj mX(&a);
            for (int di = 0; di < NUM_DATA; ++di) {
                const int SIZE = DATA[di];
                void *p = mX.allocate(SIZE);
                if (veryVerbose) { T_ P_(SIZE); P(p); }
            }
            mX.release();

            ASSERT(0 == a.numBytesInUse());
        }

        if (verbose) printf("Testing destructor.\n");
        {
            {
                Obj mX(&a);
                for (int di = 0; di < NUM_DATA; ++di) {
                    const int SIZE = DATA[di];
                    void *p = mX.allocate(SIZE);
                    if (veryVerbose) { T_ P_(SIZE); P(p); }
                }
            }
            ASSERT(0 == a.numBytesInUse());
        }
      } break;
      case 1: {
        // --------------------------------------------------------------------
        // ALLOCATE TEST:
        //   Iterate over a set of tabulated vectors of varying allocation
        //   request sizes and perform independent tests.  For each test,
        //   create a 'bslma::InfrequentDeleteBlockList' memory manager
        //   supplied with a 'TestAllocator' allocator.  Invoke the memory
        //   manager's 'allocate' method with the allocation size specified in
        //   the test vector, and verify that the actual size recorded by the
        //   allocator is equal to the expected size.  Also verify that the
        //   returned memory address is properly offset to 1) reserve room for
        //   the memory block header, and 2) produce a 0 offset when supplied
        //   to the 'bsls::AlignmentUtil's 'calculateAlignmentOffset' method.
        //   Note that the expected size varies depending on the platform, and
        //   it is chosen based on the memory block header size.
        //
        // Testing:
        //   bslma::InfrequentDeleteBlockList(basicAllocator);
        //   void *allocate(numBytes);
        // --------------------------------------------------------------------

        if (verbose) printf("\nALLOCATE TEST"
                            "\n=============\n");

        typedef bsls::AlignmentUtil U;
        const int BLKSZ = sizeof(InfrequentDeleteBlock)
                                                       - U::BSLS_MAX_ALIGNMENT;

        if (veryVerbose) { T_ P_(BLKSZ); P((int)U::BSLS_MAX_ALIGNMENT); }

        struct {
            int d_line;      // line number
            int d_size;      // memory request size
        } DATA[] = { // TBD
     //-----^
     // Line   Allocation
     // No.    Size
     //----    --------------
      { L_,    0,              },
      { L_,    5 * BLKSZ - 0   },
      { L_,    5 * BLKSZ - 1   },
      { L_,    5 * BLKSZ - 2   },
      { L_,    5 * BLKSZ - 3   },
      { L_,    5 * BLKSZ - 4   },
      { L_,    5 * BLKSZ - 5   },
      { L_,    5 * BLKSZ - 6   },
      { L_,    5 * BLKSZ - 7   },
      { L_,    5 * BLKSZ - 8   },
      { L_,    5 * BLKSZ - 9   },
      { L_,    5 * BLKSZ - 10  },
      { L_,    5 * BLKSZ - 11  },
      { L_,    5 * BLKSZ - 12  },
      { L_,    5 * BLKSZ - 13  },
      { L_,    5 * BLKSZ - 14  },
      { L_,    5 * BLKSZ - 15  },
      { L_,    5 * BLKSZ - 16  }
     //-----v
        };

        const int NUM_DATA = sizeof DATA / sizeof *DATA;

        if (verbose) printf("\nTesting 'allocate'.\n");

        bslma::TestAllocator a(veryVeryVerbose);

        for (int di = 0; di < NUM_DATA; ++di) {
            const int LINE = DATA[di].d_line;
            const int SIZE = DATA[di].d_size;

            const int EXP_SZ = blockSize(SIZE);

            LOOP_ASSERT(LINE, EXP_SZ >= SIZE);

            Obj mX(&a);
            void *p = mX.allocate(SIZE);
            int offset = U::calculateAlignmentOffset(p, U::BSLS_MAX_ALIGNMENT);
            const void *EXP_P = p ? (char *) a.lastAllocatedAddress() + BLKSZ
                                  : 0;

<<<<<<< HEAD
            int numBytes = a.lastAllocatedNumBytes();
            if (veryVerbose) { TAB;
            P_(SIZE); P_(numBytes); P_(EXP_SZ); P_(p); P_(EXP_P); P(offset);
=======
            int numBytes = a.lastAllocateNumBytes();
            if (veryVerbose) {
                 T_ P_(SIZE) P_(numBytes) P_(EXP_SZ) P_(p) P_(EXP_P) P(offset);
>>>>>>> b461974d
            }

            LOOP2_ASSERT(LINE, di,  EXP_P == p);
            LOOP2_ASSERT(LINE, di, EXP_SZ == numBytes);
            LOOP2_ASSERT(LINE, di,      0 == offset);
        }
      } break;
      default: {
        fprintf(stderr, "WARNING: CASE `%d' NOT FOUND.\n", test);
        testStatus = -1;
      }
    }

    if (testStatus > 0) {
        fprintf(stderr, "Error, non-zero test status = %d.\n", testStatus);
    }

    return testStatus;
}

#else

int main(int argc, char *argv[])
{
    return -1;
}

#endif  // BDE_OMIT_TRANSITIONAL -- DEPRECATED


// ---------------------------------------------------------------------------
// NOTICE:
//      Copyright (C) Bloomberg L.P., 2002
//      All Rights Reserved.
//      Property of Bloomberg L.P. (BLP)
//      This software is made available solely pursuant to the
//      terms of a BLP license agreement which governs its use.
// ----------------------------- END-OF-FILE ---------------------------------<|MERGE_RESOLUTION|>--- conflicted
+++ resolved
@@ -444,15 +444,9 @@
             const void *EXP_P = p ? (char *) a.lastAllocatedAddress() + BLKSZ
                                   : 0;
 
-<<<<<<< HEAD
             int numBytes = a.lastAllocatedNumBytes();
-            if (veryVerbose) { TAB;
-            P_(SIZE); P_(numBytes); P_(EXP_SZ); P_(p); P_(EXP_P); P(offset);
-=======
-            int numBytes = a.lastAllocateNumBytes();
             if (veryVerbose) {
                  T_ P_(SIZE) P_(numBytes) P_(EXP_SZ) P_(p) P_(EXP_P) P(offset);
->>>>>>> b461974d
             }
 
             LOOP2_ASSERT(LINE, di,  EXP_P == p);
@@ -469,7 +463,6 @@
     if (testStatus > 0) {
         fprintf(stderr, "Error, non-zero test status = %d.\n", testStatus);
     }
-
     return testStatus;
 }
 
@@ -490,4 +483,4 @@
 //      Property of Bloomberg L.P. (BLP)
 //      This software is made available solely pursuant to the
 //      terms of a BLP license agreement which governs its use.
-// ----------------------------- END-OF-FILE ---------------------------------+// ----------------------------- END-OF-FILE ---------------------------------
