--- conflicted
+++ resolved
@@ -10,7 +10,7 @@
 //@PURPOSE: Provide operations on 'btls5::NetworkDescription' objects.
 //
 //@CLASSES:
-//  btls5::NetworkDescriptionUtil: namespace for network description operations
+//   btls5::NetworkDescriptionUtil: namespace for network description operations
 //
 //@AUTHOR: David Brukman (dbrukman@bloomberg.net)
 //
@@ -18,11 +18,10 @@
 //
 //@DESCRIPTION: This component provides a namespace,
 // 'btls5::NetworkDescriptionUtil', containing utility functions on
-// 'btls5::NetworkDescription' objects, including setting credentials on some
-// or all proxies in the object, and checking a 'btls5::NetworkDescription'
-// object for being well-formed.  A 'btls5::NetworkDescription' object is
-// well-formed if it contains at least one level and each level has at least
-// one proxy.
+// 'btls5::NetworkDescription' objects, including setting credentials on some or
+// all proxies in the object, and checking a 'btls5::NetworkDescription' object
+// for being well-formed.  A 'btls5::NetworkDescription' object is well-formed
+// if it contains at least one level and each level has at least one proxy.
 //
 ///Usage
 ///-----
@@ -118,14 +117,6 @@
 #endif
 
 // ----------------------------------------------------------------------------
-<<<<<<< HEAD
-// NOTICE:
-//      Copyright (C) Bloomberg L.P., 2015
-//      All Rights Reserved.
-//      Property of Bloomberg L.P. (BLP)
-//      This software is made available solely pursuant to the
-//      terms of a BLP license agreement which governs its use.
-=======
 // Copyright 2015 Bloomberg Finance L.P.
 //
 // Licensed under the Apache License, Version 2.0 (the "License");
@@ -139,5 +130,4 @@
 // WITHOUT WARRANTIES OR CONDITIONS OF ANY KIND, either express or implied.
 // See the License for the specific language governing permissions and
 // limitations under the License.
->>>>>>> c0eff1a4
 // ----------------------------- END-OF-FILE ----------------------------------