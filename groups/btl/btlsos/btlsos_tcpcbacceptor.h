// btlsos_tcpcbacceptor.h                                             -*-C++-*-
#ifndef INCLUDED_BTLSOS_TCPCBACCEPTOR
#define INCLUDED_BTLSOS_TCPCBACCEPTOR

#ifndef INCLUDED_BSLS_IDENT
#include <bsls_ident.h>
#endif
BSLS_IDENT("$Id: $")

//@PURPOSE: Provide a non-blocking acceptor of TCP connections.
//
//@CLASSES:
//  btlsos::TcpCbAcceptor: non-blocking channel allocator
//
//@SEE_ALSO: btlsos_tcptimedcbchannel btlso_tcptimereventmanager
//           btlsos_tcpcbconnector btlsos_tcpcbchannel
//           btlso_socketoptutil btesos_streamsocketfactory
//
//@AUTHOR: Andrei Basov (abasov)
//
//@DESCRIPTION: This component provides a non-blocking single-port acceptor of
// TCP connections with the capability that adheres to the
// 'btlsc::CbChannelAllocator' protocol.  Both timed and non-timed (callback)
// channels can be allocated in a non-timed fashion as indicated by the
// following table:
//
// Allocations follow the asynchronous (callback-based) nature of the 'btesc'
// protocol; the callbacks are invoked when an allocation succeeds or an error
// occurs.  The acceptor uses the user-installed socket event manager in order
// to monitor (in a non-blocking fashion) the listening socket for incoming
// connection requests.
//
// The acceptor has the flexibility of opening and closing a listening socket
// with no effect on any existing channels managed by this object.  The
// enqueued (i.e., not-yet-completed) allocation requests will, however, fail
// (without invalidating the allocator) and the associated callbacks will be
// invoked when the listening port is closed.
//
///Thread-safety
///-------------
// The acceptor is *thread* *safe*, meaning that any operation can be called on
// *distinct instances* from different threads without any side-effects (which,
// generally speaking, means that there is no 'static' data), but not *thread*
// *enabled* (i.e., two threads cannot safely call methods on the *same*
// *instance* without external synchronization).  This acceptor is not
// *async-safe*, meaning that one or more functions cannot be invoked safely
// from a signal handler.  Note that the thread safety of the acceptor is
// subject to the thread safety of the supplied socket event manager.  If
// distinct instances of acceptor use the *same* instance of a socket event
// manager, both acceptors are thread-safe if and only if that socket event
// manager is *THREAD* *ENABLED*.
//
///Usage
///-----
// The following usage example shows a possible implementation of a multi-user
// echo server.  An echo server accepts connections and, for every connection,
// sends any received data back to the client (until the connection is
// terminated).  This server requires that data is read from an accepted
// connection within a certain time interval or else the connection is dropped
// on timeout.  The echo server is implemented as a separate class
// ('my_EchoServer') that owns the timed callback acceptor.  Various
// configuration parameters such as the timeout values, the queue size and
// input buffer size, and the default port number (as mandated by RFC 862) are
// constants within this class.
//..
//  class my_EchoServer {
//      // This class implements a simple multi-user echo server as
//      // specified by the RFC 862.
//
//      enum {
//          k_READ_SIZE           =  200,  // The number of bytes to be read
//                                         // can be changed, but a larger
//                                         // 'k_READ_SIZE' will require the
//                                         // client to input more data to be
//                                         // echoed.
//          k_DEFAULT_PORT_NUMBER = 9234,  // As specified by the RFC 862
//          k_QUEUE_SIZE          =   16
//      };
//
//      btlsos::TcpCbAcceptor  d_allocator;
//      bsls::TimeInterval     d_acceptTimeout;
//      bsls::TimeInterval     d_readTimeout;
//      bsls::TimeInterval     d_writeTimeout;
//
//      bdlf::Function<void (*)(btlsc::TimedCbChannel*, int)>
//                                                           d_allocateFunctor;
//                                         // Cached callback functor.
//
//      bslma::Allocator      *d_allocator_p;
//      char                   d_buffer[k_READ_SIZE];
//
//    private:
//      // Callbacks
//      void allocateCb(btlsc::TimedCbChannel *channel, int status);
//          // Invoked from the socket event manager when a connection is
//          // allocated (i.e., accepted) or an error occurs when allocating.
//          // [...]
//
//      void bufferedReadCb(const char            *buffer,
//                          int                    status,
//                          int                    asyncStatus,
//                          btlsc::TimedCbChannel *channel);
//          // Invoked from the socket event manager when data is read from a
//          // channel.  [...]
//
//      void readCb(int                    status,
//                  int                    asyncStatus,
//                  btlsc::TimedCbChannel *channel);
//          // Invoked from the socket event manager when data is read from a
//          // channel.  [...]
//
//      void writeCb(int                    status,
//                   int                    asyncStatus,
//                   btlsc::TimedCbChannel *channel,
//                   int                    numBytes);
//          // Invoked from the socket event manager when data is written
//          // into a channel.  [...]
//
//    private:
//      // Not implemented:
//      my_EchoServer(const my_EchoServer&);
//      my_EchoServer& operator=(const my_EchoServer&);
//
//    public:
//      // CREATORS
//      my_EchoServer(
//             btlso::StreamSocketFactory<btlso::IPv4Address> *factory,
//             btlso::TimerEventManager                       *manager,
//             bslma::Allocator                               *basicAllocator);
//          // Create an echo server that uses the specified stream socket
//          // 'factory' for the system sockets and the specified socket event
//          // 'manager' to multiplex the events on these sockets.  The
//          // behavior is undefined if either 'factory' or 'manager' is 0.
//
//      ~my_EchoServer();
//          // Destroy this server.  The behavior is undefined unless the
//          // server is shut down properly (i.e., via 'close').
//
//      // MANIPULATORS
//      int open(int portNumber = k_DEFAULT_PORT_NUMBER);
//          // Establish a listening socket on the specified 'portNumber';
//          // return 0 on success, and a non-zero value otherwise.  The
//          // behavior is undefined unless 0 <= portNumber and the listening
//          // port is not currently open.
//
//      int close();
//          // Close the listening socket; return 0 on success and a non-zero
//          // value otherwise.  The behavior is undefined unless the listening
//          // socket is currently open.
//  };
//..
// The implementation of the public methods of 'my_EchoServer' is trivial.  For
// the constructor, the socket factory and socket event manager are passed to
// the acceptor, and the allocate callback and (three) event timeouts are
// initialized.  The 'open' and 'close' methods just invoke appropriate methods
// of the acceptor.  The destructor ensures that the state of the acceptor is
// valid:
//..
//  // CREATORS
//  my_EchoServer::my_EchoServer(
//              btlso::StreamSocketFactory<btlso::IPv4Address> *factory,
//              btlso::TimerEventManager                       *manager,
//              bslma::Allocator                               *basicAllocator)
//  : d_allocator(factory, manager, basicAllocator)
//  , d_acceptTimeout(120, 0)
//  , d_readTimeout(5, 0)
//  , d_writeTimeout(5.0)
//  , d_allocator_p(basicAllocator)
//  {
//      assert(factory);
//      assert(manager);
//      d_allocateFunctor
//          = bdlf::Function<void (*)(btlsc::TimedCbChannel*, int)>(
//                    bdlf::MemFnUtil::memFn(&my_EchoServer::allocateCb, this),
//                    basicAllocator);
//  }
//
//  my_EchoServer::~my_EchoServer() {
//  }
//
//  // MANIPULATORS
//  int my_EchoServer::open(int portNumber) {
//      btlso::IPv4Address serverAddress;
//      serverAddress.setPortNumber(portNumber);
<<<<<<< HEAD
//      int s = d_allocator.open(serverAddress, k_QUEUE_SIZE);
//      if (s) {
//          cout << "Failed to open listening port." << endl;
//          return s;
=======
//
//      if (d_allocator.open(serverAddress, QUEUE_SIZE)) {
//          return -1;
//      }
//      // Set reuse address socket option on the listening socket.
//      if (d_allocator.setOption(btlso::SocketOptUtil::k_SOCKETLEVEL,
//                                btlso::SocketOptUtil::k_REUSEADDRESS,
//                                1))
//      {
//          d_allocator.close();
//          return -2;
>>>>>>> 35a373a7
//      }
//      cout << "server's socket: " << d_allocator.address() << endl;
//      assert(0 == d_allocator.isInvalid());
//      s = d_allocator.allocateTimed(d_allocateFunctor);
//      if (s) {
//          cout << "Can't enqueue an allocation request." << endl;
//          assert(d_allocator.isInvalid());
//          d_allocator.close();
//          return s;
//      }
//      return 0;
//  }
//
//  int my_EchoServer::close() {
//      return d_allocator.close();
//  }
//..
// All the work of accepting connections and reading/writing the data is done
// in the (private) callback methods of 'my_EchoServer'.  When the connection
// is established and the 'allocateCb' method is invoked, the buffered read
// with timeout is initiated on the channel and another allocation request is
// enqueued.  If any error occurs while allocating, the acceptor is shut down.
// If any error, including timeout, occurs while reading or writing data, the
// channel is shut down.  Note that the allocation functor is cached to improve
// performance:
//..
//  void my_EchoServer::allocateCb(btlsc::TimedCbChannel *channel,
//                                 int                    status) {
//      if (channel) {
//          // Accepted a connection.  Issue a read raw request.
//          bdlf::Function<void (*)(int, int)> callback(bdlf::BindUtil::bindA(
//                        d_allocator_p,
//                        bdlf::MemFnUtil::memFn(&my_EchoServer::readCb, this),
//                        _1,
//                        _2,
//                        channel));
//
//          if (channel->timedReadRaw(d_buffer,
//                                    k_READ_SIZE,
//                                    bdlt::CurrentTime::now()
//                                                + d_readTimeout, callback)) {
//              cout << "Failed to enqueue buffered read request." << endl;
//              d_allocator.deallocate(channel);
//          }
//          if (d_allocator.allocateTimed(d_allocateFunctor)) {
//              d_allocator.close();
//          }
//          return;
//      }
//      assert(0 >= status);    // Interrupts are not enabled.
//      if (0 == status) {
//          // Re-register the functor
//          if (d_allocator.allocateTimed(d_allocateFunctor)) {
//              d_allocator.close();
//          }
//      }
//      else if (-1 == status) {
//          cout << "Allocation request was dequeued." << endl;
//      }
//      else {
//          // Hard-error accepting a connection, invalidate the allocator.
//          cout << "Hard error while accepting a connection: " << status
//               << endl;
//          d_allocator.invalidate();
//      }
//  }
//
//  void my_EchoServer::bufferedReadCb(const char *buffer, int status,
//                                     int asyncStatus,
//                                     btlsc::TimedCbChannel *channel)
//  {
//      cout << "my_EchoServer::bufferedReadCb: "
//           << " read " << status << " bytes." << endl;
//      assert(channel);
//      if (0 < status) {
//          bdlf::Function<void (*)(int, int)> callback(bdlf::BindUtil::bindA(
//                       d_allocator_p,
//                       bdlf::MemFnUtil::memFn(&my_EchoServer::writeCb, this),
//                       _1,
//                       _2,
//                       channel,
//                       status));
//
//          if (channel->timedBufferedWrite(buffer,
//                                          status,
//                                          bdlt::CurrentTime::now()
//                                               + d_writeTimeout, callback)) {
//              cout << "Failed to enqueue write request" << endl;
//              d_allocator.deallocate(channel);
//              return;
//          }
//          // Re-register read request
//          bdlf::Function<void (*)(const char *, int, int)> readCallback(
//              bdlf::BindUtil::bindA(
//                       d_allocator_p,
//                       bdlf::MemFnUtil::memFn(&my_EchoServer::bufferedReadCb,
//                                              this),
//                       _1,
//                       _2,
//                       _3,
//                       channel));
//
//          if (channel->timedBufferedRead(k_READ_SIZE,
//                   bdlt::CurrentTime::now() + d_readTimeout, readCallback)) {
//              cout << "Failed to enqueue read request." << endl;
//              d_allocator.deallocate(channel);
//          }
//      }
//      else if (0 == status) {
//          if (0 > asyncStatus) {
//              cout << "Callback dequeued" << endl;
//          }
//          else {
//              cout << "Timed out on read" << endl;
//              d_allocator.deallocate(channel);
//          }
//      }
//      else {
//          // Either time out or an error on the channel
//          cout << "Failed to read data." << endl;
//          d_allocator.deallocate(channel);
//      }
//  }
//
//  void my_EchoServer::readCb(int                    status,
//                             int                    asyncStatus,
//                             btlsc::TimedCbChannel *channel)
//  {
//      cout << "my_EchoServer::readCb: "
//           << " read " << status << " bytes." << endl;
//      assert(channel);
//      if (0 < status) {
//          bdlf::Function<void (*)(int, int)> callback(
//              bdlf::BindUtil::bindA(
//                       d_allocator_p,
//                       bdlf::MemFnUtil::memFn(&my_EchoServer::writeCb, this),
//                       _1,
//                       _2,
//                       channel,
//                       status));
//
//          if (channel->timedBufferedWrite(d_buffer,
//                                          status,
//                                          bdlt::CurrentTime::now()
//                                                 + d_writeTimeout, callback))
//              {
//                  cout << "Failed to enqueue write request" << endl;
//                  d_allocator.deallocate(channel);
//                  return;
//              }
//          // Re-register read request
//          bdlf::Function<void (*)(int, int)> readCallback(
//                bdlf::BindUtil::bindA(
//                        d_allocator_p,
//                        bdlf::MemFnUtil::memFn(&my_EchoServer::readCb, this),
//                        _1,
//                        _2,
//                        channel));
//
//          if (channel->timedReadRaw(d_buffer, k_READ_SIZE,
//                                    bdlt::CurrentTime::now()
//                                            + d_readTimeout, readCallback)) {
//              cout << "Failed to enqueue read request." << endl;
//              d_allocator.deallocate(channel);
//          }
//      }
//      else if (0 == status) {
//          if (0 > asyncStatus) {
//              cout << "Callback dequeued" << endl;
//          }
//          else {
//              cout << "Timed out on read" << endl;
//              d_allocator.deallocate(channel);
//          }
//      }
//      else {
//          // Either time out or an error on the channel
//          cout << "Failed to read data." << endl;
//          d_allocator.deallocate(channel);
//      }
//  }
//
//  void my_EchoServer::writeCb(int                    status,
//                              int                    asyncStatus,
//                              btlsc::TimedCbChannel *channel,
//                              int                    numBytes)
//  {
//      (void)asyncStatus;
//      if (status != numBytes) {
//          cout << "Failed to send data." << endl;
//          channel->invalidate();
//          d_allocator.deallocate(channel);
//      }
//  }
//..
// Finally, we define the 'main' function, which will create the concrete
// socket factory and concrete socket event manager, create 'my_EchoServer' as
// required, and go into "infinite" loop dispatching registered callbacks:
//..
//  bslma::TestAllocator testAllocator;
//  testAllocator.setNoAbort(1);
//
//  btlso::InetStreamSocketFactory<btlso::IPv4Address> factory(&testAllocator);
//
//  btlso::TcpTimerEventManager::Hint hint
//                                = btlso::TcpTimerEventManager::BTESO_NO_HINT;
//
//  btlso::TcpTimerEventManager manager(hint, &testAllocator);
//  my_EchoServer               echoServer(&factory, &manager, &testAllocator);
//
//  if (echoServer.open()) {
//      cout << "Can't open listening socket." << endl;
//      break; // return -1;
//  }
//
//  for (int i = 0; i < 100; ++i) {
//      // Do it for the finite number of times.
//      int cbs = manager.dispatch(0);
//      assert(0 < cbs);
//  }
//  echoServer.close();
//  // We need another round of dispatch for cleaning things up.
//  int cbs = manager.dispatch(0);
//  assert(0 < cbs);
//  assert(0 == testAllocator.numMismatches());
//..

#ifndef INCLUDED_BTLSCM_VERSION
#include <btlscm_version.h>
#endif

#ifndef INCLUDED_BTLSC_CBCHANNELALLOCATOR
#include <btlsc_cbchannelallocator.h>
#endif

#ifndef INCLUDED_BTLSO_IPV4ADDRESS
#include <btlso_ipv4address.h>
#endif

#ifndef INCLUDED_BDLMA_POOL
#include <bdlma_pool.h>
#endif

#ifndef INCLUDED_BDLF_FUNCTION
#include <bdlf_function.h>
#endif

#ifndef INCLUDED_BSLMA_ALLOCATOR
#include <bslma_allocator.h>
#endif

#ifndef INCLUDED_BSL_DEQUE
#include <bsl_deque.h>
#endif

#ifndef INCLUDED_BSL_VECTOR
#include <bsl_vector.h>
#endif

namespace BloombergLP {
namespace btlso { template<class ADDRESS> class StreamSocketFactory; }
namespace btlso { template<class ADDRESS> class StreamSocket; }
namespace btlso { class TimerEventManager; }
namespace btlsos {class TcpCbAcceptor_Reg; // component-local class declaration

                           // ===================
                           // class TcpCbAcceptor
                           // ===================

class TcpCbAcceptor : public btlsc::CbChannelAllocator {
    // This class implements a 'btesc'-style callback-based channel allocator
    // for a single server-side (i.e., listening) TCP/IPv4 socket.  The
    // allocation requests' callbacks are queued and invoked as appropriate.
    // The status supplied to the callback is negative for failure and positive
    // for a (restartable) interruption on an underlying system call.  A status
    // value of -1 indicates an allocation attempt on an uninitialized acceptor
    // (i.e., no listening socket is established), and a status value of -2
    // indicates failure due to the listening socket being closed.  The
    // acceptor provides a "delayed open" (where a listening socket is
    // established at some point after construction), and allows the listening
    // socket to be closed (and opened again) with no effect on the state of
    // any other channel currently managed by this acceptor.

    bdlma::Pool          d_callbackPool;    // memory pool for registrations
    bdlma::Pool          d_channelPool;     // memory pool for channels

    bsl::deque<TcpCbAcceptor_Reg *>
                        d_callbacks;       // registered callbacks

    bsl::vector<btlsc::CbChannel*>
                        d_channels;        // managed channels

    btlso::TimerEventManager
                       *d_manager_p;

    btlso::StreamSocketFactory<btlso::IPv4Address>
                       *d_factory_p;       // factory used to supply sockets

    btlso::StreamSocket<btlso::IPv4Address>
                       *d_serverSocket_p;  // listening socket

    btlso::IPv4Address   d_serverAddress;   // address of listening socket

    int                 d_isInvalidFlag;   // set if acceptor is invalid

    bdlf::Function<void (*)()>
                        d_acceptFunctor;   // cached callbacks

    TcpCbAcceptor_Reg
                       *d_currentRequest_p;// address of the current request

    bslma::Allocator   *d_allocator_p;

  private:
    // Callbacks for socket event manager

    void acceptCb();
        // Invoked from socket event manager when an event occurs on the
        // listening socket.

    void deallocateCb(btlsc::CbChannel *channel);
        // Deallocate resources used by the specified 'channel'.  Invoked from
        // timer event manager.

  private:
    TcpCbAcceptor(const TcpCbAcceptor&); // not impl.
    TcpCbAcceptor&
        operator=(const TcpCbAcceptor&);        // not impl.

  public:
    // CREATORS
    TcpCbAcceptor(
            btlso::StreamSocketFactory<btlso::IPv4Address> *factory,
            btlso::TimerEventManager                      *manager,
            bslma::Allocator                             *basicAllocator = 0);
        // Create a callback acceptor that uses the specified 'factory' (to
        // create stream sockets) and the specified 'manager' (to monitor for
        // incoming connections).  Optionally specify a 'basicAllocator' used
        // to supply memory.  If 'basicAllocator' is 0, the currently installed
        // default allocator is used.  The behavior is undefined if either
        // 'factory' or 'manager' is 0.  Note that the acceptor is created in a
        // valid state (as reported by the 'isInvalid' method) and subsequent
        // allocation requests will be enqueued successfully, but that such
        // allocations will fail with a status of -1 until the listening socket
        // is created (using 'open').

    TcpCbAcceptor(
            btlso::StreamSocketFactory<btlso::IPv4Address> *factory,
            btlso::TimerEventManager                      *manager,
            int                                           numElements,
            bslma::Allocator                             *basicAllocator = 0);
        // Create a callback acceptor, with enough internal capacity to
        // accommodate up to the specified 'numElements' channels without
        // reallocation, that uses the specified 'factory' to create stream
        // sockets and the specified 'manager' to monitor for incoming
        // connections.  Optionally specify a 'basicAllocator' used to supply
        // memory.  If 'basicAllocator' is 0, the currently installed default
        // allocator is used.  'delete' are used.  The behavior is undefined if
        // either 'factory' or 'manager' is 0 and unless 0 < numElements.  Note
        // that the acceptor is created in a valid state (as reported by the
        // 'isInvalid' method) and that subsequent allocation requests will be
        // enqueued successfully, but the allocations will fail with a status
        // of -1 until the listening socket is created (using 'open').

    ~TcpCbAcceptor();
        // Invalidate this allocator, close the listening socket, invoke all
        // pending callbacks, destroy all managed channels, and destroy this
        // allocator.

    // MANIPULATORS
    virtual int allocate(const Callback& callback, int flags = 0);
        // Initiate a non-blocking operation to allocate a callback channel;
        // execute the specified 'callback' functor after the allocation
        // operation terminates.  If the optionally specified 'flags'
        // incorporates 'btesc_Flag::k_ASYNC_INTERRUPT', "asynchronous
        // events" are permitted to interrupt the allocation; by default, such
        // events are ignored.  Return 0 on successful initiation, and a
        // non-zero value otherwise (in which case 'callback' will not be
        // invoked).
        //
        // When invoked, 'callback' is passed the (possibly null) address of a
        // callback channel and an integer "status".  If that address is not 0,
        // the allocation succeeded and status has no meaning; a non-null
        // channel address will remain valid until deallocated explicitly (see
        // 'deallocate').  If the address is 0, a positive status indicates an
        // interruption due to an asynchronous event; subsequent allocation
        // attempts may succeed.  A status of -1 implies that the allocation
        // operation was "canceled" (synchronously) by the caller (see
        // 'cancelAll') and, often, may be retried successfully.  A status less
        // than -1 indicates a more persistent error, but not necessarily a
        // permanent one; the allocator itself may still be valid (see
        // 'isInvalid').  The behavior is undefined unless 'callback' is valid.

    int allocateTimed(const TimedCallback& timedCallback, int flags = 0);
        // Initiate a non-blocking operation to allocate a timed callback
        // channel; execute the specified 'timedCallback' functor after the
        // allocation operation terminates.  If the optionally specified
        // 'flags' incorporates 'btesc_Flag::k_ASYNC_INTERRUPT',
        // "asynchronous events" are permitted to interrupt the allocation; by
        // default, such events are ignored.  Return 0 on successful
        // initiation, and a non-zero value otherwise (in which case
        // 'timedCallback' will not be invoked).
        //
        // When invoked, 'timedCallback' is passed the (possibly null) address
        // of a timed callback channel and an integer "status".  If that
        // address is not 0, the allocation succeeded and status has no
        // meaning; a non-null channel address will remain valid until
        // deallocated explicitly (see 'deallocate').  If the address is 0, a
        // positive status indicates an interruption due to an asynchronous
        // event; subsequent allocation attempts may succeed.  A status of -1
        // implies that the allocation operation was "canceled" (synchronously)
        // by the caller (see 'cancelAll') and, often, may be retried
        // successfully.  A status less than -1 indicates a more persistent
        // error, but not necessarily a permanent one; the allocator itself may
        // still be valid (see 'isInvalid').  The behavior is undefined unless
        // 'callback' is valid.

    virtual void cancelAll();
        // Immediately cancel all pending operations on this allocator,
        // invoking each registered allocation callback in turn.  Each callback
        // will be invoked with a null channel and a status of -1.  This method
        // may be invoked successfully on an invalid allocator; however,
        // calling the method does not invalidate the allocator.  Note that
        // calling 'cancelAll' from a callback that has itself been canceled
        // simply extends the set of canceled operations to include any new
        // ones initiated since the previous 'cancelAll' was invoked.

    int close();
        // Close the listening socket and invoke all enqueued callbacks with a
        // status of -2.  Return 0 on success, and a non-zero value otherwise.
        // A listening socket yields a non-zero server address (see 'address').
        // The behavior is undefined unless the listening socket is
        // successfully established.  Note that closing a listening port has no
        // effect on any other channel managed by this allocator.

    virtual void deallocate(btlsc::CbChannel *channel);
        // Terminate all operations on the specified 'channel', invoke each
        // pending callback with the appropriate status, and reclaim all
        // afforded channel services.  The behavior is undefined unless
        // 'channel' is currently allocated from this allocator, (i.e., was
        // previously obtained from this instance and has not subsequently been
        // deallocated).  Note that this method can never block.

    virtual void invalidate();
        // Place this allocator in a permanently invalid state.  No subsequent
        // allocations will succeed.  Note that invalidating this allocator has
        // no effect on the state of any channel managed by it nor on the
        // listening socket, which, if established, must be closed explicitly
        // (using the 'close' method).

    int open(const btlso::IPv4Address& endpoint,
             int                       queueSize,
             int                       reuseAddress = 1);
        // Establish a listening socket having the specified 'queueSize'
        // maximum number of pending connections on the specified 'endpoint'.
        // Optionally specify a 'reuseAddress' value to be used for setting
        // 'REUSEADDRESS' option.  If 'reuseAddress' is not specified, 1 (i.e.,
        // if the REUSEADDRESS option is enabled) is used.  Return 0 on
        // success, and a non-zero value otherwise.  The behavior is undefined
        // unless 0 < queueSize and the listening socket is closed.

    int setOption(int level, int option, int value);
        // Set the specified socket 'option' having the specified 'level' on
        // the listening socket to the specified 'value'.  Return 0 on success
        // and a non-zero value otherwise.  (The list of commonly supported
        // options is available in 'btlso_socketoptutil'.)  The behavior is
        // undefined unless the listening socket is established.  Note that all
        // sockets allocated from this acceptor will inherit the options'
        // values set on the listening socket.

    // ACCESSORS
    const btlso::IPv4Address& address() const;
        // Return the (fully qualified) address of the listening socket, or an
        // invalid address '(ANY_ADDRESS, ANY_PORT)' if the server is not
        // established (see 'btlso_ipv4address').

    int getOption(int *result, int level, int option) const;
        // Load into the specified 'result' the current value of the specified
        // option of the specified 'level' set on the listening socket.  Return
        // 0 on success and a non-zero value otherwise.  The list of commonly
        // supported options (and levels) is enumerated in
        // 'btlso_socketoptutil'.  The behavior is undefined if 'result' is 0
        // and unless the listening socket has been established.

    virtual int isInvalid() const;
        // Return 1 if this channel allocator is *permanently* invalid (i.e.,
        // no subsequent allocation requests will succeed).

    int numChannels() const;
        // Return the number of channels currently allocated from this
        // acceptor.
};

//-----------------------------------------------------------------------------
//                      INLINE FUNCTION DEFINITIONS
//-----------------------------------------------------------------------------

inline
const btlso::IPv4Address& TcpCbAcceptor::address() const
{
    return d_serverAddress;
}

inline
int TcpCbAcceptor::numChannels() const
{
    return static_cast<int>(d_channels.size());
}
}  // close package namespace

}  // close enterprise namespace

#endif

// ----------------------------------------------------------------------------
// Copyright 2015 Bloomberg Finance L.P.
//
// Licensed under the Apache License, Version 2.0 (the "License");
// you may not use this file except in compliance with the License.
// You may obtain a copy of the License at
//
//     http://www.apache.org/licenses/LICENSE-2.0
//
// Unless required by applicable law or agreed to in writing, software
// distributed under the License is distributed on an "AS IS" BASIS,
// WITHOUT WARRANTIES OR CONDITIONS OF ANY KIND, either express or implied.
// See the License for the specific language governing permissions and
// limitations under the License.
// ----------------------------- END-OF-FILE ----------------------------------<|MERGE_RESOLUTION|>--- conflicted
+++ resolved
@@ -182,24 +182,10 @@
 //  int my_EchoServer::open(int portNumber) {
 //      btlso::IPv4Address serverAddress;
 //      serverAddress.setPortNumber(portNumber);
-<<<<<<< HEAD
 //      int s = d_allocator.open(serverAddress, k_QUEUE_SIZE);
 //      if (s) {
 //          cout << "Failed to open listening port." << endl;
 //          return s;
-=======
-//
-//      if (d_allocator.open(serverAddress, QUEUE_SIZE)) {
-//          return -1;
-//      }
-//      // Set reuse address socket option on the listening socket.
-//      if (d_allocator.setOption(btlso::SocketOptUtil::k_SOCKETLEVEL,
-//                                btlso::SocketOptUtil::k_REUSEADDRESS,
-//                                1))
-//      {
-//          d_allocator.close();
-//          return -2;
->>>>>>> 35a373a7
 //      }
 //      cout << "server's socket: " << d_allocator.address() << endl;
 //      assert(0 == d_allocator.isInvalid());
@@ -405,7 +391,7 @@
 //  btlso::InetStreamSocketFactory<btlso::IPv4Address> factory(&testAllocator);
 //
 //  btlso::TcpTimerEventManager::Hint hint
-//                                = btlso::TcpTimerEventManager::BTESO_NO_HINT;
+//                                = btlso::TcpTimerEventManager::e_NO_HINT;
 //
 //  btlso::TcpTimerEventManager manager(hint, &testAllocator);
 //  my_EchoServer               echoServer(&factory, &manager, &testAllocator);
